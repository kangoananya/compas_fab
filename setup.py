--- conflicted
+++ resolved
@@ -2,32 +2,7 @@
 # -*- encoding: utf-8 -*-
 from __future__ import print_function
 
-<<<<<<< HEAD
-# extensions = [
-#     Extension(
-#         "compas.geometry.hpc.cpoint",
-#         sources=["compas/geometry/hpc/cpoint.pyx"]
-#         # language="c++"
-#     ),
-#     Extension(
-#         "compas.geometry.hpc.cvector",
-#         sources=["compas/geometry/hpc/cvector.pyx"]
-#         # language="c++"
-#     ),
-# ]
-
-# setup(
-#     ext_modules=cythonize(extensions)
-# )
-
-from setuptools import setup
-from setuptools import Extension
-from setuptools import find_packages
-
-from codecs import open
-=======
 import io
->>>>>>> 7a6f4413
 from os import path
 
 from setuptools import find_packages, setup
@@ -79,9 +54,4 @@
     python_requires='>=2.7',
     extras_require=optional_requirements
     # entry_points={},
-    ext_modules=[
-        Extension(
-            'compas.geometry.'
-        )
-    ]
 )