import pytest
import random

import compas

from compas.geometry import Sphere
<<<<<<< HEAD
from compas.geometry import Box
=======
>>>>>>> 58ac4d35

from compas.datastructures import HalfEdge
from compas.datastructures import Mesh


# ==============================================================================
# Fixtures
# ==============================================================================

@pytest.fixture
def mesh():
    vertices = [None, None, None, None]
    faces = [[0, 1, 2], [0, 3, 1]]
    he = HalfEdge()
    for vertex in vertices:
        he.add_vertex()
    for face in faces:
        he.add_face(face)
    return he


@pytest.fixture
def vertex_key():
    return 2


@pytest.fixture
def face_key():
    return 1


@pytest.fixture
def edge_key():
    return (0, 1)


@pytest.fixture
def sphere():
    sphere = Sphere([0, 0, 0], 1.0)
    mesh = Mesh.from_shape(sphere, u=16, v=16)
    return mesh


@pytest.fixture
<<<<<<< HEAD
def box():
    box = Box.from_corner_corner_height([0, 0, 0], [1, 1, 0], 1.0)
    mesh = Mesh.from_shape(box)
    return mesh


@pytest.fixture
=======
>>>>>>> 58ac4d35
def grid():
    mesh = Mesh.from_meshgrid(dx=10, nx=10)
    return mesh


# ==============================================================================
# Tests - Schema & jsonschema
# ==============================================================================


def test_edgedata_nondirectionality(mesh):
    mesh.update_default_edge_attributes({'index': 0})
    for index, (u, v) in enumerate(mesh.edges()):
        mesh.edge_attribute((u, v), 'index', index)
    assert all(mesh.edge_attribute((u, v), 'index') == mesh.edge_attribute((v, u), 'index') for u, v in mesh.edges())


def test_edgedata_io(mesh):
    mesh.update_default_edge_attributes({'index': 0})
    for index, (u, v) in enumerate(mesh.edges()):
        mesh.edge_attribute((u, v), 'index', index)
    other = HalfEdge.from_data(mesh.data)
    assert all(other.edge_attribute(edge, 'index') == index for index, edge in enumerate(other.edges()))


def test_data_schema(mesh):
    if not compas.IPY:
        mesh.validate_data()


def test_json_schema(mesh):
    if not compas.IPY:
        mesh.validate_json()


# ==============================================================================
# Tests - Samples
# ==============================================================================


def test_vertex_sample(mesh):
    for vertex in mesh.vertex_sample():
        assert mesh.has_vertex(vertex)
    for vertex in mesh.vertex_sample(size=mesh.number_of_vertices()):
        assert mesh.has_vertex(vertex)


def test_edge_sample(mesh):
    for edge in mesh.edge_sample():
        assert mesh.has_edge(edge)
    for edge in mesh.edge_sample(size=mesh.number_of_edges()):
        assert mesh.has_edge(edge)


def test_face_sample(mesh):
    for face in mesh.face_sample():
        assert mesh.has_face(face)
    for face in mesh.face_sample(size=mesh.number_of_faces()):
        assert mesh.has_face(face)


# ==============================================================================
# Tests - Vertex Attributes
# ==============================================================================


def test_default_vertex_attributes():
    he = HalfEdge(name='test', default_vertex_attributes={'a': 1, 'b': 2})
    for vertex in he.vertices():
        assert he.vertex_attribute(vertex, name='a') == 1
        assert he.vertex_attribute(vertex, name='b') == 2
        he.vertex_attribute(vertex, name='a', value=3)
        assert he.vertex_attribute(vertex, name='a') == 3


def test_vertex_attributes_key_not_found(mesh):
    with pytest.raises(KeyError):
        mesh.vertex_attributes(mesh.number_of_vertices() + 1)


def test_vertex_attributes_from_defaults(mesh):
    mesh.update_default_vertex_attributes({"foo": "bar"})
    assert mesh.vertex_attributes(mesh.get_any_vertex())["foo"] == "bar"


def test_vertex_attributes_not_in_defaults(mesh):
    mesh.update_default_vertex_attributes({"foo": "bar"})
    attrs = mesh.vertex_attributes(mesh.get_any_vertex())
    with pytest.raises(KeyError):
        attrs["baz"]


def test_get_vertex_attribute_from_view(mesh, vertex_key):
    mesh.vertex_attribute(vertex_key, name="foo", value="bar")
    attrs = mesh.vertex_attributes(vertex_key)
    assert attrs["foo"] == "bar"


def test_set_vertex_attribute_in_view(mesh, vertex_key):
    attrs = mesh.vertex_attributes(vertex_key)
    attrs["foo"] = "bar"
    assert mesh.vertex_attribute(vertex_key, name="foo") == "bar"


def test_del_vertex_attribute_in_view(mesh, vertex_key):
    mesh.vertex_attribute(vertex_key, name="foo", value="bar")
    attrs = mesh.vertex_attributes(vertex_key)
    del attrs["foo"]
    with pytest.raises(KeyError):
        attrs["foo"]


# ==============================================================================
# Tests - Face Attributes
# ==============================================================================


def test_default_face_attributes():
    he = HalfEdge(name='test', default_face_attributes={'a': 1, 'b': 2})
    for face in he.vertices():
        assert he.face_attribute(face, name='a') == 1
        assert he.face_attribute(face, name='b') == 2
        he.face_attribute(face, name='a', value=3)
        assert he.face_attribute(face, name='a') == 3


def test_face_attributes_is_empty(mesh):
    assert mesh.face_attributes(mesh.get_any_face()) == {}


def test_face_attributes_from_defaults(mesh):
    mesh.update_default_face_attributes({"foo": "bar"})
    assert mesh.face_attributes(mesh.get_any_face())["foo"] == "bar"


def test_face_attributes_not_in_defaults(mesh):
    mesh.update_default_face_attributes({"foo": "bar"})
    attrs = mesh.face_attributes(mesh.get_any_face())
    with pytest.raises(KeyError):
        attrs["baz"]


def test_get_face_attribute_from_view(mesh, face_key):
    mesh.face_attribute(face_key, name="foo", value="bar")
    attrs = mesh.face_attributes(face_key)
    assert attrs["foo"] == "bar"


def test_set_face_attribute_in_view(mesh, face_key):
    attrs = mesh.face_attributes(face_key)
    attrs["foo"] = "bar"
    assert mesh.face_attribute(face_key, name="foo") == "bar"


def test_del_face_attribute_in_view(mesh, face_key):
    mesh.face_attribute(face_key, name="foo", value="bar")
    attrs = mesh.face_attributes(face_key)
    del attrs["foo"]
    with pytest.raises(KeyError):
        attrs["foo"]


# ==============================================================================
# Tests - Edge Attributes
# ==============================================================================


def test_default_edge_attributes():
    he = HalfEdge(name='test', default_edge_attributes={'a': 1, 'b': 2})
    for edge in he.vertices():
        assert he.edge_attribute(edge, name='a') == 1
        assert he.edge_attribute(edge, name='b') == 2
        he.edge_attribute(edge, name='a', value=3)
        assert he.edge_attribute(edge, name='a') == 3


def test_edge_attributes_is_empty(mesh, edge_key):
    assert mesh.edge_attributes(edge_key) == {}


def test_edge_attributes_from_defaults(mesh, edge_key):
    mesh.update_default_edge_attributes({"foo": "bar"})
    assert mesh.edge_attributes(edge_key)["foo"] == "bar"


def test_edge_attributes_not_in_defaults(mesh, edge_key):
    mesh.update_default_edge_attributes({"foo": "bar"})
    attrs = mesh.edge_attributes(edge_key)
    with pytest.raises(KeyError):
        attrs["baz"]


def test_get_edge_attribute_from_view(mesh, edge_key):
    mesh.edge_attribute(edge_key, name="foo", value="bar")
    attrs = mesh.edge_attributes(edge_key)
    assert attrs["foo"] == "bar"


def test_set_edge_attribute_in_view(mesh, edge_key):
    attrs = mesh.edge_attributes(edge_key)
    attrs["foo"] = "bar"
    assert mesh.edge_attribute(edge_key, name="foo") == "bar"


def test_del_edge_attribute_in_view(mesh, edge_key):
    mesh.edge_attribute(edge_key, name="foo", value="bar")
    attrs = mesh.edge_attributes(edge_key)
    del attrs["foo"]
    with pytest.raises(KeyError):
        attrs["foo"]


# ==============================================================================
# Tests - Loops & Strip
# ==============================================================================

def test_loops_and_strips_closed(sphere):
    poles = list(sphere.vertices_where({'vertex_degree': 16}))

    for nbr in sphere.vertex_neighbors(poles[0]):
        meridian = sphere.edge_loop((poles[0], nbr))

        assert len(meridian) == 16, meridian
        assert meridian[0][0] == poles[0]
        assert meridian[-1][1] == poles[1]

        for edge in meridian[1:-1]:
            strip = sphere.edge_strip(edge)

            assert len(strip) == 17, strip
            assert strip[0] == strip[-1]

        for edge in meridian[1:-1]:
            ring = sphere.edge_loop(sphere.halfedge_before(*edge))

            assert len(ring) == 16, ring
            assert ring[0][0] == ring[-1][1]


def test_loops_and_strips_open(grid):
    assert grid.number_of_edges() == 220

    edge = 47, 48
    strip = grid.edge_strip(edge)
    loop = grid.edge_loop(edge)

    assert edge in strip
    assert len(strip) == 11
    assert grid.is_edge_on_boundary(* strip[0])
    assert grid.is_edge_on_boundary(* strip[-1])

    assert edge in loop
    assert len(loop) == 10
    assert grid.is_vertex_on_boundary(loop[0][0])
    assert grid.is_vertex_on_boundary(loop[-1][1])


def test_loops_and_strips_open_corner(grid):
    assert grid.number_of_edges() == 220

    edge = 0, 1
    loop = grid.edge_loop(edge)
    strip = grid.edge_strip(edge)

    assert edge in strip
    assert len(strip) == 11
    assert grid.is_edge_on_boundary(* strip[0])
    assert grid.is_edge_on_boundary(* strip[-1])
    assert edge == strip[-1]

    assert edge in loop
    assert len(loop) == 10
    assert edge == loop[0]

    edge = 1, 0
    loop = grid.edge_loop(edge)
    strip = grid.edge_strip(edge)

    assert edge in strip
    assert len(strip) == 11
    assert grid.is_edge_on_boundary(* strip[0])
    assert grid.is_edge_on_boundary(* strip[-1])
    assert edge == strip[0]

    assert edge in loop
    assert len(loop) == 10
    assert edge == loop[-1]


<<<<<<< HEAD
def test_split_strip_closed(box):
    edge = box.edge_sample()[0]

    box.split_strip(edge)

    assert box.is_valid()
    assert box.number_of_faces() == 10


def test_split_strip_open(grid):
    edge = grid.edge_sample()[0]

    grid.split_strip(edge)

    assert grid.is_valid()
    assert grid.number_of_faces() == 110


def test_split_strip_open_corner(grid):
    corner = list(grid.vertices_where({'vertex_degree': 2}))[0]

    for edge in grid.vertex_edges(corner):
        grid.split_strip(edge)

    assert grid.is_valid()
    assert grid.number_of_faces() == 121
=======
def test_loops_and_strips_open_boundary(grid):
    assert grid.number_of_edges() == 220

    edge = random.choice(grid.edges_on_boundary())
    u, v = edge

    loop = grid.edge_loop(edge)
    strip = grid.edge_strip(edge)
    
    assert edge in strip
    assert len(strip) == 11
    assert grid.is_edge_on_boundary(* strip[0])
    assert grid.is_edge_on_boundary(* strip[-1])

    assert edge in loop
    assert len(loop) == 10

    if grid.halfedge[u][v] is None:
        assert edge == strip[-1]
    else:
        assert edge == strip[0]
>>>>>>> 58ac4d35
<|MERGE_RESOLUTION|>--- conflicted
+++ resolved
@@ -4,10 +4,7 @@
 import compas
 
 from compas.geometry import Sphere
-<<<<<<< HEAD
 from compas.geometry import Box
-=======
->>>>>>> 58ac4d35
 
 from compas.datastructures import HalfEdge
 from compas.datastructures import Mesh
@@ -52,7 +49,6 @@
 
 
 @pytest.fixture
-<<<<<<< HEAD
 def box():
     box = Box.from_corner_corner_height([0, 0, 0], [1, 1, 0], 1.0)
     mesh = Mesh.from_shape(box)
@@ -60,8 +56,6 @@
 
 
 @pytest.fixture
-=======
->>>>>>> 58ac4d35
 def grid():
     mesh = Mesh.from_meshgrid(dx=10, nx=10)
     return mesh
@@ -351,34 +345,6 @@
     assert edge == loop[-1]
 
 
-<<<<<<< HEAD
-def test_split_strip_closed(box):
-    edge = box.edge_sample()[0]
-
-    box.split_strip(edge)
-
-    assert box.is_valid()
-    assert box.number_of_faces() == 10
-
-
-def test_split_strip_open(grid):
-    edge = grid.edge_sample()[0]
-
-    grid.split_strip(edge)
-
-    assert grid.is_valid()
-    assert grid.number_of_faces() == 110
-
-
-def test_split_strip_open_corner(grid):
-    corner = list(grid.vertices_where({'vertex_degree': 2}))[0]
-
-    for edge in grid.vertex_edges(corner):
-        grid.split_strip(edge)
-
-    assert grid.is_valid()
-    assert grid.number_of_faces() == 121
-=======
 def test_loops_and_strips_open_boundary(grid):
     assert grid.number_of_edges() == 220
 
@@ -400,4 +366,31 @@
         assert edge == strip[-1]
     else:
         assert edge == strip[0]
->>>>>>> 58ac4d35
+
+
+def test_split_strip_closed(box):
+    edge = box.edge_sample()[0]
+
+    box.split_strip(edge)
+
+    assert box.is_valid()
+    assert box.number_of_faces() == 10
+
+
+def test_split_strip_open(grid):
+    edge = grid.edge_sample()[0]
+
+    grid.split_strip(edge)
+
+    assert grid.is_valid()
+    assert grid.number_of_faces() == 110
+
+
+def test_split_strip_open_corner(grid):
+    corner = list(grid.vertices_where({'vertex_degree': 2}))[0]
+
+    for edge in grid.vertex_edges(corner):
+        grid.split_strip(edge)
+
+    assert grid.is_valid()
+    assert grid.number_of_faces() == 121