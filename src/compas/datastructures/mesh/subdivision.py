from __future__ import print_function
from __future__ import absolute_import
from __future__ import division

from math import cos
from math import pi
from copy import deepcopy

from compas.geometry import centroid_points
from compas.geometry import offset_polygon

from compas.utilities import iterable_like
from compas.utilities import pairwise

from compas.datastructures.mesh._mesh import Mesh
from compas.datastructures.mesh.operations import mesh_split_edge


__all__ = [
    'mesh_subdivide',
    'mesh_subdivide_tri',
    'mesh_subdivide_corner',
    'mesh_subdivide_quad',
    'mesh_subdivide_catmullclark',
    'mesh_subdivide_doosabin',
    'mesh_subdivide_frames',
    'trimesh_subdivide_loop',
]


def mesh_fast_copy(other):
    subd = SubdMesh()
    # subd.attributes = deepcopy(other.attributes)
    # subd.default_vertex_attributes = deepcopy(other.default_vertex_attributes)
    # subd.default_face_attributes = deepcopy(other.default_face_attributes)
    # subd.default_edge_attributes = deepcopy(other.default_edge_attributes)
    subd.vertex = deepcopy(other.vertex)
    subd.face = deepcopy(other.face)
    # subd.edgedata = deepcopy(other.edgedata)
    # subd.facedata = deepcopy(other.facedata)
    subd.halfedge = deepcopy(other.halfedge)
    subd._max_int_key = other._max_int_key
    subd._max_int_fkey = other._max_int_fkey
    return subd


class SubdMesh(Mesh):

    _add_vertex = Mesh.add_vertex
    _add_face = Mesh.add_face
    _insert_vertex = Mesh.insert_vertex

    def add_vertex(self, x, y, z):
        key = self._max_int_key = self._max_int_key + 1

        if key not in self.vertex:
            self.vertex[key] = {}
            self.halfedge[key] = {}

        self.vertex[key] = dict(x=x, y=y, z=z)

        return key

    def add_face(self, vertices):
        fkey = self._max_int_fkey = self._max_int_fkey + 1

        self.face[fkey] = vertices
        self.facedata[fkey] = {}

        for u, v in self._cycle_keys(vertices):
            self.halfedge[u][v] = fkey
            if u not in self.halfedge[v]:
                self.halfedge[v][u] = None

        return fkey

<<<<<<< HEAD
    def insert_vertex(self, fkey, key=None, xyz=None):
        fkeys = []

        if not xyz:
            x, y, z = self.face_center(fkey)
        else:
            x, y, z = xyz
        w = self.add_vertex(x=x, y=y, z=z)

        for u, v in self.face_halfedges(fkey):
            fkeys.append(self.add_face([u, v, w]))
        del self.face[fkey]
        return w
=======
    def insert_vertex(self, fkey):
        x, y, z = self.face_center(fkey)
        w = self.add_vertex(x=x, y=y, z=z)
        for u, v in self.face_halfedges(fkey):
            self.add_face([u, v, w])
        del self.face[fkey]
        return w

>>>>>>> c129f568

# distinguish between subd of meshes with and without boundary
# closed vs. open
# pay attention to extraordinary points
# and to special rules on boundaries
# interpolation vs. approxmation?!
# add numerical versions to compas.datastructures.mesh.(algorithms.)numerical
# investigate meaning and definition of limit surface
# any subd algorithm should return a new subd mesh, leaving the control mesh intact


def mesh_subdivide(mesh, scheme='catmullclark', **options):
    """Subdivide the input mesh.

    Parameters
    ----------
    mesh : Mesh
        A mesh object.
    scheme : {'tri', 'corner', 'catmullclark', 'doosabin'}, optional
        The scheme according to which the mesh should be subdivided.
        Default is ``'catmullclark'``.
    options : dict
        Optional additional keyword arguments.

    Returns
    -------
    Mesh
        The subdivided mesh.

    Raises
    ------
    NotImplementedError
        If the scheme is not supported.

    """
    if scheme == 'tri':
        return mesh_subdivide_tri(mesh, **options)
    if scheme == 'quad':
        return mesh_subdivide_quad(mesh, **options)
    if scheme == 'corner':
        return mesh_subdivide_corner(mesh, **options)
    if scheme == 'catmullclark':
        return mesh_subdivide_catmullclark(mesh, **options)
    if scheme == 'doosabin':
        return mesh_subdivide_doosabin(mesh, **options)

    raise NotImplementedError


def mesh_subdivide_tri(mesh, k=1):
    """Subdivide a mesh using simple insertion of vertices.

    Parameters
    ----------
    mesh : Mesh
        The mesh object that will be subdivided.
    k : int
        Optional. The number of levels of subdivision. Default is ``1``.

    Returns
    -------
    Mesh
        A new subdivided mesh.

    """
    cls = type(mesh)
    subd = mesh_fast_copy(mesh)
    for _ in range(k):
<<<<<<< HEAD
        subd = mesh_fast_copy(mesh)
        for fkey in mesh.faces():
=======
        for fkey in list(subd.faces()):
>>>>>>> c129f568
            subd.insert_vertex(fkey)
    return cls.from_data(subd.data)


def mesh_subdivide_quad(mesh, k=1):
    """Subdivide a mesh such that all faces are quads.
    """
<<<<<<< HEAD
=======
    cls = type(mesh)
>>>>>>> c129f568
    for _ in range(k):
        subd = mesh_fast_copy(mesh)
        for u, v in list(subd.edges()):
            mesh_split_edge(subd, u, v, allow_boundary=True)
        for fkey in mesh.faces():
            descendant = {i: j for i, j in subd.face_halfedges(fkey)}
            ancestor = {j: i for i, j in subd.face_halfedges(fkey)}
            x, y, z = mesh.face_centroid(fkey)
            c = subd.add_vertex(x=x, y=y, z=z)
            for key in mesh.face_vertices(fkey):
                a = ancestor[key]
                d = descendant[key]
                subd.add_face([a, key, d, c])
            del subd.face[fkey]
        mesh = subd
    subd2 = cls()
    subd2.data = mesh.data
    return subd2


def mesh_subdivide_corner(mesh, k=1):
    """Subdivide a mesh by cutting corners.

    Parameters
    ----------
    mesh : Mesh
        The mesh object that will be subdivided.
    k : int
        Optional. The number of levels of subdivision. Default is ``1``.

    Returns
    -------
    Mesh
        A new subdivided mesh.

    Returns
    -------
    Mesh
        The subdivided mesh.

    Notes
    -----
    This is essentially the same as Loop subdivision, but applied to general
    meshes.

    """
    cls = type(mesh)
    for _ in range(k):
        subd = mesh_fast_copy(mesh)
<<<<<<< HEAD

=======
>>>>>>> c129f568
        # split every edge
        for u, v in list(subd.edges()):
            mesh_split_edge(subd, u, v, allow_boundary=True)
        # create 4 new faces for every old face
        for fkey in mesh.faces():
            descendant = {i: j for i, j in subd.face_halfedges(fkey)}
            ancestor = {j: i for i, j in subd.face_halfedges(fkey)}
            center = []
            for key in mesh.face_vertices(fkey):
                a = ancestor[key]
                d = descendant[key]
                subd.add_face([a, key, d])
                center.append(a)
            subd.add_face(center)
            del subd.face[fkey]
        mesh = subd
    subd2 = cls()
    subd2.data = mesh.data
    return subd2


def mesh_subdivide_catmullclark(mesh, k=1, fixed=None):
    """Subdivide a mesh using the Catmull-Clark algorithm.

    Parameters
    ----------
    mesh : Mesh
        The mesh object that will be subdivided.
    k : int
        Optional. The number of levels of subdivision. Default is ``1``.
    fixed : list
        Optional. A list of fixed vertices. Default is ``None``.

    Returns
    -------
    Mesh
        A new subdivided mesh.

    Notes
    -----
    Note that *Catmull-Clark* subdivision is like *Quad* subdivision, but with
    smoothing after every level of further subdivision. Smoothing is done
    according to the scheme prescribed by the Catmull-Clark algorithm.

    Examples
    --------
    >>>

    """
    cls = type(mesh)
    if not fixed:
        fixed = []
    fixed = set(fixed)

    for _ in range(k):
<<<<<<< HEAD

=======
>>>>>>> c129f568
        subd = mesh_fast_copy(mesh)

        # keep track of original connectivity and vertex locations

        bkeys = set(subd.vertices_on_boundary())
        bkey_edgepoints = {key: [] for key in bkeys}

        # apply quad meshivision scheme
        # keep track of the created edge points that are not on the boundary
        # keep track track of the new edge points on the boundary
        # and their relation to the previous boundary points

        # quad subdivision
        # ======================================================================

        edgepoints = []

        for u, v in mesh.edges():

            w = mesh_split_edge(subd, u, v, allow_boundary=True)

            # document why this is necessary
            # everything else in this loop is just quad subdivision
            if u in bkeys and v in bkeys:

                bkey_edgepoints[u].append(w)
                bkey_edgepoints[v].append(w)

                continue

            edgepoints.append(w)

        fkey_xyz = {fkey: mesh.face_centroid(fkey) for fkey in mesh.faces()}

        for fkey in mesh.faces():

            descendant = {i: j for i, j in subd.face_halfedges(fkey)}
            ancestor = {j: i for i, j in subd.face_halfedges(fkey)}

            x, y, z = fkey_xyz[fkey]
            c = subd.add_vertex(x=x, y=y, z=z)

            for key in mesh.face_vertices(fkey):
                a = ancestor[key]
                d = descendant[key]

                subd.add_face([a, key, d, c])

            del subd.face[fkey]

        # update coordinates
        # ======================================================================

        # these are the coordinates before updating

        key_xyz = {key: subd.vertex_coordinates(key) for key in subd.vertex}

        # move each edge point to the average of the neighboring centroids and
        # the original end points

        for w in edgepoints:
            x, y, z = centroid_points([key_xyz[nbr] for nbr in subd.halfedge[w]])

            subd.vertex[w]['x'] = x
            subd.vertex[w]['y'] = y
            subd.vertex[w]['z'] = z

        # move each vertex to the weighted average of itself, the neighboring
        # centroids and the neighboring mipoints

        for key in mesh.vertices():
            if key in fixed:
                continue

            if key in bkeys:
                nbrs = set(bkey_edgepoints[key])
                nbrs = [key_xyz[nbr] for nbr in nbrs]
                e = 0.5
                v = 0.5
                E = [coord * e for coord in centroid_points(nbrs)]
                V = [coord * v for coord in key_xyz[key]]
                x, y, z = [E[_] + V[_] for _ in range(3)]

            else:
                fnbrs = [mesh.face_centroid(fkey) for fkey in mesh.vertex_faces(key) if fkey is not None]
                nbrs = [key_xyz[nbr] for nbr in subd.halfedge[key]]
                n = float(len(nbrs))
                f = 1.0 / n
                e = 2.0 / n
                v = (n - 3.0) / n
                F = centroid_points(fnbrs)
                E = centroid_points(nbrs)
                V = key_xyz[key]
                x = f * F[0] + e * E[0] + v * V[0]
                y = f * F[1] + e * E[1] + v * V[1]
                z = f * F[2] + e * E[2] + v * V[2]

            subd.vertex[key]['x'] = x
            subd.vertex[key]['y'] = y
            subd.vertex[key]['z'] = z

        mesh = subd

    subd2 = cls()
    subd2.data = mesh.data
    return subd2


def mesh_subdivide_doosabin(mesh, k=1, fixed=None):
    """Subdivide a mesh following the doo-sabin scheme.

    Parameters
    ----------
    mesh : Mesh
        The mesh object that will be subdivided.
    k : int
        Optional. The number of levels of subdivision. Default is ``1``.
    fixed : list
        Optional. A list of fixed vertices. Default is ``None``.

    Returns
    -------
    Mesh
        A new subdivided mesh.

    """
    if not fixed:
        fixed = []

    fixed = set(fixed)

    cls = type(mesh)

    for _ in range(k):
        old_xyz = {key: mesh.vertex_coordinates(key) for key in mesh.vertices()}
        fkey_old_new = {fkey: {} for fkey in mesh.faces()}

        subd = SubdMesh()

        for fkey in mesh.faces():
            vertices = mesh.face_vertices(fkey)
            n = len(vertices)

            face = []

            for i in range(n):
                old = vertices[i]

                cx, cy, cz = 0, 0, 0

                for j in range(n):
                    x, y, z = old_xyz[vertices[j]]

                    if i == j:
                        alpha = (n + 5.) / (4. * n)
                    else:
                        alpha = (3. + 2. * cos(2. * pi * (i - j) / n)) / (4. * n)

                    cx += alpha * x
                    cy += alpha * y
                    cz += alpha * z

                # fkey_old_new[fkey][old] = subd.add_vertex(x=cx, y=cy, z=cz)
                new = subd.add_vertex(cx, cy, cz)
                fkey_old_new[fkey][old] = new

                face.append(new)

            subd.add_face(face)

        # for fkey in mesh.faces():
        #     subd.add_face([fkey_old_new[fkey][key] for key in mesh.face_vertices(fkey)])

        boundary = set(mesh.vertices_on_boundary())

        for key in mesh.vertices():
            if key in boundary:
                continue

            face = [fkey_old_new[fkey][key] for fkey in mesh.vertex_faces(key, ordered=True) if fkey is not None]

            subd.add_face(face[::-1])

        edges = set()

        for u in mesh.halfedge:
            for v in mesh.halfedge[u]:
                if (u, v) in edges:
                    continue

                edges.add((u, v))
                edges.add((v, u))

                uv_fkey = mesh.halfedge[u][v]
                vu_fkey = mesh.halfedge[v][u]

                if uv_fkey is None or vu_fkey is None:
                    continue

                face = [
                    fkey_old_new[uv_fkey][u],
                    fkey_old_new[vu_fkey][u],
                    fkey_old_new[vu_fkey][v],
                    fkey_old_new[uv_fkey][v]
                ]
                subd.add_face(face)

        mesh = subd

    subd2 = cls()
    subd2.data = mesh.data
    return subd2


def mesh_subdivide_frames(mesh, offset, add_windows=False):
    """Subdivide a mesh by creating offset frames and windows on its faces.

    Parameters
    ----------
    mesh : Mesh
        The mesh object to be subdivided.
    offset : float or dict
        The offset distance to create the frames.
        A single value will result in a constant offset everywhere.
        A dictionary mapping facekey: offset will be processed accordingly.
    add_windows : boolean
        Optional. Flag to add window face. Default is ``False``.

    Returns
    -------
    Mesh
        A new subdivided mesh.
    """

    subd = SubdMesh()

    # 0. pre-compute offset distances
    if not isinstance(offset, dict):
        distances = iterable_like(mesh.faces(), [offset], offset)
        offset = {fkey: od for fkey, od in zip(mesh.faces(), distances)}

    # 1. add vertices
    newkeys = {}
    for vkey, attr in mesh.vertices(True):
        newkeys[vkey] = subd.add_vertex(*mesh.vertex_coordinates(vkey))

    # 2. add faces
    for fkey in mesh.faces():
        face = [newkeys[vkey] for vkey in mesh.face_vertices(fkey)]
        d = offset.get(fkey)

        # 2a. add face and break if no offset is found
        if d is None:
            subd.add_face(face)
            continue

        polygon = offset_polygon(mesh.face_coordinates(fkey), d)

        # 2a. add offset vertices
        window = []
        for xyz in polygon:
            x, y, z = xyz
            new_vkey = subd.add_vertex(x=x, y=y, z=z)
            window.append(new_vkey)

        # 2b. frame faces
        face = face + face[:1]
        window = window + window[:1]
        for sa, sb in zip(pairwise(face), pairwise(window)):
            subd.add_face([sa[0], sa[1], sb[1], sb[0]])

        # 2c. window face
        if add_windows:
            subd.add_face(window)

    return subd


def trimesh_subdivide_loop(mesh, k=1, fixed=None):
    """Subdivide a triangle mesh using the Loop algorithm.

    Parameters
    ----------
    mesh : Mesh
        The mesh object that will be subdivided.
    k : int
        Optional. The number of levels of subdivision. Default is ``1``.
    fixed : list
        Optional. A list of fixed vertices. Default is ``None``.

    Returns
    -------
    Mesh
        A new subdivided mesh.

    Examples
    --------
    .. code-block:: python

        from compas.datastructures import Mesh
        from compas.datastructures import mesh_flip_cycle_directions
        from compas_plotters import SubdMeshViewer

        mesh = Mesh.from_polyhedron(4)
        mesh_flip_cycle_directions(mesh)

        viewer = SubdMeshViewer(mesh, subdfunc=loop_subdivision, width=600, height=600)

        viewer.axes_on = False
        viewer.grid_on = False

        for _ in range(10):
            viewer.camera.zoom_in()

        viewer.setup()
        viewer.show()

    """
    cls = type(mesh)

    if not fixed:
        fixed = []

    fixed = set(fixed)

    subd = mesh_fast_copy(mesh)

    for _ in range(k):
        key_xyz = {key: subd.vertex_coordinates(key) for key in subd.vertices()}
        fkey_vertices = {fkey: subd.face_vertices(fkey)[:] for fkey in subd.faces()}
        uv_w = {(u, v): subd.face_vertex_ancestor(fkey, u) for fkey in subd.faces() for u, v in subd.face_halfedges(fkey)}
        boundary = set(subd.vertices_on_boundary())

        for key in subd.vertices():
            nbrs = subd.vertex_neighbors(key)

            if key in boundary:
                xyz = key_xyz[key]

                x = 0.75 * xyz[0]
                y = 0.75 * xyz[1]
                z = 0.75 * xyz[2]

                for n in nbrs:
                    if subd.halfedge[key][n] is None or subd.halfedge[n][key] is None:
                        xyz = key_xyz[n]

                        x += 0.125 * xyz[0]
                        y += 0.125 * xyz[1]
                        z += 0.125 * xyz[2]

            else:
                n = len(nbrs)

                if n == 3:
                    a = 3. / 16.
                else:
                    a = 3. / (8 * n)

                xyz = key_xyz[key]

                nbrs = [key_xyz[nbr] for nbr in nbrs]
                nbrs = [sum(axis) for axis in zip(*nbrs)]

                x = (1. - n * a) * xyz[0] + a * nbrs[0]
                y = (1. - n * a) * xyz[1] + a * nbrs[1]
                z = (1. - n * a) * xyz[2] + a * nbrs[2]

            subd.vertex[key]['x'] = x
            subd.vertex[key]['y'] = y
            subd.vertex[key]['z'] = z

        edgepoints = {}

        # odd vertices
        for u, v in list(subd.edges()):

            w = mesh_split_edge(subd, u, v, allow_boundary=True)

            edgepoints[(u, v)] = w
            edgepoints[(v, u)] = w

            a = key_xyz[u]
            b = key_xyz[v]

            if (u, v) in uv_w and (v, u) in uv_w:
                c = key_xyz[uv_w[(u, v)]]
                d = key_xyz[uv_w[(v, u)]]
                xyz = [(3.0 / 8.0) * (a[i] + b[i]) + (1.0 / 8.0) * (c[i] + d[i]) for i in range(3)]

            else:
                xyz = [0.5 * (a[i] + b[i]) for i in range(3)]

            subd.vertex[w]['x'] = xyz[0]
            subd.vertex[w]['y'] = xyz[1]
            subd.vertex[w]['z'] = xyz[2]

        # new faces
        for fkey, vertices in fkey_vertices.items():
            u, v, w = vertices

            uv = edgepoints[(u, v)]
            vw = edgepoints[(v, w)]
            wu = edgepoints[(w, u)]

            subd.add_face([wu, u, uv])
            subd.add_face([uv, v, vw])
            subd.add_face([vw, w, wu])
            subd.add_face([uv, vw, wu])

            del subd.face[fkey]

    subd2 = cls()
    subd2.data = subd.data
    return subd2

# ==============================================================================
# Main
# ==============================================================================

if __name__ == "__main__":

    import compas
    from compas.datastructures import Mesh
    from compas.geometry import Box
    # from compas_plotters import MeshPlotter
    from compas_viewers.meshviewer import MeshViewer
    from compas.utilities import print_profile

    mesh = Mesh.from_obj(compas.get('faces.obj'))
    mesh = Mesh.from_shape(Box.from_corner_corner_height((0.0, 0.0, 0.0), (1.0, 1.0, 0.0), 1.0))

    subdivide = print_profile(mesh_subdivide_tri)
    # subdivide = print_profile(mesh_subdivide_quad)
    # subdivide = print_profile(mesh_subdivide_catmullclark)
    # subdivide = print_profile(mesh_subdivide_corner)
    # subdivide = print_profile(mesh_subdivide_doosabin)

    subd = subdivide(mesh, k=6)

    print(subd.number_of_faces())

    viewer = MeshViewer()
    viewer.mesh = subd

    viewer.show()<|MERGE_RESOLUTION|>--- conflicted
+++ resolved
@@ -74,21 +74,6 @@
 
         return fkey
 
-<<<<<<< HEAD
-    def insert_vertex(self, fkey, key=None, xyz=None):
-        fkeys = []
-
-        if not xyz:
-            x, y, z = self.face_center(fkey)
-        else:
-            x, y, z = xyz
-        w = self.add_vertex(x=x, y=y, z=z)
-
-        for u, v in self.face_halfedges(fkey):
-            fkeys.append(self.add_face([u, v, w]))
-        del self.face[fkey]
-        return w
-=======
     def insert_vertex(self, fkey):
         x, y, z = self.face_center(fkey)
         w = self.add_vertex(x=x, y=y, z=z)
@@ -96,8 +81,6 @@
             self.add_face([u, v, w])
         del self.face[fkey]
         return w
-
->>>>>>> c129f568
 
 # distinguish between subd of meshes with and without boundary
 # closed vs. open
@@ -166,12 +149,7 @@
     cls = type(mesh)
     subd = mesh_fast_copy(mesh)
     for _ in range(k):
-<<<<<<< HEAD
-        subd = mesh_fast_copy(mesh)
-        for fkey in mesh.faces():
-=======
         for fkey in list(subd.faces()):
->>>>>>> c129f568
             subd.insert_vertex(fkey)
     return cls.from_data(subd.data)
 
@@ -179,10 +157,7 @@
 def mesh_subdivide_quad(mesh, k=1):
     """Subdivide a mesh such that all faces are quads.
     """
-<<<<<<< HEAD
-=======
     cls = type(mesh)
->>>>>>> c129f568
     for _ in range(k):
         subd = mesh_fast_copy(mesh)
         for u, v in list(subd.edges()):
@@ -232,10 +207,7 @@
     cls = type(mesh)
     for _ in range(k):
         subd = mesh_fast_copy(mesh)
-<<<<<<< HEAD
-
-=======
->>>>>>> c129f568
+
         # split every edge
         for u, v in list(subd.edges()):
             mesh_split_edge(subd, u, v, allow_boundary=True)
@@ -291,10 +263,6 @@
     fixed = set(fixed)
 
     for _ in range(k):
-<<<<<<< HEAD
-
-=======
->>>>>>> c129f568
         subd = mesh_fast_copy(mesh)
 
         # keep track of original connectivity and vertex locations
