--- conflicted
+++ resolved
@@ -886,17 +886,12 @@
         float
             The flatness.
 
-<<<<<<< HEAD
-        Notes
-        -----
-=======
         See Also
         --------
         :meth:`face_area`, :meth:`face_aspect_ratio`
 
         Note
         ----
->>>>>>> 897de990
         compas.geometry.mesh_flatness function currently only works for quadrilateral faces.
         This function uses the distance between each face vertex and its projected point
         on the best-fit plane of the face as the flatness metric.
