from __future__ import print_function
from __future__ import absolute_import
from __future__ import division

import os
import sys
import shutil

import subprocess
import matplotlib

from contextlib import contextmanager

import matplotlib.pyplot as plt

from matplotlib.patches import Circle

from compas.plotters.core.drawing import create_axes_xy
from compas.plotters.core.drawing import draw_xpoints_xy
from compas.plotters.core.drawing import draw_xlines_xy
from compas.plotters.core.drawing import draw_xpolygons_xy
from compas.plotters.core.drawing import draw_xarrows_xy


__author__    = ['Tom Van Mele', ]
__copyright__ = 'Copyright 2016 - Block Research Group, ETH Zurich'
__license__   = 'MIT License'
__email__     = 'vanmelet@ethz.ch'


__all__ = ['Plotter', ]


class Plotter(object):
    """Definition of a plotter object based on matplotlib.

    Parameters
    ----------
    figsize : tuple, optional [16.0, 12.0]
        The size of the plot in inches (width, length).
    dpi : float, optional [100.0]
        The resolution of the plot.

    Attributes
    ----------
    figure_size : tuple
        The size of the plot in inches (width, length).
    figure_dpi : float
        The resolution of the plot.
    figure_bgcolor : str, tuple, dict
        The color specififcation for the figure background.
        Colors should be specified in the form of a string (hex colors) or
        as a tuple of RGB components.
    axes_xlabel : str
        The label on the X axis of the plot.
    axes_ylabel : str
        The label on the Y axis of the plot.
    defaults : dict
        Dictionary containing default attributes for points, edges, lines, text
        and polygons.

    Notes
    -----
    For more info, see [1]_.

    References
    ----------
    .. [1] Hunter, J. D., 2007. *Matplotlib: A 2D graphics environment*.
           Computing In Science & Engineering (9) 3, p.90-95.
           Available at: http://ieeexplore.ieee.org/document/4160265/citations.

    """
    def __init__(self, figsize=(16.0, 12.0), dpi=100.0, interactive=False, tight=False, **kwargs):
        """Initialises a plotter object"""
        self._interactive = False
        self._axes = None
        # use descriptors for these
        # to help the user set these attributes in the right format
        # figure attributes
        self.figure_size = figsize
        self.figure_dpi = dpi
        self.figure_bgcolor = '#ffffff'
        # axes attributes
        self.axes_xlabel = None
        self.axes_ylabel = None
        # drawing defaults
        # z-order
        # color
        # size/thickness
        self.defaults = {
            'point.radius'    : 0.15,
            'point.facecolor' : '#ffffff',
            'point.edgecolor' : '#000000',
            'point.edgewidth' : 0.5,
            'point.textcolor' : '#000000',
            'point.fontsize'  : kwargs.get('fontsize', 10),

            'line.width'    : 1.0,
            'line.color'    : '#000000',
            'line.textcolor': '#000000',
            'line.fontsize' : kwargs.get('fontsize', 10),

            'polygon.facecolor' : '#ffffff',
            'polygon.edgecolor' : '#000000',
            'polygon.edgewidth' : 0.1,
            'polygon.textcolor' : '#000000',
            'polygon.fontsize'  : kwargs.get('fontsize', 10),
        }
        self.interactive = interactive
        self.tight = tight

    @property
    def interactive(self):
        """Returns a boolean describing of the plot is interactive.

        Returns
        -------
        bool
            True if plot is interactive.
        """
        return self._interactive

    @interactive.setter
    def interactive(self, value):
        """Sets the interactive plot on or off.

        Parameters
        ----------
        value : bool
            Interactive plot on or off.

        """
        self._interactive = value
        # interactive mode seems to be intended for other things
        # see: https://matplotlib.org/faq/usage_faq.html#what-is-interactive-mode
        # if value:
        #     plt.ion()
        # else:
        #     plt.ioff()

    @property
    def axes(self):
        """Returns the axes subplot matplotlib object.

        Returns
        -------
        object
            The matplotlib axes object.

        """
        if self._axes is None:
            # customise the use of this function
            # using attributes of the plotter class
            self._axes = create_axes_xy(
                figsize=self.figure_size,
                dpi=self.figure_dpi,
                xlabel=self.axes_xlabel,
                ylabel=self.axes_ylabel
            )

        return self._axes

    @property
    def figure(self):
        """Returns the matplotlib figure instance.

        Returns
        -------
        object
            The matplotlib figure instance.
        """
        return self.axes.get_figure()

    @property
    def canvas(self):
        return self.figure.canvas

    @property
    def bgcolor(self):
        """Returns the background color.

        Returns
        -------
        str
            The color as a string (hex colors).
        """
        return self.figure.get_facecolor()

    @bgcolor.setter
    def bgcolor(self, value):
        """Sets the background color.

        Parameters
        ----------
        value : str, tuple
            The color specififcation for the figure background.
            Colors should be specified in the form of a string (hex colors) or
            as a tuple of RGB components.

        """

        self.figure.set_facecolor(value)

    @property
    def title(self):
        """Returns the title of the plot.

        Returns
        -------
        str
            The title of the plot.

        """
        return self.figure.canvas.get_window_title()

    @title.setter
    def title(self, value):
        """Sets the title of the plot.

        Parameters
        ----------
        value : str
            The title of the plot.

        """
        self.figure.canvas.set_window_title(value)

    def register_listener(self, listener):
        """"""
        self.figure.canvas.mpl_connect('pick_event', listener)

    def clear_collection(self, collection):
        """Clears a matplotlib collection object.

        Parameters
        ----------
        collection : object
            The matplotlib collection object.

        """
        collection.remove()

    def show(self):
        """Displays the plot."""
        self.axes.autoscale()
        if self.tight:
            plt.tight_layout()
        plt.show()

    # def top(self):
    #     self.figure.canvas.manager.show()

    def save(self, filepath, **kwargs):
        """Saves the plot on a file.

        Parameters
        ----------
        filepath : str
            Full path of the file.

        """
        self.axes.autoscale()
        plt.savefig(filepath, **kwargs)

    @contextmanager
    def gifified(self, func, tempfolder, outfile, pattern='image_{}.png'):
        """"""
        images = []

        def gifify(f):
            def wrapper(*args, **kwargs):
                f(*args, **kwargs)
                image = os.path.join(tempfolder, pattern.format(len(images)))
                images.append(image)
                self.save(image)
            return wrapper

        if not os.path.exists(tempfolder) or not os.path.isdir(tempfolder):
            os.makedirs(tempfolder)

        for file in os.listdir(tempfolder):
            filepath = os.path.join(tempfolder, file)
            try:
                if os.path.isfile(filepath):
                    os.remove(filepath)
            except Exception as e:
                print(e)

        image = os.path.join(tempfolder, pattern.format(len(images)))
        images.append(image)
        self.save(image)
        #
        yield gifify(func)
        #
        self.save_gif(outfile, images)
        shutil.rmtree(tempfolder)
        print('done gififying!')

    def save_gif(self, filepath, images, delay=10, loop=0):
        """Save a series of images as an animated gif.

        Parameters
        ----------
        filepath : str
            The full path to the output file.
        images : list
            A list of paths to input files.

        Returns
        -------
        None

        Warning
        -------
        This function assumes ImageMagick is installed on your system, and on
        *convert* being on your system path.

        """
        command = ['convert', '-delay', '{}'.format(delay), '-loop', '{}'.format(loop), '-layers', 'optimize']
        subprocess.call(command + images + [filepath])

    def update(self, pause=0.0001):
        """Updates and pauses the plot.

        Parameters
        ----------
        pause : float
            Ammount of time to pause the plot in seconds.
        """
        self.axes.autoscale()
        # self.figure.canvas.draw_idle()
        plt.pause(pause)

    def update_pointcollection(self, collection, centers, radius=1.0):
        """Updates the location and radii of a point collection.

        Parameters
        ----------
        collection : object
            The point collection to update.
        centers : list
            List of tuples or lists with XY(Z) location for the points in the collection.
        radius : float, list
            The radii of the points. If a floar is given it will be used for all points.

        """
        try:
            len(radius)
        except Exception:
            radius = [radius] * len(centers)
        data = zip(centers, radius)
        circles = [Circle(c[0:2], r) for c, r in data]
        collection.set_paths(circles)

    def update_linecollection(self, collection, segments):
        """Updates a line collection.

        Parameters
        ----------
        collection : object
            The line collection to update.
        segments : list
            List of tuples or lists with XY(Z) location for the start and end
            points in each line in the collection.
        """
        collection.set_segments([(start[0:2], end[0:2]) for start, end in segments])

    def update_polygoncollection(self, collection, polygons):
        pass

    def draw_points(self, points):
        """Draws points on a 2D plot.

        Parameters
        ----------

        points : list of dict
            List of dictionaries containing the point properties.
            Each point is represented by a circle with a given radius.
            The following properties of the circle can be specified in the point dict.

            * pos (list): XY(Z) coordinates
            * radius (float, optional): the radius of the circle. Default is 0.1.
            * text (str, optional): the text of the label. Default is None.
            * facecolor (rgb or hex color, optional): The color of the face of the circle. Default is white.
            * edgecolor (rgb or hex color, optional): The color of the edge of the cicrle. Default is black.
            * edgewidth (float, optional): The width of the edge of the circle. Default is 1.0.
            * textcolor (rgb or hex color, optional): Color of the text label. Default is black.
<<<<<<< HEAD
            fontsize  = point.get('fontsize') or 24
=======
            * fontsize (int, optional): Font size of the text label. Default is 12.
>>>>>>> e39a0c5a

        Returns
        -------
        object
            The matplotlib point collection object.

        Notes
        -----
        ...

        Examples
        --------
        >>>

        """
        return draw_xpoints_xy(points, self.axes)

    def draw_lines(self, lines):
        """Draws lines on a 2D plot.

        Parameters
        ----------
        lines : list of dict
            List of dictionaries containing the line properties.

        Returns
        -------
        object
            The matplotlib line collection object.
        """
        return draw_xlines_xy(lines, self.axes)

    def draw_polygons(self, polygons):
        """Draws polygons on a 2D plot.

        Parameters
        ----------
        polygons : list of dict
            List of dictionaries containing the polygon properties.

        Returns
        -------
        object
            The matplotlib polygon collection object.
        """
        return draw_xpolygons_xy(polygons, self.axes)

    def draw_arrows(self, arrows):
        """Draws arrows on a 2D plot.

        Parameters
        ----------
        arrows : list of dict
            List of dictionaries containing the arrow properties.

        Returns
        -------
        object
            The matplotlib arrow collection object.
        """
        return draw_xarrows_xy(arrows, self.axes)


# ==============================================================================
# Main
# ==============================================================================

if __name__ == "__main__":

    import compas

    from compas.datastructures import Mesh
    from compas.geometry import smooth_centroid

    mesh = Mesh.from_obj(compas.get('faces.obj'))

    fixed = [key for key in mesh.vertices() if mesh.vertex_degree(key) == 2]

    points = []
    for key in mesh.vertices():
        points.append({
            'pos': mesh.vertex_coordinates(key, 'xy'),
            'radius': 0.1,
            'facecolor': '#ff0000' if mesh.vertex_degree(key) == 2 else '#ffffff'
        })

    lines = []
    for u, v in mesh.edges():
        lines.append({
            'start': mesh.vertex_coordinates(u),
            'end': mesh.vertex_coordinates(v),
            'width': 1.0
        })

    plotter = Plotter(figsize=(10, 6))

    pcoll = plotter.draw_points(points)
    lcoll = plotter.draw_lines(lines)

    def callback(k, args):
        pos = [vertices[key] for key in mesh.vertex]
        plotter.update_pointcollection(pcoll, pos, 0.1)

        segments = []
        for u, v in mesh.edges():
            a = vertices[u][0:2]
            b = vertices[v][0:2]
            segments.append([a, b])

        plotter.update_linecollection(lcoll, segments)
        plotter.update(pause=0.001)

    vertices = [mesh.vertex_coordinates(key) for key in mesh.vertices()]
    adjacency = [mesh.vertex_neighbours(key) for key in mesh.vertices()]

    smooth_centroid(vertices,
                    adjacency,
                    fixed=fixed,
                    kmax=100,
                    callback=callback)

    plotter.show()<|MERGE_RESOLUTION|>--- conflicted
+++ resolved
@@ -386,11 +386,7 @@
             * edgecolor (rgb or hex color, optional): The color of the edge of the cicrle. Default is black.
             * edgewidth (float, optional): The width of the edge of the circle. Default is 1.0.
             * textcolor (rgb or hex color, optional): Color of the text label. Default is black.
-<<<<<<< HEAD
-            fontsize  = point.get('fontsize') or 24
-=======
             * fontsize (int, optional): Font size of the text label. Default is 12.
->>>>>>> e39a0c5a
 
         Returns
         -------
