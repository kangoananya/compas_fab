from __future__ import print_function
from __future__ import absolute_import
from __future__ import division

from numba import f8
from numba import i8
from numba import jit

try:
    from numba import prange
except ImportError:
    prange = range

from numpy import array
from numpy import empty
from numpy import sqrt

import numpy as np


__author__     = ['Andrew Liew <liew@arch.ethz.ch>']
__copyright__  = 'Copyright 2017, BLOCK Research Group - ETH Zurich'
__license__    = 'MIT License'
__email__      = 'liew@arch.ethz.ch'


__all__ = [
    'sum_vectors_numba',
    'norm_vector_numba',
    'norm_vectors_numba',
    'length_vector_numba',
    'length_vector_xy_numba',
    'length_vector_sqrd_numba',
    'length_vector_sqrd_xy_numba',
    'scale_vector_numba',
    'scale_vector_xy_numba',
    'scale_vectors_numba',
    'scale_vectors_xy_numba',
    'normalize_vector_numba',
    'normalize_vector_xy_numba',
    'normalize_vectors_numba',
    'normalize_vectors_xy_numba',
    'power_vector_numba',
    'power_vectors_numba',
    'square_vector_numba',
    'square_vectors_numba',
    'add_vectors_numba',
    'add_vectors_xy_numba',
    'subtract_vectors_numba',
    'subtract_vectors_xy_numba',
    'multiply_vectors_numba',
    'multiply_vectors_xy_numba',
    'divide_vectors_numba',
    'divide_vectors_xy_numba',
    'cross_vectors_numba',
    'cross_vectors_xy_numba',
    'dot_vectors_numba',
    'dot_vectors_xy_numba',
    'vector_component_numba',
    'vector_component_xy_numba',
    'multiply_matrices_numba',
    'multiply_matrix_vector_numba',
    'transpose_matrix_numba',
    'orthonormalise_vectors_numba',
    'plane_from_points_numba',
    'circle_from_points_numba',
    'circle_from_points_xy_numba',
]


# ==============================================================================

@jit(f8[:](f8[:, :], i8), nogil=True, nopython=True, parallel=True)
def sum_vectors_numba(a, axis=0):
    """ Calculate the sum of an array of vectors along the specified axis.

    Parameters:
        a (array): Array of vectors (m x 3).
        axis (int): Dimension to sum through.

    Returns:
        array: The summed values according to the axis of choice.
    """
    m = a.shape[0]

    if axis == 0:
        b = array([0., 0., 0.])
        for i in prange(m):
            b[0] += a[i, 0]
            b[1] += a[i, 1]
            b[2] += a[i, 2]

    elif axis == 1:
        b = np.zeros(m)
        for i in prange(m):
            b[i] += a[i, 0] + a[i, 1] + a[i, 2]

    return b
    # return sum(a, axis=axis)


@jit(f8(f8[:]), nogil=True, nopython=True, parallel=True)
def norm_vector_numba(a):
    """ Calculate the L2 norm or length of a vector.

    Parameters:
        a (array): XYZ components of the vector.

    Returns:
        float: The L2 norm of the vector.
    """
    return sqrt(a[0]**2 + a[1]**2 + a[2]**2)


@jit(f8[:](f8[:, :]), nogil=True, nopython=True, parallel=True)
def norm_vectors_numba(a):
    """ Calculate the L2 norm or length of vectors.

    Parameters:
        a (array): XYZ components of the vectors (m x 3).

    Returns:
        array: The L2 norm of the vectors.
    """
    m = a.shape[0]
    w = empty(m)
    for i in prange(m):
        w[i] = sqrt(a[i, 0]**2 + a[i, 1]**2 + a[i, 2]**2)
    return w


@jit(f8(f8[:]), nogil=True, nopython=True, parallel=True)
def length_vector_numba(a):
    """ Calculate the length of a vector.

    Parameters:
        a (array): XYZ components of the vector.

    Returns:
        float: The length of the vector.
    """
    return sqrt(a[0]**2 + a[1]**2 + a[2]**2)


@jit(f8(f8[:]), nogil=True, nopython=True, parallel=True)
def length_vector_xy_numba(a):
    """ Calculate the length of the vector, assuming it lies in the XY plane.

    Parameters:
        a (array): XY(Z) components of the vector.

    Returns:
        float: The length of the XY component of the vector
    """
    return sqrt(a[0]**2 + a[1]**2)


@jit(f8(f8[:]), nogil=True, nopython=True, parallel=True)
def length_vector_sqrd_numba(a):
    """ Calculate the squared length of the vector.

    Parameters:
        a (array): XYZ components of the vector.

    Returns:
        float: The squared length of the XYZ components.
    """
    return a[0]**2 + a[1]**2 + a[2]**2


@jit(f8(f8[:]), nogil=True, nopython=True, parallel=True)
def length_vector_sqrd_xy_numba(a):
    """ Calculate the squared length of the vector, assuming it lies in the XY plane.

    Parameters:
        a (array): XY(Z) components of the vector.

    Returns:
        float: The squared length of the XY components.
    """
    return a[0]**2 + a[1]**2


# ==============================================================================

@jit(f8[:](f8[:], f8), nogil=True, nopython=True, parallel=True)
def scale_vector_numba(a, factor):
    """ Scale a vector by a given factor.

    Parameters:
        a (array): XYZ components of the vector.
        factor (float): Scale factor.

    Returns:
        array: The scaled vector, factor * a.
    """
    b = empty(3)
    b[0] = a[0] * factor
    b[1] = a[1] * factor
    b[2] = a[2] * factor
    return b


@jit(f8[:](f8[:], f8), nogil=True, nopython=True, parallel=True)
def scale_vector_xy_numba(a, factor):
    """ Scale a vector by a given factor, assuming it lies in the XY plane.

    Parameters:
        a (array): XY(Z) components of the vector.
        factor (float): Scale factor.

    Returns:
        array: The scaled vector, factor * a (XY).
    """
    b = empty(3)
    b[0] = a[0] * factor
    b[1] = a[1] * factor
    b[2] = 0
    return b


@jit(f8[:, :](f8[:, :], f8), nogil=True, nopython=True, parallel=True)
def scale_vectors_numba(a, factor):
    """ Scale multiple vectors by a given factor.

    Parameters:
        a (array): XYZ components of the vectors.
        factor (float): Scale factor.

    Returns:
        array: Scaled vectors.
    """
    m = a.shape[0]
    b = empty((m, 3))
    for i in prange(m):
        b[i, :] = scale_vector_numba(a[i, :], factor)
    return b


@jit(f8[:, :](f8[:, :], f8), nogil=True, nopython=True, parallel=True)
def scale_vectors_xy_numba(a, factor):
    """ Scale multiple vectors by a given factor, assuming they lie in the XY plane

    Parameters:
        a (array): XY(Z)components of the vectors.
        factor (float): Scale factor.

    Returns:
        array: Scaled vectors (XY).
    """
    m = a.shape[0]
    b = empty((m, 3))
    for i in prange(m):
        b[i, :] = scale_vector_xy_numba(a[i, :], factor)
    return b


@jit(f8[:](f8[:]), nogil=True, nopython=True, parallel=True)
def normalize_vector_numba(a):
    """ Normalize a given vector.

    Parameters:
        a (array): XYZ components of the vector.

    Returns:
        array: The normalised vector.
    """
    l = length_vector_numba(a)
    b = empty(3)
    b[0] = a[0] / l
    b[1] = a[1] / l
    b[2] = a[2] / l
    return b


@jit(f8[:](f8[:]), nogil=True, nopython=True, parallel=True)
def normalize_vector_xy_numba(a):
    """ Normalize a given vector, assuming it lies in the XY-plane.

    Parameters:
        a (array): XY(Z) components of the vector.

    Returns:
        array: The normalised vector in the XY-plane (Z = 0.0).
    """
    l = length_vector_xy_numba(a)
    b = empty(3)
    b[0] = a[0] / l
    b[1] = a[1] / l
    b[2] = 0
    return b


@jit(f8[:, :](f8[:, :]), nogil=True, nopython=True, parallel=True)
def normalize_vectors_numba(a):
    """ Normalise multiple vectors.

    Parameters:
        a (array): XYZ components of vectors.

    Returns:
        array: The normalised vectors.
    """
    m = a.shape[0]
    b = empty((m, 3))
    for i in prange(m):
        b[i, :] = normalize_vector_numba(a[i, :])
    return b


@jit(f8[:, :](f8[:, :]), nogil=True, nopython=True, parallel=True)
def normalize_vectors_xy_numba(a):
    """ Normalise multiple vectors, assuming they lie in the XY plane.

    Parameters:
        a (array): XY(Z) components of vectors.

    Returns:
        array: The normalised vectors in the XY plane.
    """
    m = a.shape[0]
    b = empty((m, 3))
    for i in prange(m):
        b[i, :] = normalize_vector_xy_numba(a[i, :])
    return b


@jit(f8[:](f8[:], f8), nogil=True, nopython=True, parallel=True)
def power_vector_numba(a, power):
    """ Raise a vector to the given power.

    Parameters:
        a (array): XYZ components of the vector.
        power (float): Power to raise to.

    Returns:
        array: a^power.
    """
    return array([a[0]**power, a[1]**power, a[2]**power])


@jit(f8[:, :](f8[:, :], f8), nogil=True, nopython=True, parallel=True)
def power_vectors_numba(a, power):
    """ Raise multiple vectors to the given power.

    Parameters:
        a (array): XYZ components of the vectors (m x 3).
        power (float): Power to raise to.

    Returns:
        array: a^power.
    """
    m = a.shape[0]
    b = empty((m, 3))
    for i in prange(m):
        b[i, :] = power_vector_numba(a[i, :], power)
    return b


@jit(f8[:](f8[:]), nogil=True, nopython=True, parallel=True)
def square_vector_numba(a):
    """ Raise a single vector to the power 2.

    Parameters:
        a (array): XYZ components of the vector.

    Returns:
        array: a^2.
    """
    return power_vector_numba(a, power=2.)


@jit(f8[:, :](f8[:, :]), nogil=True, nopython=True, parallel=True)
def square_vectors_numba(a):
    """ Raise multiple vectors to the power 2.

    Parameters:
        a (array): XYZ components of the vectors (m x 3).

    Returns:
        array: a^2.
    """
    return power_vectors_numba(a, power=2.)


# ==============================================================================

@jit(f8[:](f8[:], f8[:]), nogil=True, nopython=True, parallel=True)
def add_vectors_numba(u, v):
    """ Add two vectors.

    Parameters:
        u (array): XYZ components of the first vector.
        v (array): XYZ components of the second vector.

    Returns:
        array: u + v.
    """
    return array([u[0] + v[0], u[1] + v[1], u[2] + v[2]])


@jit(f8[:](f8[:], f8[:]), nogil=True, nopython=True, parallel=True)
def add_vectors_xy_numba(u, v):
    """ Add two vectors, assuming they lie in the XY-plane.

    Parameters:
        u (array): XYZ components of the first vector.
        v (array): XYZ components of the second vector.

    Returns:
        array: u + v (Z = 0.0).
    """
    return array([u[0] + v[0], u[1] + v[1], 0.])


@jit(f8[:](f8[:], f8[:]), nogil=True, nopython=True, parallel=True)
def subtract_vectors_numba(u, v):
    """ Subtract one vector from another.

    Parameters:
        u (array): XYZ components of the first vector.
        v (array): XYZ components of the second vector.

    Returns:
        array: u - v.
    """
    return array([u[0] - v[0], u[1] - v[1], u[2] - v[2]])


@jit(f8[:](f8[:], f8[:]), nogil=True, nopython=True, parallel=True)
def subtract_vectors_xy_numba(u, v):
    """ Subtract one vector from another, assuming they lie in the XY plane.

    Parameters:
        u (array): XY(Z) components of the first vector.
        v (array): XY(Z) components of the second vector.

    Returns:
        array: u - v (Z = 0.0).
    """
    return array([u[0] - v[0], u[1] - v[1], 0.])


@jit(f8[:](f8[:], f8[:]), nogil=True, nopython=True, parallel=True)
def multiply_vectors_numba(u, v):
    """ Element-wise multiplication of two vectors.

    Parameters:
        u (array): XYZ components of the first vector.
        v (array): XYZ components of the second vector.

    Returns:
        array: [ui * vi, uj * vj, uk * vk].
    """
    return array([u[0] * v[0], u[1] * v[1], u[2] * v[2]])


@jit(f8[:](f8[:], f8[:]), nogil=True, nopython=True, parallel=True)
def multiply_vectors_xy_numba(u, v):
    """ Element-wise multiplication of two vectors assumed to lie in the XY plane..

    Parameters:
        u (array): XY(Z) components of the first vector.
        v (array): XY(Z) components of the second vector.

    Returns:
        array: [ui * vi, uj * vj, (Z = 0.0)].
    """
    return array([u[0] * v[0], u[1] * v[1], 0.])


@jit(f8[:](f8[:], f8[:]), nogil=True, nopython=True, parallel=True)
def divide_vectors_numba(u, v):
    """ Element-wise division of two vectors.

    Parameters:
        u (array): XYZ components of the first vector.
        v (array): XYZ components of the second vector.

    Returns:
        array: [ui / vi, uj / vj, uk / vk].
    """
    return array([u[0] / v[0], u[1] / v[1], u[2] / v[2]])


@jit(f8[:](f8[:], f8[:]), nogil=True, nopython=True, parallel=True)
def divide_vectors_xy_numba(u, v):
    """ Element-wise division of two vectors assumed to lie in the XY plane.

    Parameters:
        u (array): XY(Z) components of the first vector.
        v (array): XY(Z) components of the second vector.

    Returns:
        array: [ui / vi, uj / vj, (Z = 0.0)].
    """
    return array([u[0] / v[0], u[1] / v[1], 0.])


# ==============================================================================

@jit(f8[:](f8[:], f8[:]), nogil=True, nopython=True, parallel=True)
def cross_vectors_numba(u, v):
    """ Compute the cross product of two vectors.

    Parameters:
        u (array): XYZ components of the first vector.
        v (array): XYZ components of the second vector.

    Returns:
        array: u X v.
    """
    w = empty(3)
    w[0] = u[1] * v[2] - u[2] * v[1]
    w[1] = u[2] * v[0] - u[0] * v[2]
    w[2] = u[0] * v[1] - u[1] * v[0]
    return w


@jit(f8[:](f8[:], f8[:]), nogil=True, nopython=True, parallel=True)
def cross_vectors_xy_numba(u, v):
    """ Compute the cross product of two vectors, assuming they lie in the XY-plane.

    Parameters:
        u (array): XY(Z) components of the first vector.
        v (array): XY(Z) components of the second vector.

    Returns:
        array: u X v.
    """
    return array([0., 0., u[0] * v[1] - u[1] * v[0]])


@jit(f8(f8[:], f8[:]), nogil=True, nopython=True, parallel=True)
def dot_vectors_numba(u, v):
    """ Compute the dot product of two vectors.

    Parameters:
        u (array): XYZ components of the first vector.
        v (array): XYZ components of the second vector.

    Returns:
        float: u . v.
    """
    return u[0] * v[0] + u[1] * v[1] + u[2] * v[2]


@jit(f8(f8[:], f8[:]), nogil=True, nopython=True, parallel=True)
def dot_vectors_xy_numba(u, v):
    """ Compute the dot product of two vectors, assuming they lie in the XY-plane.

    Parameters:
        u (array): XY(Z) components of the first vector.
        v (array): XY(Z) components of the second vector.

    Returns:
        float: u . v (Z = 0.0).
    """
    return u[0] * v[0] + u[1] * v[1]


@jit(f8[:](f8[:], f8[:]), nogil=True, nopython=True, parallel=True)
def vector_component_numba(u, v):
    """Compute the component of u in the direction of v.

    Parameters:
        u (array): XYZ components of the vector.
        v (array): XYZ components of the direction.

    Returns:
        float: The component of u in the direction of v.
    """
    factor = dot_vectors_numba(u, v) / length_vector_sqrd_numba(v)
    return scale_vector_numba(v, factor)


@jit(f8[:](f8[:], f8[:]), nogil=True, nopython=True, parallel=True)
def vector_component_xy_numba(u, v):
    """Compute the component of u in the direction of v, assuming they lie in the XY-plane.

    Parameters:
        u (array): XY(Z) components of the vector.
        v (array): XY(Z) components of the direction.

    Returns:
        float: The component of u in the direction of v (Z = 0.0).
    """
    factor = dot_vectors_xy_numba(u, v) / length_vector_sqrd_xy_numba(v)
    return scale_vector_xy_numba(v, factor)


# ==============================================================================

@jit(f8[:, :](f8[:, :], f8[:, :]), nogil=True, nopython=True, parallel=True)
def multiply_matrices_numba(A, B):
    """ The multiplication of matrices.

    Parameters:
        A (array): The first matrix (m x n).
        B (array): The second matrix (n x p).

    Returns:
        array: A * B of size (m x p).
    """
    m, n = A.shape
    p = B.shape[1]
    C = np.zeros((m, p))
    for i in prange(m):
        for j in prange(p):
            for k in prange(n):
                C[i, j] += A[i, k] * B[k, j]
    return C


@jit(f8[:](f8[:, :], f8[:]), nogil=True, nopython=True, parallel=True)
def multiply_matrix_vector_numba(A, b):
    """ The multiplication of a matrix with a vector.

    Parameters:
        A (array): The matrix (m x n).
        b (array): The vector (n,).

    Returns:
        array: A * b of size (m,).
    """
    m, n = A.shape
    C = np.zeros(m)
    for i in prange(m):
        for j in prange(n):
            C[i] += A[i, j] * b[j]
    return C


@jit(f8[:, :](f8[:, :]), nogil=True, nopython=True, parallel=True)
def transpose_matrix_numba(A):
    """ Transpose an array.

    Parameters:
        A (array): The matrix (m x n).

    Returns:
        array: A transposed (n x m).
    """
    m, n = A.shape
    B = empty((n, m))
    for i in prange(m):
        for j in prange(n):
            B[j, i] = A[i, j]
    return B


@jit(f8[:, :](f8[:, :]), nogil=True, nopython=True, parallel=True)
def orthonormalise_vectors_numba(a):
    """ Orthonomalise a set of vectors using the Gram-Schmidt process.

    Parameters:
        u (array): XYZ components of the vectors (m x 3).

    Returns:
        array: Array of othonormal basis for the input vectors.
    """
    m = a.shape[0]
    b = empty((m, 3))
    b[0, :] = a[0, :]
    for i in range(1, m):
        proj = empty((i, 3))
        for j in range(i):
            proj[j, :] = vector_component_numba(a[i, :], b[j, :])
        b[i, :] = subtract_vectors_numba(a[i, :], sum_vectors_numba(proj, axis=0))
    return b


@jit(f8[:](f8[:], f8[:], f8[:]), nogil=True, nopython=True, parallel=True)
def plane_from_points_numba(u, v, w):
    """Construct a plane from three points.

    Parameters:
        u (array): XYZ components of the base point.
        v (array): XYZ components of the second point.
        w (array): XYZ components of the third point.

    Returns:
        p : Normalised vector
    """
    uv = subtract_vectors_numba(v, u)
    uw = subtract_vectors_numba(w, u)
    p = normalize_vector_numba(cross_vectors_numba(uv, uw))
    return p


@jit(f8[:](f8[:], f8[:], f8[:]), nogil=True, nopython=True, parallel=True)
def circle_from_points_numba(a, b, c):
    """Construct a circle from three points.

    Parameters:
        a (array): XYZ components of the base point.
        b (array): XYZ components of the second point.
        c (array): XYZ components of the third point.

    Returns:
        array: (xyz, r, normal) x, y, z centre, radius, nx, ny, nz normal.
    """
    ab = subtract_vectors_numba(b, a)
    cb = subtract_vectors_numba(b, c)
    ba = subtract_vectors_numba(a, b)
    ca = subtract_vectors_numba(a, c)
    ac = subtract_vectors_numba(c, a)
    bc = subtract_vectors_numba(c, b)
    normal = normalize_vector_numba(cross_vectors_numba(ab, ac))
    d = 2. * length_vector_sqrd_numba(cross_vectors_numba(ba, cb))
    A = length_vector_sqrd_numba(cb) * dot_vectors_numba(ba, ca) / d
    B = length_vector_sqrd_numba(ca) * dot_vectors_numba(ab, cb) / d
    C = length_vector_sqrd_numba(ba) * dot_vectors_numba(ac, bc) / d
    w = empty((3, 3))
    w[0, :] = scale_vector_numba(a, A)
    w[1, :] = scale_vector_numba(b, B)
    w[2, :] = scale_vector_numba(c, C)
    centre = sum_vectors_numba(w, axis=0)
    cr = array([
        centre[0],
        centre[1],
        centre[2],
        length_vector_numba(subtract_vectors_numba(a, centre)),
        normal[0],
        normal[1],
        normal[2]])
    return cr


<<<<<<< HEAD
@jit(f8[:](f8[:], f8[:], f8[:]), nogil=True, nopython=True, parallel=True)
def circle_from_points_xy_numba(u, v, w):
    """Construct a circle from three points assumed to be in the XY plane.

    Parameters
    ----------
         u (array): XY(Z) components of the base point.
         v (array): XY(Z) components of the second point.
         w (array): XY(Z) components of the third point.
    Returns
    -------
        array: (x, y, z, r) where x, y, z are coords of the centre point and r the radius.
   """
    ax, ay = u[0], u[1]
    bx, by = v[0], v[1]
    cx, cy = w[0], w[1]
    a = bx - ax
    b = by - ay
    c = cx - ax
    d = cy - ay
    e = a * (ax + bx) + b * (ay + by)
    f = c * (ax + cx) + d * (ay + cy)
    g = 2 * (a * (cy - by) - b * (cx - bx))
    centrex = (d * e - b * f) / g
    centrey = (a * f - c * e) / g
    radius = sqrt((ax - centrex)**2 + (ay - centrey)**2)
    return array([centrex, centrey, 0.0, radius])
=======
# @jit(f8[:](f8[:], f8[:], f8[:]), nogil=True, nopython=True, parallel=True)
# def circle_from_points_xy_numba(a, b, c):
#     """Construct a circle from three points assumed to be in the XY plane.

#     Parameters:
#         a (array): XY(Z) components of the base point.
#         b (array): XY(Z) components of the second point.
#         c (array): XY(Z) components of the third point.

#     Returns:
#         array: (x, y, z, r) where x, y, z are coords of the centre point and r the radius.
#     """
#     pass
>>>>>>> aa7535ea


# ==============================================================================
# Testing
# ==============================================================================

if __name__ == "__main__":

    u = array([1., 2., 3.])
    v = array([4., 5., 6.])
<<<<<<< HEAD
    w = array([5., 2., 10.])
    c = array([[1., 2., 3.], [4., 4., 4.]])
=======
    w = array([1., 2., 6.])
    c = array([[1., 2., 3.], [4., 4., 4.], [2., 3., 3.]])
>>>>>>> aa7535ea
    d = array([4., 5.])
    e = array([[1., 2.], [0., 2.]])
    f = array([[4., 5.], [1., 2.]])

<<<<<<< HEAD
    tic = time()

    for i in range(10**5):

        # sum_vectors_numba(c, axis=0)
        # norm_vector_numba(u)
        # norm_vectors_numba(c)
        # length_vector_numba(u)
        # length_vector_xy_numba(u)
        # length_vector_sqrd_numba(u)
        # length_vector_sqrd_xy_numba(u)

        # scale_vector_numba(u, factor=4.)
        # scale_vector_xy_numba(u, factor=4.)
        # scale_vectors_numba(c, factor=4.)
        # scale_vectors_xy_numba(c, factor=4.)
        # normalize_vector_numba(u)
        # normalize_vector_xy_numba(u)
        # normalize_vectors_numba(c)
        # normalize_vectors_xy_numba(c)
        # power_vector_numba(u, 3.)
        # power_vectors_numba(c, 3.)
        # square_vector_numba(u)
        # square_vectors_numba(c)

        # add_vectors_numba(u, v)
        # add_vectors_xy_numba(u, v)
        # subtract_vectors_numba(u, v)
        # subtract_vectors_xy_numba(u, v)
        # multiply_vectors_numba(u, v)
        # multiply_vectors_xy_numba(u, v)
        # divide_vectors_numba(u, v)
        # divide_vectors_xy_numba(u, v)

        # cross_vectors_numba(u, v)
        # cross_vectors_xy_numba(u, v)
        # dot_vectors_numba(u, v)
        # dot_vectors_xy_numba(u, v)
        # vector_component_numba(u, v)
        # vector_component_xy_numba(u, v)

        # multiply_matrices_numba(e, f)
        # multiply_matrix_vector_numba(e, d)
        # transpose_matrix_numba(e)
        # orthonormalise_vectors_numba(c)
        # plane_from_points_numba(u, v, w)
        # circle_from_points_numba(u, v, w)
        circle_from_points_xy_numba(u, v, w)

    print(time() - tic)
=======
    print(sum_vectors_numba(c, axis=0))
    print(norm_vector_numba(u))
    print(norm_vectors_numba(c))
    print(length_vector_numba(u))
    print(length_vector_xy_numba(u))
    print(length_vector_sqrd_numba(u))
    print(length_vector_sqrd_xy_numba(u))

    print(scale_vector_numba(u, factor=4.))
    print(scale_vector_xy_numba(u, factor=4.))
    print(scale_vectors_numba(c, factor=4.))
    print(scale_vectors_xy_numba(c, factor=4.))
    print(normalize_vector_numba(u))
    print(normalize_vector_xy_numba(u))
    print(normalize_vectors_numba(c))
    print(normalize_vectors_xy_numba(c))
    print(power_vector_numba(u, 3.))
    print(power_vectors_numba(c, 3.))
    print(square_vector_numba(u))
    print(square_vectors_numba(c))

    print(add_vectors_numba(u, v))
    print(add_vectors_xy_numba(u, v))
    print(subtract_vectors_numba(u, v))
    print(subtract_vectors_xy_numba(u, v))
    print(multiply_vectors_numba(u, v))
    print(multiply_vectors_xy_numba(u, v))
    print(divide_vectors_numba(u, v))
    print(divide_vectors_xy_numba(u, v))

    print(cross_vectors_numba(u, v))
    print(cross_vectors_xy_numba(u, v))
    print(dot_vectors_numba(u, v))
    print(dot_vectors_xy_numba(u, v))
    print(vector_component_numba(u, v))
    print(vector_component_xy_numba(u, v))

    print(multiply_matrices_numba(e, f))
    print(multiply_matrix_vector_numba(e, d))
    print(transpose_matrix_numba(e))
    print(orthonormalise_vectors_numba(c))
    print(plane_from_points_numba(u, v, w))
    print(circle_from_points_numba(u, v, w))
>>>>>>> aa7535ea
<|MERGE_RESOLUTION|>--- conflicted
+++ resolved
@@ -1,6 +1,6 @@
-from __future__ import print_function
 from __future__ import absolute_import
 from __future__ import division
+from __future__ import print_function
 
 from numba import f8
 from numba import i8
@@ -17,11 +17,13 @@
 
 import numpy as np
 
-
-__author__     = ['Andrew Liew <liew@arch.ethz.ch>']
-__copyright__  = 'Copyright 2017, BLOCK Research Group - ETH Zurich'
-__license__    = 'MIT License'
-__email__      = 'liew@arch.ethz.ch'
+# Note: Numba experimental features parallel and prange are implementated but generally disabled.
+
+
+__author__    = ['Andrew Liew <liew@arch.ethz.ch>']
+__copyright__ = 'Copyright 2017, BLOCK Research Group - ETH Zurich'
+__license__   = 'MIT License'
+__email__     = 'liew@arch.ethz.ch'
 
 
 __all__ = [
@@ -70,15 +72,17 @@
 
 # ==============================================================================
 
-@jit(f8[:](f8[:, :], i8), nogil=True, nopython=True, parallel=True)
+@jit(f8[:](f8[:, :], i8), nogil=True, nopython=True, parallel=False)
 def sum_vectors_numba(a, axis=0):
     """ Calculate the sum of an array of vectors along the specified axis.
 
-    Parameters:
+    Parameters
+    ----------
         a (array): Array of vectors (m x 3).
         axis (int): Dimension to sum through.
 
-    Returns:
+    Returns
+    -------
         array: The summed values according to the axis of choice.
     """
     m = a.shape[0]
@@ -96,30 +100,33 @@
             b[i] += a[i, 0] + a[i, 1] + a[i, 2]
 
     return b
-    # return sum(a, axis=axis)
 
 
 @jit(f8(f8[:]), nogil=True, nopython=True, parallel=True)
 def norm_vector_numba(a):
     """ Calculate the L2 norm or length of a vector.
 
-    Parameters:
+    Parameters
+    ----------
         a (array): XYZ components of the vector.
 
-    Returns:
+    Returns
+    -------
         float: The L2 norm of the vector.
     """
     return sqrt(a[0]**2 + a[1]**2 + a[2]**2)
 
 
-@jit(f8[:](f8[:, :]), nogil=True, nopython=True, parallel=True)
+@jit(f8[:](f8[:, :]), nogil=True, nopython=True, parallel=False)
 def norm_vectors_numba(a):
     """ Calculate the L2 norm or length of vectors.
 
-    Parameters:
+    Parameters
+    ----------
         a (array): XYZ components of the vectors (m x 3).
 
-    Returns:
+    Returns
+    -------
         array: The L2 norm of the vectors.
     """
     m = a.shape[0]
@@ -133,10 +140,12 @@
 def length_vector_numba(a):
     """ Calculate the length of a vector.
 
-    Parameters:
+    Parameters
+    ----------
         a (array): XYZ components of the vector.
 
-    Returns:
+    Returns
+    -------
         float: The length of the vector.
     """
     return sqrt(a[0]**2 + a[1]**2 + a[2]**2)
@@ -146,10 +155,12 @@
 def length_vector_xy_numba(a):
     """ Calculate the length of the vector, assuming it lies in the XY plane.
 
-    Parameters:
+    Parameters
+    ----------
         a (array): XY(Z) components of the vector.
 
-    Returns:
+    Returns
+    -------
         float: The length of the XY component of the vector
     """
     return sqrt(a[0]**2 + a[1]**2)
@@ -159,10 +170,12 @@
 def length_vector_sqrd_numba(a):
     """ Calculate the squared length of the vector.
 
-    Parameters:
+    Parameters
+    ----------
         a (array): XYZ components of the vector.
 
-    Returns:
+    Returns
+    -------
         float: The squared length of the XYZ components.
     """
     return a[0]**2 + a[1]**2 + a[2]**2
@@ -172,10 +185,12 @@
 def length_vector_sqrd_xy_numba(a):
     """ Calculate the squared length of the vector, assuming it lies in the XY plane.
 
-    Parameters:
+    Parameters
+    ----------
         a (array): XY(Z) components of the vector.
 
-    Returns:
+    Returns
+    -------
         float: The squared length of the XY components.
     """
     return a[0]**2 + a[1]**2
@@ -187,11 +202,13 @@
 def scale_vector_numba(a, factor):
     """ Scale a vector by a given factor.
 
-    Parameters:
+    Parameters
+    ----------
         a (array): XYZ components of the vector.
         factor (float): Scale factor.
 
-    Returns:
+    Returns
+    -------
         array: The scaled vector, factor * a.
     """
     b = empty(3)
@@ -205,11 +222,13 @@
 def scale_vector_xy_numba(a, factor):
     """ Scale a vector by a given factor, assuming it lies in the XY plane.
 
-    Parameters:
+    Parameters
+    ----------
         a (array): XY(Z) components of the vector.
         factor (float): Scale factor.
 
-    Returns:
+    Returns
+    -------
         array: The scaled vector, factor * a (XY).
     """
     b = empty(3)
@@ -219,15 +238,17 @@
     return b
 
 
-@jit(f8[:, :](f8[:, :], f8), nogil=True, nopython=True, parallel=True)
+@jit(f8[:, :](f8[:, :], f8), nogil=True, nopython=True, parallel=False)
 def scale_vectors_numba(a, factor):
     """ Scale multiple vectors by a given factor.
 
-    Parameters:
+    Parameters
+    ----------
         a (array): XYZ components of the vectors.
         factor (float): Scale factor.
 
-    Returns:
+    Returns
+    -------
         array: Scaled vectors.
     """
     m = a.shape[0]
@@ -237,15 +258,17 @@
     return b
 
 
-@jit(f8[:, :](f8[:, :], f8), nogil=True, nopython=True, parallel=True)
+@jit(f8[:, :](f8[:, :], f8), nogil=True, nopython=True, parallel=False)
 def scale_vectors_xy_numba(a, factor):
     """ Scale multiple vectors by a given factor, assuming they lie in the XY plane
 
-    Parameters:
+    Parameters
+    ----------
         a (array): XY(Z)components of the vectors.
         factor (float): Scale factor.
 
-    Returns:
+    Returns
+    -------
         array: Scaled vectors (XY).
     """
     m = a.shape[0]
@@ -259,10 +282,12 @@
 def normalize_vector_numba(a):
     """ Normalize a given vector.
 
-    Parameters:
+    Parameters
+    ----------
         a (array): XYZ components of the vector.
 
-    Returns:
+    Returns
+    -------
         array: The normalised vector.
     """
     l = length_vector_numba(a)
@@ -277,10 +302,12 @@
 def normalize_vector_xy_numba(a):
     """ Normalize a given vector, assuming it lies in the XY-plane.
 
-    Parameters:
+    Parameters
+    ----------
         a (array): XY(Z) components of the vector.
 
-    Returns:
+    Returns
+    -------
         array: The normalised vector in the XY-plane (Z = 0.0).
     """
     l = length_vector_xy_numba(a)
@@ -291,14 +318,16 @@
     return b
 
 
-@jit(f8[:, :](f8[:, :]), nogil=True, nopython=True, parallel=True)
+@jit(f8[:, :](f8[:, :]), nogil=True, nopython=True, parallel=False)
 def normalize_vectors_numba(a):
     """ Normalise multiple vectors.
 
-    Parameters:
+    Parameters
+    ----------
         a (array): XYZ components of vectors.
 
-    Returns:
+    Returns
+    -------
         array: The normalised vectors.
     """
     m = a.shape[0]
@@ -308,14 +337,16 @@
     return b
 
 
-@jit(f8[:, :](f8[:, :]), nogil=True, nopython=True, parallel=True)
+@jit(f8[:, :](f8[:, :]), nogil=True, nopython=True, parallel=False)
 def normalize_vectors_xy_numba(a):
     """ Normalise multiple vectors, assuming they lie in the XY plane.
 
-    Parameters:
+    Parameters
+    ----------
         a (array): XY(Z) components of vectors.
 
-    Returns:
+    Returns
+    -------
         array: The normalised vectors in the XY plane.
     """
     m = a.shape[0]
@@ -329,25 +360,29 @@
 def power_vector_numba(a, power):
     """ Raise a vector to the given power.
 
-    Parameters:
+    Parameters
+    ----------
         a (array): XYZ components of the vector.
         power (float): Power to raise to.
 
-    Returns:
+    Returns
+    -------
         array: a^power.
     """
     return array([a[0]**power, a[1]**power, a[2]**power])
 
 
-@jit(f8[:, :](f8[:, :], f8), nogil=True, nopython=True, parallel=True)
+@jit(f8[:, :](f8[:, :], f8), nogil=True, nopython=True, parallel=False)
 def power_vectors_numba(a, power):
     """ Raise multiple vectors to the given power.
 
-    Parameters:
+    Parameters
+    ----------
         a (array): XYZ components of the vectors (m x 3).
         power (float): Power to raise to.
 
-    Returns:
+    Returns
+    -------
         array: a^power.
     """
     m = a.shape[0]
@@ -361,10 +396,12 @@
 def square_vector_numba(a):
     """ Raise a single vector to the power 2.
 
-    Parameters:
+    Parameters
+    ----------
         a (array): XYZ components of the vector.
 
-    Returns:
+    Returns
+    -------
         array: a^2.
     """
     return power_vector_numba(a, power=2.)
@@ -374,10 +411,12 @@
 def square_vectors_numba(a):
     """ Raise multiple vectors to the power 2.
 
-    Parameters:
+    Parameters
+    ----------
         a (array): XYZ components of the vectors (m x 3).
 
-    Returns:
+    Returns
+    -------
         array: a^2.
     """
     return power_vectors_numba(a, power=2.)
@@ -389,11 +428,13 @@
 def add_vectors_numba(u, v):
     """ Add two vectors.
 
-    Parameters:
+    Parameters
+    ----------
         u (array): XYZ components of the first vector.
         v (array): XYZ components of the second vector.
 
-    Returns:
+    Returns
+    -------
         array: u + v.
     """
     return array([u[0] + v[0], u[1] + v[1], u[2] + v[2]])
@@ -403,11 +444,13 @@
 def add_vectors_xy_numba(u, v):
     """ Add two vectors, assuming they lie in the XY-plane.
 
-    Parameters:
+    Parameters
+    ----------
         u (array): XYZ components of the first vector.
         v (array): XYZ components of the second vector.
 
-    Returns:
+    Returns
+    -------
         array: u + v (Z = 0.0).
     """
     return array([u[0] + v[0], u[1] + v[1], 0.])
@@ -417,11 +460,13 @@
 def subtract_vectors_numba(u, v):
     """ Subtract one vector from another.
 
-    Parameters:
+    Parameters
+    ----------
         u (array): XYZ components of the first vector.
         v (array): XYZ components of the second vector.
 
-    Returns:
+    Returns
+    -------
         array: u - v.
     """
     return array([u[0] - v[0], u[1] - v[1], u[2] - v[2]])
@@ -431,11 +476,13 @@
 def subtract_vectors_xy_numba(u, v):
     """ Subtract one vector from another, assuming they lie in the XY plane.
 
-    Parameters:
+    Parameters
+    ----------
         u (array): XY(Z) components of the first vector.
         v (array): XY(Z) components of the second vector.
 
-    Returns:
+    Returns
+    -------
         array: u - v (Z = 0.0).
     """
     return array([u[0] - v[0], u[1] - v[1], 0.])
@@ -445,11 +492,13 @@
 def multiply_vectors_numba(u, v):
     """ Element-wise multiplication of two vectors.
 
-    Parameters:
+    Parameters
+    ----------
         u (array): XYZ components of the first vector.
         v (array): XYZ components of the second vector.
 
-    Returns:
+    Returns
+    -------
         array: [ui * vi, uj * vj, uk * vk].
     """
     return array([u[0] * v[0], u[1] * v[1], u[2] * v[2]])
@@ -459,11 +508,13 @@
 def multiply_vectors_xy_numba(u, v):
     """ Element-wise multiplication of two vectors assumed to lie in the XY plane..
 
-    Parameters:
+    Parameters
+    ----------
         u (array): XY(Z) components of the first vector.
         v (array): XY(Z) components of the second vector.
 
-    Returns:
+    Returns
+    -------
         array: [ui * vi, uj * vj, (Z = 0.0)].
     """
     return array([u[0] * v[0], u[1] * v[1], 0.])
@@ -473,11 +524,13 @@
 def divide_vectors_numba(u, v):
     """ Element-wise division of two vectors.
 
-    Parameters:
+    Parameters
+    ----------
         u (array): XYZ components of the first vector.
         v (array): XYZ components of the second vector.
 
-    Returns:
+    Returns
+    -------
         array: [ui / vi, uj / vj, uk / vk].
     """
     return array([u[0] / v[0], u[1] / v[1], u[2] / v[2]])
@@ -487,11 +540,13 @@
 def divide_vectors_xy_numba(u, v):
     """ Element-wise division of two vectors assumed to lie in the XY plane.
 
-    Parameters:
+    Parameters
+    ----------
         u (array): XY(Z) components of the first vector.
         v (array): XY(Z) components of the second vector.
 
-    Returns:
+    Returns
+    -------
         array: [ui / vi, uj / vj, (Z = 0.0)].
     """
     return array([u[0] / v[0], u[1] / v[1], 0.])
@@ -503,11 +558,13 @@
 def cross_vectors_numba(u, v):
     """ Compute the cross product of two vectors.
 
-    Parameters:
+    Parameters
+    ----------
         u (array): XYZ components of the first vector.
         v (array): XYZ components of the second vector.
 
-    Returns:
+    Returns
+    -------
         array: u X v.
     """
     w = empty(3)
@@ -521,11 +578,13 @@
 def cross_vectors_xy_numba(u, v):
     """ Compute the cross product of two vectors, assuming they lie in the XY-plane.
 
-    Parameters:
+    Parameters
+    ----------
         u (array): XY(Z) components of the first vector.
         v (array): XY(Z) components of the second vector.
 
-    Returns:
+    Returns
+    -------
         array: u X v.
     """
     return array([0., 0., u[0] * v[1] - u[1] * v[0]])
@@ -535,11 +594,13 @@
 def dot_vectors_numba(u, v):
     """ Compute the dot product of two vectors.
 
-    Parameters:
+    Parameters
+    ----------
         u (array): XYZ components of the first vector.
         v (array): XYZ components of the second vector.
 
-    Returns:
+    Returns
+    -------
         float: u . v.
     """
     return u[0] * v[0] + u[1] * v[1] + u[2] * v[2]
@@ -549,11 +610,13 @@
 def dot_vectors_xy_numba(u, v):
     """ Compute the dot product of two vectors, assuming they lie in the XY-plane.
 
-    Parameters:
+    Parameters
+    ----------
         u (array): XY(Z) components of the first vector.
         v (array): XY(Z) components of the second vector.
 
-    Returns:
+    Returns
+    -------
         float: u . v (Z = 0.0).
     """
     return u[0] * v[0] + u[1] * v[1]
@@ -563,11 +626,13 @@
 def vector_component_numba(u, v):
     """Compute the component of u in the direction of v.
 
-    Parameters:
+    Parameters
+    ----------
         u (array): XYZ components of the vector.
         v (array): XYZ components of the direction.
 
-    Returns:
+    Returns
+    -------
         float: The component of u in the direction of v.
     """
     factor = dot_vectors_numba(u, v) / length_vector_sqrd_numba(v)
@@ -578,11 +643,13 @@
 def vector_component_xy_numba(u, v):
     """Compute the component of u in the direction of v, assuming they lie in the XY-plane.
 
-    Parameters:
+    Parameters
+    ----------
         u (array): XY(Z) components of the vector.
         v (array): XY(Z) components of the direction.
 
-    Returns:
+    Returns
+    -------
         float: The component of u in the direction of v (Z = 0.0).
     """
     factor = dot_vectors_xy_numba(u, v) / length_vector_sqrd_xy_numba(v)
@@ -591,15 +658,17 @@
 
 # ==============================================================================
 
-@jit(f8[:, :](f8[:, :], f8[:, :]), nogil=True, nopython=True, parallel=True)
+@jit(f8[:, :](f8[:, :], f8[:, :]), nogil=True, nopython=True, parallel=False)
 def multiply_matrices_numba(A, B):
     """ The multiplication of matrices.
 
-    Parameters:
+    Parameters
+    ----------
         A (array): The first matrix (m x n).
         B (array): The second matrix (n x p).
 
-    Returns:
+    Returns
+    -------
         array: A * B of size (m x p).
     """
     m, n = A.shape
@@ -612,15 +681,17 @@
     return C
 
 
-@jit(f8[:](f8[:, :], f8[:]), nogil=True, nopython=True, parallel=True)
+@jit(f8[:](f8[:, :], f8[:]), nogil=True, nopython=True, parallel=False)
 def multiply_matrix_vector_numba(A, b):
     """ The multiplication of a matrix with a vector.
 
-    Parameters:
+    Parameters
+    ----------
         A (array): The matrix (m x n).
         b (array): The vector (n,).
 
-    Returns:
+    Returns
+    -------
         array: A * b of size (m,).
     """
     m, n = A.shape
@@ -631,14 +702,16 @@
     return C
 
 
-@jit(f8[:, :](f8[:, :]), nogil=True, nopython=True, parallel=True)
+@jit(f8[:, :](f8[:, :]), nogil=True, nopython=True, parallel=False)
 def transpose_matrix_numba(A):
     """ Transpose an array.
 
-    Parameters:
+    Parameters
+    ----------
         A (array): The matrix (m x n).
 
-    Returns:
+    Returns
+    -------
         array: A transposed (n x m).
     """
     m, n = A.shape
@@ -649,22 +722,24 @@
     return B
 
 
-@jit(f8[:, :](f8[:, :]), nogil=True, nopython=True, parallel=True)
+@jit(f8[:, :](f8[:, :]), nogil=True, nopython=True, parallel=False)
 def orthonormalise_vectors_numba(a):
     """ Orthonomalise a set of vectors using the Gram-Schmidt process.
 
-    Parameters:
+    Parameters
+    ----------
         u (array): XYZ components of the vectors (m x 3).
 
-    Returns:
+    Returns
+    -------
         array: Array of othonormal basis for the input vectors.
     """
     m = a.shape[0]
     b = empty((m, 3))
     b[0, :] = a[0, :]
-    for i in range(1, m):
+    for i in prange(1, m):
         proj = empty((i, 3))
-        for j in range(i):
+        for j in prange(i):
             proj[j, :] = vector_component_numba(a[i, :], b[j, :])
         b[i, :] = subtract_vectors_numba(a[i, :], sum_vectors_numba(proj, axis=0))
     return b
@@ -674,12 +749,14 @@
 def plane_from_points_numba(u, v, w):
     """Construct a plane from three points.
 
-    Parameters:
+    Parameters
+    ----------
         u (array): XYZ components of the base point.
         v (array): XYZ components of the second point.
         w (array): XYZ components of the third point.
 
-    Returns:
+    Returns
+    -------
         p : Normalised vector
     """
     uv = subtract_vectors_numba(v, u)
@@ -692,12 +769,14 @@
 def circle_from_points_numba(a, b, c):
     """Construct a circle from three points.
 
-    Parameters:
+    Parameters
+    ----------
         a (array): XYZ components of the base point.
         b (array): XYZ components of the second point.
         c (array): XYZ components of the third point.
 
-    Returns:
+    Returns
+    -------
         array: (xyz, r, normal) x, y, z centre, radius, nx, ny, nz normal.
     """
     ab = subtract_vectors_numba(b, a)
@@ -727,7 +806,6 @@
     return cr
 
 
-<<<<<<< HEAD
 @jit(f8[:](f8[:], f8[:], f8[:]), nogil=True, nopython=True, parallel=True)
 def circle_from_points_xy_numba(u, v, w):
     """Construct a circle from three points assumed to be in the XY plane.
@@ -755,21 +833,6 @@
     centrey = (a * f - c * e) / g
     radius = sqrt((ax - centrex)**2 + (ay - centrey)**2)
     return array([centrex, centrey, 0.0, radius])
-=======
-# @jit(f8[:](f8[:], f8[:], f8[:]), nogil=True, nopython=True, parallel=True)
-# def circle_from_points_xy_numba(a, b, c):
-#     """Construct a circle from three points assumed to be in the XY plane.
-
-#     Parameters:
-#         a (array): XY(Z) components of the base point.
-#         b (array): XY(Z) components of the second point.
-#         c (array): XY(Z) components of the third point.
-
-#     Returns:
-#         array: (x, y, z, r) where x, y, z are coords of the centre point and r the radius.
-#     """
-#     pass
->>>>>>> aa7535ea
 
 
 # ==============================================================================
@@ -778,20 +841,16 @@
 
 if __name__ == "__main__":
 
+    from time import time
+
     u = array([1., 2., 3.])
     v = array([4., 5., 6.])
-<<<<<<< HEAD
     w = array([5., 2., 10.])
     c = array([[1., 2., 3.], [4., 4., 4.]])
-=======
-    w = array([1., 2., 6.])
-    c = array([[1., 2., 3.], [4., 4., 4.], [2., 3., 3.]])
->>>>>>> aa7535ea
     d = array([4., 5.])
     e = array([[1., 2.], [0., 2.]])
     f = array([[4., 5.], [1., 2.]])
 
-<<<<<<< HEAD
     tic = time()
 
     for i in range(10**5):
@@ -841,49 +900,4 @@
         # circle_from_points_numba(u, v, w)
         circle_from_points_xy_numba(u, v, w)
 
-    print(time() - tic)
-=======
-    print(sum_vectors_numba(c, axis=0))
-    print(norm_vector_numba(u))
-    print(norm_vectors_numba(c))
-    print(length_vector_numba(u))
-    print(length_vector_xy_numba(u))
-    print(length_vector_sqrd_numba(u))
-    print(length_vector_sqrd_xy_numba(u))
-
-    print(scale_vector_numba(u, factor=4.))
-    print(scale_vector_xy_numba(u, factor=4.))
-    print(scale_vectors_numba(c, factor=4.))
-    print(scale_vectors_xy_numba(c, factor=4.))
-    print(normalize_vector_numba(u))
-    print(normalize_vector_xy_numba(u))
-    print(normalize_vectors_numba(c))
-    print(normalize_vectors_xy_numba(c))
-    print(power_vector_numba(u, 3.))
-    print(power_vectors_numba(c, 3.))
-    print(square_vector_numba(u))
-    print(square_vectors_numba(c))
-
-    print(add_vectors_numba(u, v))
-    print(add_vectors_xy_numba(u, v))
-    print(subtract_vectors_numba(u, v))
-    print(subtract_vectors_xy_numba(u, v))
-    print(multiply_vectors_numba(u, v))
-    print(multiply_vectors_xy_numba(u, v))
-    print(divide_vectors_numba(u, v))
-    print(divide_vectors_xy_numba(u, v))
-
-    print(cross_vectors_numba(u, v))
-    print(cross_vectors_xy_numba(u, v))
-    print(dot_vectors_numba(u, v))
-    print(dot_vectors_xy_numba(u, v))
-    print(vector_component_numba(u, v))
-    print(vector_component_xy_numba(u, v))
-
-    print(multiply_matrices_numba(e, f))
-    print(multiply_matrix_vector_numba(e, d))
-    print(transpose_matrix_numba(e))
-    print(orthonormalise_vectors_numba(c))
-    print(plane_from_points_numba(u, v, w))
-    print(circle_from_points_numba(u, v, w))
->>>>>>> aa7535ea
+    print(time() - tic)