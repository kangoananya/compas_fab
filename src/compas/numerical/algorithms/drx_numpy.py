--- conflicted
+++ resolved
@@ -1,541 +1,537 @@
-from __future__ import absolute_import
-from __future__ import division
-from __future__ import print_function
-
-import sys
-
-try:
-    from numpy import arccos
-    from numpy import array
-    from numpy import cross
-    from numpy import int64
-    from numpy import isnan
-    from numpy import mean
-    from numpy import newaxis
-    from numpy import sin
-    from numpy import sum
-    from numpy import tile
-    from numpy import zeros
-
-except ImportError:
-    if 'ironpython' not in sys.version.lower():
-        raise
-
-from compas.numerical import connectivity_matrix
-from compas.numerical import mass_matrix
-from compas.numerical import normrow
-from compas.numerical import uvw_lengths
-
-
-from time import time
-
-
-__author__    = ['Andrew Liew <liew@arch.ethz.ch>']
-__copyright__ = 'Copyright 2017, Block Research Group - ETH Zurich'
-__license__   = 'MIT License'
-__email__     = 'liew@arch.ethz.ch'
-
-
-__all__ = [
-    'drx_numpy'
-]
-
-
-def drx_numpy(network, factor=1.0, tol=0.1, steps=10000, refresh=0, update=False, callback=None, **kwargs):
-    """Run dynamic relaxation analysis.
-
-    Parameters
-    ----------
-    network : Network
-        Network to analyse.
-    factor : float
-        Convergence factor.
-    tol : float
-        Tolerance value.
-    steps : int
-        Maximum number of steps.
-    refresh : int
-        Update progress every n steps.
-    update : bool
-        Update the co-ordinates of the Network.
-    callback : callable
-        Callback function.
-
-    Returns
-    -------
-    array
-        Vertex co-ordinates.
-    array
-        Edge forces.
-    array
-        Edge lengths.
-
-    Examples
-    --------
-    .. plot::
-        :include-source:
-
-        import compas
-        from compas.datastructures import Network
-        from compas.plotters import NetworkPlotter
-        from compas.numerical import drx_numpy
-        from compas.utilities import i_to_rgb
-
-        from numpy import linspace
-
-        L0 = 1
-        L = 1.5
-        n = 40
-        EI = 0.2
-        pins = [0, 5, 20, n - 5]
-
-        # Network
-
-        vertices = [[i, i, 0] for i in list(linspace(0, L0, n))]
-        edges = [[i, i + 1] for i in range(n - 1)]
-
-        network = Network.from_vertices_and_edges(vertices=vertices, edges=edges)
-        network.update_default_vertex_attributes({'is_fixed': False, 'P': [1, -2, 0], 'EIx': EI, 'EIy': EI})
-        network.update_default_edge_attributes({'E': 50, 'A': 1, 'l0': L / n})
-        network.set_vertices_attributes(pins, {'B': [0, 0, 0], 'is_fixed': True})
-        network.beams = {'beam': {'nodes': list(range(n))}}
-
-        # Plotter
-
-        plotter = NetworkPlotter(network)
-
-        lines = []
-        for u, v in network.edges():
-            lines.append({
-                'start': network.vertex_coordinates(u, 'xy'),
-                'end'  : network.vertex_coordinates(v, 'xy'),
-                'color': '#cccccc',
-                'width': 1.0})
-
-        plotter.draw_lines(lines)
-
-        # Solver
-
-        drx_numpy(network=network, tol=0.01, refresh=10, factor=30, update=True)
-
-        # Result
-
-        plotter.draw_vertices(radius=0.005, facecolor={key: '#ff0000' for key in pins})
-        plotter.draw_edges()
-
-        plotter.show()
-
-    See Also
-    --------
-    *
-
-    """
-    # Setup
-
-    tic1 = time()
-    X, B, P, Pn, S, V, E, A, C, Ct, f0, l0, ind_c, ind_t, u, v, M, ks = _create_arrays(network)
-    try:
-        inds, indi, indf, EIx, EIy = _beam_data(network)
-        beams = network.beams
-    except AttributeError:
-        beams = inds = indi = indf = EIx = EIy = None
-    toc1 = time() - tic1
-
-    # Solver
-
-    tic2 = time()
-    X, f, l = drx_solver(tol, steps, factor, C, Ct, X, ks, l0, f0, ind_c, ind_t, P, S, B, M, V, refresh, beams,
-                         inds, indi, indf, EIx, EIy, callback, **kwargs)
-    toc2 = time() - tic2
-
-    # Summary
-
-    if refresh:
-        print('\n\nNumPy-SciPy DR -------------------')
-        print('Setup time: {0:.3g}s'.format(toc1))
-        print('Solver time: {0:.3g}s'.format(toc2))
-        print('----------------------------------')
-
-    # Update
-
-    if update:
-
-        i_k = network.index_key()
-        for i in sorted(list(network.vertices()), key=int):
-            x, y, z = X[i, :]
-            network.set_vertex_attributes(i_k[i], {'x': x, 'y': y, 'z': z})
-
-        uv_i = network.uv_index()
-        for edge in network.edges():
-            i = uv_i[edge]
-            network.set_edge_attribute(edge, 'f', float(f[i]))
-
-    return X, f, l
-
-
-def drx_solver(tol, steps, factor, C, Ct, X, ks, l0, f0, ind_c, ind_t, P, S, B, M, V, refresh, beams, inds, indi,
-               indf, EIx, EIy, callback, **kwargs):
-    """ NumPy and SciPy dynamic relaxation solver.
-
-    Parameters:
-        tol (float): Tolerance limit.
-        steps (int): Maximum number of steps.
-        factor (float): Convergence factor.
-        C (array): Connectivity matrix.
-        Ct (array): Transposed connectivity matrix.
-        X (array): Nodal co-ordinates.
-        ks (array): Initial edge axial stiffnesses.
-        l0 (array): Initial edge lengths.
-        f0 (array): Initial edge forces.
-        ind_c (list): Indices of compression only edges.
-        ind_t (list): Indices of tension only edges.
-        P (array): Nodal loads Px, Py, Pz.
-        S (array): Shear forces Sx, Sy, Sz.
-        B (array): Constraint conditions.
-        M (array): Mass matrix.
-        V (array): Nodal velocities Vx, Vy, Vz.
-        refresh (int): Update progress every n steps.
-        beams (bool): Dictionary of beam information.
-        inds (list): Indices of beam element start nodes.
-        indi (list): Indices of beam element intermediate nodes.
-        indf (list): Indices of beam element finish nodes beams.
-        EIx (array): Nodal EIx flexural stiffnesses.
-        EIy (array): Nodal EIy flexural stiffnesses.
-        callback (obj): Callback function.
-
-    Returns:
-        array: Updated nodal co-ordinates.
-        array: Updated forces.
-        array: Updated lengths.
-    """
-    res = 1000 * tol
-    ts, Uo = 0, 0
-    M = factor * tile(M, (1, 3))
-    while (ts <= steps) and (res > tol):
-        uvw, l = uvw_lengths(C, X)
-        f = f0 + ks * (l - l0)
-        if ind_t:
-            f[ind_t] *= f[ind_t] > 0
-        if ind_c:
-            f[ind_c] *= f[ind_c] < 0
-        if beams:
-            S = _beam_shear(S, X, inds, indi, indf, EIx, EIy)
-        q = f / l
-        qt = tile(q, (1, 3))
-        R = (P - S - Ct.dot(uvw * qt)) * B
-        res = mean(normrow(R))
-        V += R / M
-        Un = sum(M * V**2)
-        if Un < Uo:
-            V *= 0
-        Uo = Un
-        X += V
-        if refresh:
-            if (ts % refresh == 0) or (res < tol):
-                print('Step:{0} Residual:{1:.3g}'.format(ts, res))
-                if callback:
-                    callback(X, **kwargs)
-        ts += 1
-    return X, f, l
-
-
-def _beam_data(network):
-    """ Create data for beam element calculations.
-
-    Parameters:
-        network (obj): Network to be analysed.
-
-    Returns:
-        list: Indices of beam element start nodes.
-        list: Indices of beam element intermediate nodes.
-        list: Indices of beam element finish nodes beams.
-        array: Nodal EIx flexural stiffnesses of all beams.
-        array: Nodal EIy flexural stiffnesses of all beams.
-    """
-    beams = network.beams
-    inds, indi, indf, EIx, EIy = [], [], [], [], []
-    for _, beam in beams.items():
-        nodes = beam['nodes']
-        inds.extend(nodes[:-2])
-        indi.extend(nodes[1:-1])
-        indf.extend(nodes[2:])
-        EIx.extend([network.vertex[i]['EIx'] for i in nodes[1:-1]])
-        EIy.extend([network.vertex[i]['EIy'] for i in nodes[1:-1]])
-    EIx = array(EIx)[:, newaxis]
-    EIy = array(EIy)[:, newaxis]
-    return inds, indi, indf, EIx, EIy
-
-
-def _beam_shear(S, X, inds, indi, indf, EIx, EIy):
-    """ Generate the beam nodal shear forces Sx, Sy and Sz.
-
-    Parameters:
-        S (array): Nodal shear force array.
-        X (array): Co-ordinates of nodes.
-        inds (list): Indices of beam element start nodes.
-        indi (list): Indices of beam element intermediate nodes.
-        indf (list): Indices of beam element finish nodes beams.
-        EIx (array): Nodal EIx flexural stiffnesses.
-        EIy (array): Nodal EIy flexural stiffnesses.
-
-    Returns:
-        array: Updated beam nodal shears.
-    """
-    S *= 0
-    Xs = X[inds, :]
-    Xi = X[indi, :]
-    Xf = X[indf, :]
-    Qa = Xi - Xs
-    Qb = Xf - Xi
-    Qc = Xf - Xs
-    Qn = cross(Qa, Qb)
-    mu = 0.5 * (Xf - Xs)
-    La = normrow(Qa)
-    Lb = normrow(Qb)
-    Lc = normrow(Qc)
-    LQn = normrow(Qn)
-    Lmu = normrow(mu)
-    a = arccos((La**2 + Lb**2 - Lc**2) / (2 * La * Lb))
-    k = 2 * sin(a) / Lc
-    ex = Qn / tile(LQn, (1, 3))  # temporary simplification
-    ez = mu / tile(Lmu, (1, 3))
-    ey = cross(ez, ex)
-    K = tile(k / LQn, (1, 3)) * Qn
-    Kx = tile(sum(K * ex, 1)[:, newaxis], (1, 3)) * ex
-    Ky = tile(sum(K * ey, 1)[:, newaxis], (1, 3)) * ey
-    Mc = EIx * Kx + EIy * Ky
-    cma = cross(Mc, Qa)
-    cmb = cross(Mc, Qb)
-    ua = cma / tile(normrow(cma), (1, 3))
-    ub = cmb / tile(normrow(cmb), (1, 3))
-    c1 = cross(Qa, ua)
-    c2 = cross(Qb, ub)
-    Lc1 = normrow(c1)
-    Lc2 = normrow(c2)
-    Ms = sum(Mc**2, 1)[:, newaxis]
-    Sa = ua * tile(Ms * Lc1 / (La * sum(Mc * c1, 1)[:, newaxis]), (1, 3))
-    Sb = ub * tile(Ms * Lc2 / (Lb * sum(Mc * c2, 1)[:, newaxis]), (1, 3))
-    Sa[isnan(Sa)] = 0
-    Sb[isnan(Sb)] = 0
-    S[inds, :] += Sa
-    S[indi, :] -= Sa + Sb
-    S[indf, :] += Sb
-    # Add node junction duplication for when elements cross each other
-    # mu[0, :] = -1.25*x[0, :] + 1.5*x[1, :] - 0.25*x[2, :]
-    # mu[-1, :] = 0.25*x[-3, :] - 1.5*x[-2, :] + 1.25*x[-1, :]
-    return S
-
-
-def _create_arrays(network):
-    """ Create arrays for dynamic relaxation solver.
-
-    Parameters:
-        network (obj): Network to analyse.
-
-    Returns:
-        array: Nodal co-ordinates x, y, z.
-        array: Constraint conditions Bx, By, Bz.
-        array: Nodal loads Px, Py, Pz.
-        array: Resultant nodal loads.
-        array: Shear force components Sx, Sy, Sz.
-        array: Nodal velocities Vx, Vy, Vz.
-        array: Edge Young's moduli.
-        array: Edge areas.
-        array: Connectivity matrix.
-        array: Transposed connectivity matrix.
-        array: Edge initial forces.
-        array: Edge initial lengths.
-        list: Compression only edges indices.
-        list: Tension only edges indices.
-        array: Network edges' start points.
-        array: Network edges' end points.
-        array: Mass matrix.
-        array: Edge axial stiffnesses.
-    """
-
-    # Vertices
-
-    n = network.number_of_vertices()
-    B = zeros((n, 3))
-    P = zeros((n, 3))
-    X = zeros((n, 3))
-    S = zeros((n, 3))
-    V = zeros((n, 3))
-    k_i = network.key_index()
-    for key in network.vertices():
-        i = k_i[key]
-        vertex  = network.vertex[key]
-        B[i, :] = vertex.get('B', [1, 1, 1])
-        P[i, :] = vertex.get('P', [0, 0, 0])
-        X[i, :] = [vertex[j] for j in 'xyz']
-    Pn = normrow(P)
-
-    # Edges
-
-    uv_i = network.uv_index()
-    edges = list(network.edges())
-    m  = len(edges)
-    u  = zeros(m, dtype=int64)
-    v  = zeros(m, dtype=int64)
-    E  = zeros((m, 1))
-    A  = zeros((m, 1))
-    s0 = zeros((m, 1))
-    l0 = zeros((m, 1))
-    ind_c = []
-    ind_t = []
-
-    for c, uv in enumerate(edges):
-        ui, vi = uv
-        i = uv_i[(ui, vi)]
-        edge  = network.edge[ui][vi]
-        E[i]  = edge.get('E', 0)
-        A[i]  = edge.get('A', 0)
-        l0[i] = edge.get('l0', network.edge_length(ui, vi))
-        s0[i] = edge.get('s0', 0)
-        u[c]  = k_i[ui]
-        v[c]  = k_i[vi]
-        ct = edge.get('ct', None)
-        if ct == 'c':
-            ind_c.append(i)
-        elif ct == 't':
-            ind_t.append(i)
-    f0 = s0 * A
-    ks = E * A / l0
-    q0 = f0 / l0
-
-    # Faces (testing)
-
-    # if network.face:
-    #     for face in faces:
-    #         fdata = network.facedata[face]
-    #         Eh = fdata.get('E', 0)
-    #         th = fdata.get('t', 0)
-    #         Ah = network.face_area(face)
-    #         for ui, vi in network.face_edges(face):
-    #             i = uv_i[(ui, vi)]
-    #             ks[i] += 1.5 * Eh * Ah * th / l0[i]**2
-
-    # Arrays
-
-    C = connectivity_matrix([[k_i[ui], k_i[vi]] for ui, vi in edges], 'csr')
-    Ct = C.transpose()
-    M = mass_matrix(Ct=Ct, ks=ks, q=q0, c=1, tiled=False)
-
-    return X, B, P, Pn, S, V, E, A, C, Ct, f0, l0, ind_c, ind_t, u, v, M, ks
-
-
-# ==============================================================================
-# Main
-# ==============================================================================
-
-if __name__ == "__main__":
-
-    import compas
-
-    from compas.datastructures import Network
-    from compas.plotters import NetworkPlotter
-    from compas.utilities import i_to_rgb
-
-    from numpy import linspace
-
-<<<<<<< HEAD
-    def plot_iterations(k, X, radius=0.005):
-=======
-    def plot_iterations(X, radius=0.005):
->>>>>>> 356f55b9
-
-        for i in network.vertices():
-            x, y, z = X[i, :]
-            network.set_vertex_attributes(i, {'x': x, 'y': y, 'z': z})
-
-        plotter.update_vertices(radius)
-        plotter.update_edges()
-        plotter.update(pause=0.01)
-
-    # ==========================================================================
-    # Example 1
-    # ==========================================================================
-
-    # # Load Network
-
-    # network = Network.from_obj(compas.get('lines.obj'))
-    # network.update_default_vertex_attributes({'is_fixed': False, 'P': [1, 1, 0]})
-    # network.update_default_edge_attributes({'E': 10, 'A': 1, 'ct': 't'})
-    # network.set_vertices_attributes(network.leaves(), {'B': [0, 0, 0], 'is_fixed': True})
-
-    # # Plotter
-
-    # plotter = NetworkPlotter(network, figsize=(10, 7))
-
-    # lines = []
-    # for u, v in network.edges():
-    #     lines.append({
-    #         'start': network.vertex_coordinates(u, 'xy'),
-    #         'end'  : network.vertex_coordinates(v, 'xy'),
-    #         'color': '#cccccc',
-    #         'width': 1.0})
-    # plotter.draw_lines(lines)
-    # plotter.draw_vertices(facecolor={key: '#ff0000' for key in network.vertices_where({'is_fixed': True})})
-    # plotter.draw_edges()
-
-    # # Solver
-
-    # X, f, l = drx_numpy(network=network, tol=0.001, refresh=2, update=True, callback=plot_iterations, radius=0.1)
-
-    # # Forces
-
-    # fmax = max(network.get_edges_attribute('f'))
-
-    # plotter.draw_edges(
-    #     color={(u, v): i_to_rgb(attr['f'] / fmax) for u, v, attr in network.edges(True)},
-    #     width={(u, v): 10 * attr['f'] / fmax for u, v, attr in network.edges(True)})
-
-    # plotter.update()
-    # plotter.show()
-
-
-    # ==========================================================================
-    # Example 2
-    # ==========================================================================
-
-    # Input
-
-    L0 = 1
-    L = 1.5
-    n = 40
-    EI = 0.2
-    pins = [0, 5, 20, n - 5]
-
-    # Network
-
-    vertices = [[i, i, 0] for i in list(linspace(0, L0, n))]
-    edges = [[i, i + 1] for i in range(n - 1)]
-
-    network = Network.from_vertices_and_edges(vertices=vertices, edges=edges)
-    network.update_default_vertex_attributes({'is_fixed': False, 'P': [1, -2, 0], 'EIx': EI, 'EIy': EI})
-    network.update_default_edge_attributes({'E': 50, 'A': 1, 'l0': L / n})
-    network.set_vertices_attributes(pins, {'B': [0, 0, 0], 'is_fixed': True})
-    network.beams = {'beam': {'nodes': list(range(n))}}
-
-    # Plotter
-
-    plotter = NetworkPlotter(network, figsize=(10, 7))
-
-    lines = []
-    for u, v in network.edges():
-        lines.append({
-            'start': network.vertex_coordinates(u, 'xy'),
-            'end'  : network.vertex_coordinates(v, 'xy'),
-            'color': '#cccccc',
-            'width': 1.0})
-
-    plotter.draw_lines(lines)
-
-    plotter.draw_vertices(radius=0.005, facecolor={key: '#ff0000' for key in network.vertices_where({'is_fixed': True})})
-    plotter.draw_edges()
-
-    # Solver
-
-    drx_numpy(network=network, tol=0.01, refresh=10, factor=30, update=True, callback=plot_iterations)
-
-    plotter.show()
+from __future__ import absolute_import
+from __future__ import division
+from __future__ import print_function
+
+import sys
+
+try:
+    from numpy import arccos
+    from numpy import array
+    from numpy import cross
+    from numpy import int64
+    from numpy import isnan
+    from numpy import mean
+    from numpy import newaxis
+    from numpy import sin
+    from numpy import sum
+    from numpy import tile
+    from numpy import zeros
+
+except ImportError:
+    if 'ironpython' not in sys.version.lower():
+        raise
+
+from compas.numerical import connectivity_matrix
+from compas.numerical import mass_matrix
+from compas.numerical import normrow
+from compas.numerical import uvw_lengths
+
+
+from time import time
+
+
+__author__    = ['Andrew Liew <liew@arch.ethz.ch>']
+__copyright__ = 'Copyright 2017, Block Research Group - ETH Zurich'
+__license__   = 'MIT License'
+__email__     = 'liew@arch.ethz.ch'
+
+
+__all__ = [
+    'drx_numpy'
+]
+
+
+def drx_numpy(network, factor=1.0, tol=0.1, steps=10000, refresh=0, update=False, callback=None, **kwargs):
+    """Run dynamic relaxation analysis.
+
+    Parameters
+    ----------
+    network : Network
+        Network to analyse.
+    factor : float
+        Convergence factor.
+    tol : float
+        Tolerance value.
+    steps : int
+        Maximum number of steps.
+    refresh : int
+        Update progress every n steps.
+    update : bool
+        Update the co-ordinates of the Network.
+    callback : callable
+        Callback function.
+
+    Returns
+    -------
+    array
+        Vertex co-ordinates.
+    array
+        Edge forces.
+    array
+        Edge lengths.
+
+    Examples
+    --------
+    .. plot::
+        :include-source:
+
+        import compas
+        from compas.datastructures import Network
+        from compas.plotters import NetworkPlotter
+        from compas.numerical import drx_numpy
+        from compas.utilities import i_to_rgb
+
+        from numpy import linspace
+
+        L0 = 1
+        L = 1.5
+        n = 40
+        EI = 0.2
+        pins = [0, 5, 20, n - 5]
+
+        # Network
+
+        vertices = [[i, i, 0] for i in list(linspace(0, L0, n))]
+        edges = [[i, i + 1] for i in range(n - 1)]
+
+        network = Network.from_vertices_and_edges(vertices=vertices, edges=edges)
+        network.update_default_vertex_attributes({'is_fixed': False, 'P': [1, -2, 0], 'EIx': EI, 'EIy': EI})
+        network.update_default_edge_attributes({'E': 50, 'A': 1, 'l0': L / n})
+        network.set_vertices_attributes(pins, {'B': [0, 0, 0], 'is_fixed': True})
+        network.beams = {'beam': {'nodes': list(range(n))}}
+
+        # Plotter
+
+        plotter = NetworkPlotter(network)
+
+        lines = []
+        for u, v in network.edges():
+            lines.append({
+                'start': network.vertex_coordinates(u, 'xy'),
+                'end'  : network.vertex_coordinates(v, 'xy'),
+                'color': '#cccccc',
+                'width': 1.0})
+
+        plotter.draw_lines(lines)
+
+        # Solver
+
+        drx_numpy(network=network, tol=0.01, refresh=10, factor=30, update=True)
+
+        # Result
+
+        plotter.draw_vertices(radius=0.005, facecolor={key: '#ff0000' for key in pins})
+        plotter.draw_edges()
+
+        plotter.show()
+
+    See Also
+    --------
+    *
+
+    """
+    # Setup
+
+    tic1 = time()
+    X, B, P, Pn, S, V, E, A, C, Ct, f0, l0, ind_c, ind_t, u, v, M, ks = _create_arrays(network)
+    try:
+        inds, indi, indf, EIx, EIy = _beam_data(network)
+        beams = network.beams
+    except AttributeError:
+        beams = inds = indi = indf = EIx = EIy = None
+    toc1 = time() - tic1
+
+    # Solver
+
+    tic2 = time()
+    X, f, l = drx_solver(tol, steps, factor, C, Ct, X, ks, l0, f0, ind_c, ind_t, P, S, B, M, V, refresh, beams,
+                         inds, indi, indf, EIx, EIy, callback, **kwargs)
+    toc2 = time() - tic2
+
+    # Summary
+
+    if refresh:
+        print('\n\nNumPy-SciPy DR -------------------')
+        print('Setup time: {0:.3g}s'.format(toc1))
+        print('Solver time: {0:.3g}s'.format(toc2))
+        print('----------------------------------')
+
+    # Update
+
+    if update:
+
+        i_k = network.index_key()
+        for i in sorted(list(network.vertices()), key=int):
+            x, y, z = X[i, :]
+            network.set_vertex_attributes(i_k[i], {'x': x, 'y': y, 'z': z})
+
+        uv_i = network.uv_index()
+        for edge in network.edges():
+            i = uv_i[edge]
+            network.set_edge_attribute(edge, 'f', float(f[i]))
+
+    return X, f, l
+
+
+def drx_solver(tol, steps, factor, C, Ct, X, ks, l0, f0, ind_c, ind_t, P, S, B, M, V, refresh, beams, inds, indi,
+               indf, EIx, EIy, callback, **kwargs):
+    """ NumPy and SciPy dynamic relaxation solver.
+
+    Parameters:
+        tol (float): Tolerance limit.
+        steps (int): Maximum number of steps.
+        factor (float): Convergence factor.
+        C (array): Connectivity matrix.
+        Ct (array): Transposed connectivity matrix.
+        X (array): Nodal co-ordinates.
+        ks (array): Initial edge axial stiffnesses.
+        l0 (array): Initial edge lengths.
+        f0 (array): Initial edge forces.
+        ind_c (list): Indices of compression only edges.
+        ind_t (list): Indices of tension only edges.
+        P (array): Nodal loads Px, Py, Pz.
+        S (array): Shear forces Sx, Sy, Sz.
+        B (array): Constraint conditions.
+        M (array): Mass matrix.
+        V (array): Nodal velocities Vx, Vy, Vz.
+        refresh (int): Update progress every n steps.
+        beams (bool): Dictionary of beam information.
+        inds (list): Indices of beam element start nodes.
+        indi (list): Indices of beam element intermediate nodes.
+        indf (list): Indices of beam element finish nodes beams.
+        EIx (array): Nodal EIx flexural stiffnesses.
+        EIy (array): Nodal EIy flexural stiffnesses.
+        callback (obj): Callback function.
+
+    Returns:
+        array: Updated nodal co-ordinates.
+        array: Updated forces.
+        array: Updated lengths.
+    """
+    res = 1000 * tol
+    ts, Uo = 0, 0
+    M = factor * tile(M, (1, 3))
+    while (ts <= steps) and (res > tol):
+        uvw, l = uvw_lengths(C, X)
+        f = f0 + ks * (l - l0)
+        if ind_t:
+            f[ind_t] *= f[ind_t] > 0
+        if ind_c:
+            f[ind_c] *= f[ind_c] < 0
+        if beams:
+            S = _beam_shear(S, X, inds, indi, indf, EIx, EIy)
+        q = f / l
+        qt = tile(q, (1, 3))
+        R = (P - S - Ct.dot(uvw * qt)) * B
+        res = mean(normrow(R))
+        V += R / M
+        Un = sum(M * V**2)
+        if Un < Uo:
+            V *= 0
+        Uo = Un
+        X += V
+        if refresh:
+            if (ts % refresh == 0) or (res < tol):
+                print('Step:{0} Residual:{1:.3g}'.format(ts, res))
+                if callback:
+                    callback(X, **kwargs)
+        ts += 1
+    return X, f, l
+
+
+def _beam_data(network):
+    """ Create data for beam element calculations.
+
+    Parameters:
+        network (obj): Network to be analysed.
+
+    Returns:
+        list: Indices of beam element start nodes.
+        list: Indices of beam element intermediate nodes.
+        list: Indices of beam element finish nodes beams.
+        array: Nodal EIx flexural stiffnesses of all beams.
+        array: Nodal EIy flexural stiffnesses of all beams.
+    """
+    beams = network.beams
+    inds, indi, indf, EIx, EIy = [], [], [], [], []
+    for _, beam in beams.items():
+        nodes = beam['nodes']
+        inds.extend(nodes[:-2])
+        indi.extend(nodes[1:-1])
+        indf.extend(nodes[2:])
+        EIx.extend([network.vertex[i]['EIx'] for i in nodes[1:-1]])
+        EIy.extend([network.vertex[i]['EIy'] for i in nodes[1:-1]])
+    EIx = array(EIx)[:, newaxis]
+    EIy = array(EIy)[:, newaxis]
+    return inds, indi, indf, EIx, EIy
+
+
+def _beam_shear(S, X, inds, indi, indf, EIx, EIy):
+    """ Generate the beam nodal shear forces Sx, Sy and Sz.
+
+    Parameters:
+        S (array): Nodal shear force array.
+        X (array): Co-ordinates of nodes.
+        inds (list): Indices of beam element start nodes.
+        indi (list): Indices of beam element intermediate nodes.
+        indf (list): Indices of beam element finish nodes beams.
+        EIx (array): Nodal EIx flexural stiffnesses.
+        EIy (array): Nodal EIy flexural stiffnesses.
+
+    Returns:
+        array: Updated beam nodal shears.
+    """
+    S *= 0
+    Xs = X[inds, :]
+    Xi = X[indi, :]
+    Xf = X[indf, :]
+    Qa = Xi - Xs
+    Qb = Xf - Xi
+    Qc = Xf - Xs
+    Qn = cross(Qa, Qb)
+    mu = 0.5 * (Xf - Xs)
+    La = normrow(Qa)
+    Lb = normrow(Qb)
+    Lc = normrow(Qc)
+    LQn = normrow(Qn)
+    Lmu = normrow(mu)
+    a = arccos((La**2 + Lb**2 - Lc**2) / (2 * La * Lb))
+    k = 2 * sin(a) / Lc
+    ex = Qn / tile(LQn, (1, 3))  # temporary simplification
+    ez = mu / tile(Lmu, (1, 3))
+    ey = cross(ez, ex)
+    K = tile(k / LQn, (1, 3)) * Qn
+    Kx = tile(sum(K * ex, 1)[:, newaxis], (1, 3)) * ex
+    Ky = tile(sum(K * ey, 1)[:, newaxis], (1, 3)) * ey
+    Mc = EIx * Kx + EIy * Ky
+    cma = cross(Mc, Qa)
+    cmb = cross(Mc, Qb)
+    ua = cma / tile(normrow(cma), (1, 3))
+    ub = cmb / tile(normrow(cmb), (1, 3))
+    c1 = cross(Qa, ua)
+    c2 = cross(Qb, ub)
+    Lc1 = normrow(c1)
+    Lc2 = normrow(c2)
+    Ms = sum(Mc**2, 1)[:, newaxis]
+    Sa = ua * tile(Ms * Lc1 / (La * sum(Mc * c1, 1)[:, newaxis]), (1, 3))
+    Sb = ub * tile(Ms * Lc2 / (Lb * sum(Mc * c2, 1)[:, newaxis]), (1, 3))
+    Sa[isnan(Sa)] = 0
+    Sb[isnan(Sb)] = 0
+    S[inds, :] += Sa
+    S[indi, :] -= Sa + Sb
+    S[indf, :] += Sb
+    # Add node junction duplication for when elements cross each other
+    # mu[0, :] = -1.25*x[0, :] + 1.5*x[1, :] - 0.25*x[2, :]
+    # mu[-1, :] = 0.25*x[-3, :] - 1.5*x[-2, :] + 1.25*x[-1, :]
+    return S
+
+
+def _create_arrays(network):
+    """ Create arrays for dynamic relaxation solver.
+
+    Parameters:
+        network (obj): Network to analyse.
+
+    Returns:
+        array: Nodal co-ordinates x, y, z.
+        array: Constraint conditions Bx, By, Bz.
+        array: Nodal loads Px, Py, Pz.
+        array: Resultant nodal loads.
+        array: Shear force components Sx, Sy, Sz.
+        array: Nodal velocities Vx, Vy, Vz.
+        array: Edge Young's moduli.
+        array: Edge areas.
+        array: Connectivity matrix.
+        array: Transposed connectivity matrix.
+        array: Edge initial forces.
+        array: Edge initial lengths.
+        list: Compression only edges indices.
+        list: Tension only edges indices.
+        array: Network edges' start points.
+        array: Network edges' end points.
+        array: Mass matrix.
+        array: Edge axial stiffnesses.
+    """
+
+    # Vertices
+
+    n = network.number_of_vertices()
+    B = zeros((n, 3))
+    P = zeros((n, 3))
+    X = zeros((n, 3))
+    S = zeros((n, 3))
+    V = zeros((n, 3))
+    k_i = network.key_index()
+    for key in network.vertices():
+        i = k_i[key]
+        vertex  = network.vertex[key]
+        B[i, :] = vertex.get('B', [1, 1, 1])
+        P[i, :] = vertex.get('P', [0, 0, 0])
+        X[i, :] = [vertex[j] for j in 'xyz']
+    Pn = normrow(P)
+
+    # Edges
+
+    uv_i = network.uv_index()
+    edges = list(network.edges())
+    m  = len(edges)
+    u  = zeros(m, dtype=int64)
+    v  = zeros(m, dtype=int64)
+    E  = zeros((m, 1))
+    A  = zeros((m, 1))
+    s0 = zeros((m, 1))
+    l0 = zeros((m, 1))
+    ind_c = []
+    ind_t = []
+
+    for c, uv in enumerate(edges):
+        ui, vi = uv
+        i = uv_i[(ui, vi)]
+        edge  = network.edge[ui][vi]
+        E[i]  = edge.get('E', 0)
+        A[i]  = edge.get('A', 0)
+        l0[i] = edge.get('l0', network.edge_length(ui, vi))
+        s0[i] = edge.get('s0', 0)
+        u[c]  = k_i[ui]
+        v[c]  = k_i[vi]
+        ct = edge.get('ct', None)
+        if ct == 'c':
+            ind_c.append(i)
+        elif ct == 't':
+            ind_t.append(i)
+    f0 = s0 * A
+    ks = E * A / l0
+    q0 = f0 / l0
+
+    # Faces (testing)
+
+    # if network.face:
+    #     for face in faces:
+    #         fdata = network.facedata[face]
+    #         Eh = fdata.get('E', 0)
+    #         th = fdata.get('t', 0)
+    #         Ah = network.face_area(face)
+    #         for ui, vi in network.face_edges(face):
+    #             i = uv_i[(ui, vi)]
+    #             ks[i] += 1.5 * Eh * Ah * th / l0[i]**2
+
+    # Arrays
+
+    C = connectivity_matrix([[k_i[ui], k_i[vi]] for ui, vi in edges], 'csr')
+    Ct = C.transpose()
+    M = mass_matrix(Ct=Ct, ks=ks, q=q0, c=1, tiled=False)
+
+    return X, B, P, Pn, S, V, E, A, C, Ct, f0, l0, ind_c, ind_t, u, v, M, ks
+
+
+# ==============================================================================
+# Main
+# ==============================================================================
+
+if __name__ == "__main__":
+
+    import compas
+
+    from compas.datastructures import Network
+    from compas.plotters import NetworkPlotter
+    from compas.utilities import i_to_rgb
+
+    from numpy import linspace
+
+    def plot_iterations(X, radius=0.005):
+
+        for i in network.vertices():
+            x, y, z = X[i, :]
+            network.set_vertex_attributes(i, {'x': x, 'y': y, 'z': z})
+
+        plotter.update_vertices(radius)
+        plotter.update_edges()
+        plotter.update(pause=0.01)
+
+    # ==========================================================================
+    # Example 1
+    # ==========================================================================
+
+    # # Load Network
+
+    # network = Network.from_obj(compas.get('lines.obj'))
+    # network.update_default_vertex_attributes({'is_fixed': False, 'P': [1, 1, 0]})
+    # network.update_default_edge_attributes({'E': 10, 'A': 1, 'ct': 't'})
+    # network.set_vertices_attributes(network.leaves(), {'B': [0, 0, 0], 'is_fixed': True})
+
+    # # Plotter
+
+    # plotter = NetworkPlotter(network, figsize=(10, 7))
+
+    # lines = []
+    # for u, v in network.edges():
+    #     lines.append({
+    #         'start': network.vertex_coordinates(u, 'xy'),
+    #         'end'  : network.vertex_coordinates(v, 'xy'),
+    #         'color': '#cccccc',
+    #         'width': 1.0})
+    # plotter.draw_lines(lines)
+    # plotter.draw_vertices(facecolor={key: '#ff0000' for key in network.vertices_where({'is_fixed': True})})
+    # plotter.draw_edges()
+
+    # # Solver
+
+    # X, f, l = drx_numpy(network=network, tol=0.001, refresh=2, update=True, callback=plot_iterations, radius=0.1)
+
+    # # Forces
+
+    # fmax = max(network.get_edges_attribute('f'))
+
+    # plotter.draw_edges(
+    #     color={(u, v): i_to_rgb(attr['f'] / fmax) for u, v, attr in network.edges(True)},
+    #     width={(u, v): 10 * attr['f'] / fmax for u, v, attr in network.edges(True)})
+
+    # plotter.update()
+    # plotter.show()
+
+
+    # ==========================================================================
+    # Example 2
+    # ==========================================================================
+
+    # Input
+
+    L0 = 1
+    L = 1.5
+    n = 40
+    EI = 0.2
+    pins = [0, 5, 20, n - 5]
+
+    # Network
+
+    vertices = [[i, i, 0] for i in list(linspace(0, L0, n))]
+    edges = [[i, i + 1] for i in range(n - 1)]
+
+    network = Network.from_vertices_and_edges(vertices=vertices, edges=edges)
+    network.update_default_vertex_attributes({'is_fixed': False, 'P': [1, -2, 0], 'EIx': EI, 'EIy': EI})
+    network.update_default_edge_attributes({'E': 50, 'A': 1, 'l0': L / n})
+    network.set_vertices_attributes(pins, {'B': [0, 0, 0], 'is_fixed': True})
+    network.beams = {'beam': {'nodes': list(range(n))}}
+
+    # Plotter
+
+    plotter = NetworkPlotter(network, figsize=(10, 7))
+
+    lines = []
+    for u, v in network.edges():
+        lines.append({
+            'start': network.vertex_coordinates(u, 'xy'),
+            'end'  : network.vertex_coordinates(v, 'xy'),
+            'color': '#cccccc',
+            'width': 1.0})
+
+    plotter.draw_lines(lines)
+
+    plotter.draw_vertices(radius=0.005, facecolor={key: '#ff0000' for key in network.vertices_where({'is_fixed': True})})
+    plotter.draw_edges()
+
+    # Solver
+
+    drx_numpy(network=network, tol=0.01, refresh=10, factor=30, update=True, callback=plot_iterations)
+
+    plotter.show()