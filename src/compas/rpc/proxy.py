from __future__ import absolute_import
from __future__ import division
from __future__ import print_function

import json
import time

import compas
import compas._os
from compas.rpc import RPCServerError
from compas.utilities import DataDecoder
from compas.utilities import DataEncoder

try:
    from xmlrpclib import ServerProxy
except ImportError:
    from xmlrpc.client import ServerProxy

try:
    from subprocess import Popen
    from subprocess import PIPE
except ImportError:
    from System.Diagnostics import Process


__all__ = ['Proxy']


class Proxy(object):
    """Create a proxy object as intermediary between client code and remote functionality.

    This class is a context manager, so when used in a ``with`` statement,
    it ensures the remote proxy server is stopped and disposed correctly.

    However, if the proxy server is left open, it can be re-used for a follow-up connection,
    saving start up time.

    Parameters
    ----------
    package : :obj:`str`:, optional
        The base package for the requested functionality.
        Default is `None`, in which case a full path to function calls should be provided.
    python : :obj:`str`:, optional
        The python executable that should be used to execute the code.
        Default is ``'pythonw'``.
    url : :obj:`str`:, optional
        The server address.
        Default is ``'http://127.0.0.1'``.
    port : :obj:`int`:, optional
        The port number on the remote server.
        Default is ``1753``.
    service : :obj:`str`:, package name to start server.
        Default is ``'compas.rpc.services.default'``.
<<<<<<< HEAD
    max_conn_attempts: :obj:`int`, optional
        Amount of attempts to connect to RPC server before time out.
=======
>>>>>>> b35bc122
    autoreload : :obj:`bool`, ``True`` to automatically reload the proxied package if changes are detected.
        This is particularly useful during development. The server will monitor changes to the files
        that were loaded as a result of accessing the specified `package` and if any change is detected,
        it will unload the module, so that the next invocation uses a fresh version.
<<<<<<< HEAD
    capture_output : :obj:`bool`, ``True`` to capture the stdout/stderr output of the remote process, otherwise ``False.
=======
    capture_output : :obj:`bool`, ``True`` to capture the stdout/stderr output of the remote process, otherwise ``False``.
>>>>>>> b35bc122
        In general, ``capture_output`` should be ``True`` when using a ``pythonw`` as executable (default).

    Notes
    -----
    If the server is your *localhost*, which will often be the case, it is better
    to specify the address explicitly (``'http://127.0.0.1'``) because resolving
    *localhost* takes a surprisingly significant amount of time.

    The service will make the correct (version of the requested) functionality available
    even if that functionality is part of a virtual environment. This is because it
    will use the specific python interpreter for which the functionality is installed to
    start the server.

    If possible, the proxy will try to reconnect to an already existing service

    Examples
    --------
    Minimal example showing connection to the proxy server, and ensuring the
    server is disposed after using it:

    .. code-block:: python

        from compas.rpc import Proxy

        with Proxy('compas.numerical') as numerical:
            pass

    """

    def __init__(self, package=None, python=None, url='http://127.0.0.1', port=1753, service=None, max_conn_attempts=100, autoreload=True, capture_output=True):
        self._package = None
        self._python = compas._os.select_python(python)
        self._url = url
        self._port = port
        self.max_conn_attempts = max_conn_attempts
        self._service = None
        self._process = None
        self._function = None
        self._profile = None

        self.service = service
        self.package = package
        self.autoreload = autoreload
        self.capture_output = capture_output

        self._implicitely_started_server = False
        self._server = self._try_reconnect()
        if self._server is None:
            self._server = self.start_server()
            self._implicitely_started_server = True

    def __enter__(self):
        return self

    def __exit__(self, *args):
        # If we started the RPC server, we will try to clean up and stop it
        # otherwise we just disconnect from it
        if self._implicitely_started_server:
            self.stop_server()
        else:
            self._server.__close()

    @property
    def address(self):
        return "{}:{}".format(self._url, self._port)

    @property
    def profile(self):
        """A profile of the executed code."""
        return self._profile

    @profile.setter
    def profile(self, profile):
        self._profile = profile

    @property
    def package(self):
        """The base package from which functionality will be called."""
        return self._package

    @package.setter
    def package(self, package):
        self._package = package

    @property
    def service(self):
        return self._service

    @service.setter
    def service(self, service):
        if not service:
            self._service = 'compas.rpc.services.default'
        else:
            self._service = service

    @property
    def python(self):
        return self._python

    @python.setter
    def python(self, python):
        self._python = python

    def _try_reconnect(self):
        """Try and reconnect to an existing proxy server.

        Returns
        -------
        ServerProxy
            Instance of the proxy if reconnection succeeded, otherwise ``None``.
        """
        server = ServerProxy(self.address)
        try:
            server.ping()
        except Exception:
            return None
        else:
            print("Reconnecting to an existing server proxy.")
        return server

    def start_server(self):
        """Start the remote server.

        Returns
        -------
        ServerProxy
            Instance of the proxy, if the connection was successful.

        Raises
        ------
        RPCServerError
            If the server providing the requested service cannot be reached after
            100 contact attempts (*pings*). The number of attempts is set by
            :attr:`Proxy.max_conn_attempts`.

        Examples
        --------
        >>> p = Proxy()
        >>> p.stop_server()
        >>> p.start_server()

        """
        env = compas._os.prepare_environment()
        # this part starts the server side of the RPC setup
        # it basically launches a subprocess
        # to start the default service
        # the default service creates a server
        # and registers a dispatcher for custom functionality
        try:
            Popen
        except NameError:
            self._process = Process()
            for name in env:
                if self._process.StartInfo.EnvironmentVariables.ContainsKey(name):
                    self._process.StartInfo.EnvironmentVariables[name] = env[name]
                else:
                    self._process.StartInfo.EnvironmentVariables.Add(name, env[name])
            self._process.StartInfo.UseShellExecute = False
            self._process.StartInfo.RedirectStandardOutput = self.capture_output
            self._process.StartInfo.RedirectStandardError = self.capture_output
            self._process.StartInfo.FileName = self.python
            self._process.StartInfo.Arguments = '-m {0} --port {1} --{2}autoreload'.format(self.service, self._port, '' if self.autoreload else 'no-')
            self._process.Start()
        else:
            args = [self.python, '-m', self.service, '--port', str(self._port), '--{}autoreload'.format('' if self.autoreload else 'no-')]
            kwargs = dict(env=env)
            if self.capture_output:
                kwargs['stdout'] = PIPE
                kwargs['stderr'] = PIPE

            self._process = Popen(args, **kwargs)
        # this starts the client side
        # it creates a proxy for the server
        # and tries to connect the proxy to the actual server
        server = ServerProxy(self.address)
        print("Starting a new proxy server...")
        success = False
        attempt_count = 0
        while attempt_count < self.max_conn_attempts:
            try:
                server.ping()
            except Exception:
                time.sleep(0.1)
                attempt_count += 1
                print("    {} attempts left.".format(self.max_conn_attempts - attempt_count))
            else:
                success = True
                break
        if not success:
            raise RPCServerError("The server is not available.")
        else:
            print("New proxy server started.")
        return server

    def stop_server(self):
        """Stop the remote server and terminate/kill the python process that was used to start it.

        Examples
        --------
        >>> p = Proxy()
        >>> p.stop_server()
        >>> p.start_server()
        """
        print("Stopping the server proxy.")
        try:
            self._server.remote_shutdown()
        except Exception:
            pass
        self._terminate_process()

    def restart_server(self):
        """Restart the server."""
        self.stop_server()
        self.start_server()

    def _terminate_process(self):
        """Attempts to terminate the python process hosting the proxy server.

        The process reference might not be present, e.g. in the case
        of reusing an existing connection. In that case, this is a no-op.
        """
        if not self._process:
            return
        try:
            self._process.terminate()
        except Exception:
            pass
        try:
            self._process.kill()
        except Exception:
            pass

    def __getattr__(self, name):
        if self.package:
            name = "{}.{}".format(self.package, name)
        try:
            self._function = getattr(self._server, name)
        except Exception:
            raise RPCServerError()
        return self._proxy

    def _proxy(self, *args, **kwargs):
        """Callable replacement for the requested functionality.

        Parameters
        ----------
        args : list
            Positional arguments to be passed to the remote function.
        kwargs : dict
            Named arguments to be passed to the remote function.

        Returns
        -------
        object
            The result returned by the remote function.

        Warnings
        --------
        The `args` and `kwargs` have to be JSON-serialisable.
        This means that, currently, only native Python objects are supported.
        The returned results will also always be in the form of built-in Python objects.
        """
        idict = {'args': args, 'kwargs': kwargs}
        istring = json.dumps(idict, cls=DataEncoder)
        # it makes sense that there is a broken pipe error
        # because the process is not the one receiving the feedback
        # when there is a print statement on the server side
        # this counts as output
        # it should be sent as part of RPC communication
        try:
            ostring = self._function(istring)
        except Exception:
            # not clear what the point of this is
            # self.stop_server()
            # if this goes wrong, it means a Fault error was generated by the server
            # no need to stop the server for this
            raise

        if not ostring:
            raise RPCServerError("No output was generated.")

        result = json.loads(ostring, cls=DataDecoder)

        if result['error']:
            raise RPCServerError(result['error'])

        self.profile = result['profile']
        return result['data']


# ==============================================================================
# Main
# ==============================================================================

if __name__ == "__main__":

    import doctest

    doctest.testmod(globs=globals())<|MERGE_RESOLUTION|>--- conflicted
+++ resolved
@@ -51,20 +51,13 @@
         Default is ``1753``.
     service : :obj:`str`:, package name to start server.
         Default is ``'compas.rpc.services.default'``.
-<<<<<<< HEAD
     max_conn_attempts: :obj:`int`, optional
         Amount of attempts to connect to RPC server before time out.
-=======
->>>>>>> b35bc122
     autoreload : :obj:`bool`, ``True`` to automatically reload the proxied package if changes are detected.
         This is particularly useful during development. The server will monitor changes to the files
         that were loaded as a result of accessing the specified `package` and if any change is detected,
         it will unload the module, so that the next invocation uses a fresh version.
-<<<<<<< HEAD
-    capture_output : :obj:`bool`, ``True`` to capture the stdout/stderr output of the remote process, otherwise ``False.
-=======
     capture_output : :obj:`bool`, ``True`` to capture the stdout/stderr output of the remote process, otherwise ``False``.
->>>>>>> b35bc122
         In general, ``capture_output`` should be ``True`` when using a ``pythonw`` as executable (default).
 
     Notes
