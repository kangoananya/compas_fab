from __future__ import absolute_import
from __future__ import division
from __future__ import print_function

<<<<<<< HEAD
import compas.colors  # noqa: F401
=======
import compas.datastructures  # noqa: F401
import compas.geometry  # noqa: F401
>>>>>>> 10a8ee1a
from compas.geometry import transform_points

from .descriptors.colordict import ColorDictAttribute
from .sceneobject import SceneObject


class VolMeshObject(SceneObject):
    """Scene object for drawing volmesh data structures.

    Parameters
    ----------
    volmesh : :class:`compas.datastructures.VolMesh`
        A COMPAS volmesh.

    Attributes
    ----------
    volmesh : :class:`compas.datastructures.VolMesh`
        The COMPAS volmesh associated with the scene object.
    vertex_xyz : dict[int, list[float]]
        The view coordinates of the vertices.
        By default, the actual vertex coordinates are used.
    vertexcolor : :class:`compas.colors.ColorDict`
        Mapping between vertices and colors.
        Missing vertices get the default vertex color: :attr:`default_vertexcolor`.
    edgecolor : :class:`compas.colors.ColorDict`
        Mapping between edges and colors.
        Missing edges get the default edge color: :attr:`default_edgecolor`.
    facecolor : :class:`compas.colors.ColorDict`
        Mapping between faces and colors.
        Missing faces get the default face color: :attr:`default_facecolor`.
    cellcolor : :class:`compas.colors.ColorDict`
        Mapping between cells and colors.
        Missing cells get the default cell color: :attr:`default_facecolor`.
    vertexsize : float
        The size of the vertices. Default is ``1.0``.
    edgewidth : float
        The width of the edges. Default is ``1.0``.
    show_vertices : Union[bool, sequence[float]]
        Flag for showing or hiding the vertices, or a list of keys for the vertices to show.
        Default is ``False``.
    show_edges : Union[bool, sequence[tuple[int, int]]]
        Flag for showing or hiding the edges, or a list of keys for the edges to show.
        Default is ``True``.
    show_faces : Union[bool, sequence[int]]
        Flag for showing or hiding the faces, or a list of keys for the faces to show.
        Default is ``False``.
    show_cells : bool
        Flag for showing or hiding the cells, or a list of keys for the cells to show.
        Default is ``True``.

    See Also
    --------
    :class:`compas.scene.GraphObject`
    :class:`compas.scene.MeshObject`

    """

    vertexcolor = ColorDictAttribute()
    edgecolor = ColorDictAttribute()
    facecolor = ColorDictAttribute()
    cellcolor = ColorDictAttribute()

    def __init__(
        self,
<<<<<<< HEAD
=======
        volmesh,
        show_vertices=False,
        show_edges=True,
        show_faces=False,
        show_cells=True,
>>>>>>> 10a8ee1a
        vertexcolor=None,
        edgecolor=None,
        facecolor=None,
        cellcolor=None,
        vertexsize=1.0,
        edgewidth=1.0,
<<<<<<< HEAD
        show_vertices=False,
        show_edges=True,
        show_faces=False,
        show_cells=True,
        **kwargs,
    ):
        # type: (dict | compas.colors.Color | None, dict | compas.colors.Color | None, dict | compas.colors.Color | None, dict | compas.colors.Color | None, float, float, bool, bool, bool, bool, dict) -> None
        super(VolMeshObject, self).__init__(**kwargs)
        self._vertex_xyz = None
        self.vertexcolor = vertexcolor or self.contrastcolor
        self.edgecolor = edgecolor or self.contrastcolor
        self.facecolor = facecolor or self.color
        self.cellcolor = cellcolor or self.color
        self.vertexsize = vertexsize
        self.edgewidth = edgewidth
=======
        **kwargs,
    ):
        # type: (compas.datastructures.VolMesh, bool | list, bool | list, bool | list, bool | list, compas.colors.Color | dict, compas.colors.Color | dict, compas.colors.Color | dict, compas.colors.Color | dict, float | dict, float | dict, dict) -> None
        super(VolMeshObject, self).__init__(item=volmesh, **kwargs)
        self._volmesh = None
        self._vertex_xyz = None
        self.volmesh = volmesh
>>>>>>> 10a8ee1a
        self.show_vertices = show_vertices
        self.show_edges = show_edges
        self.show_faces = show_faces
        self.show_cells = show_cells
<<<<<<< HEAD

    @property
    def volmesh(self):
        return self.item
=======
        self.vertexcolor = vertexcolor or self.color
        self.edgecolor = edgecolor or self.color
        self.facecolor = facecolor or self.color
        self.cellcolor = cellcolor or self.color
        self.vertexsize = vertexsize
        self.edgewidth = edgewidth

    @property
    def settings(self):
        # type: () -> dict
        settings = super(VolMeshObject, self).settings
        settings["show_vertices"] = self.show_vertices
        settings["show_edges"] = self.show_edges
        settings["show_faces"] = self.show_faces
        settings["show_cells"] = self.show_cells
        settings["vertexcolor"] = self.vertexcolor
        settings["edgecolor"] = self.edgecolor
        settings["facecolor"] = self.facecolor
        settings["cellcolor"] = self.cellcolor
        return settings

    @property
    def volmesh(self):
        # type: () -> compas.datastructures.VolMesh
        return self._volmesh

    @volmesh.setter
    def volmesh(self, volmesh):
        # type: (compas.datastructures.VolMesh) -> None
        self._volmesh = volmesh
        self._transformation = None
        self._vertex_xyz = None
>>>>>>> 10a8ee1a

    @property
    def transformation(self):
        # type: () -> compas.geometry.Transformation | None
        return self._transformation

    @transformation.setter
    def transformation(self, transformation):
        # type: (compas.geometry.Transformation) -> None
        self._vertex_xyz = None
        self._transformation = transformation

    @property
    def vertex_xyz(self):
        # type: () -> dict[int, list[float]]
        if self._vertex_xyz is None:
            points = self.volmesh.vertices_attributes("xyz")  # type: ignore
            points = transform_points(points, self.worldtransformation)
            self._vertex_xyz = dict(zip(self.volmesh.vertices(), points))  # type: ignore
        return self._vertex_xyz

    @vertex_xyz.setter
    def vertex_xyz(self, vertex_xyz):
        # type: (dict[int, list[float]]) -> None
        self._vertex_xyz = vertex_xyz

    def draw_vertices(self):
        """Draw the vertices of the mesh.

        The vertices are drawn based on the values of

        * `self.show_vertices`
        * `self.vertexcolor`
        * `self.vertexsize`

        Returns
        -------
        list
            The identifiers of the objects representing the vertices in the visualization context.

        """
        raise NotImplementedError

    def draw_edges(self):
        """Draw the edges of the mesh.

        The edges are drawn based on the values of

        * `self.show_edges`
        * `self.edgecolor`
        * `self.edgewidth`

        Returns
        -------
        list
            The identifiers of the objects representing the edges in the visualization context.

        """
        raise NotImplementedError

    def draw_faces(self):
        """Draw the faces of the mesh.

        The faces are drawn based on the values of

        * `self.show_faces`
        * `self.facecolor`

        Returns
        -------
        list
            The identifiers of the objects representing the faces in the visualization context.

        """
        raise NotImplementedError

    def draw_cells(self):
        """Draw the cells of the mesh.

        The cells are drawn based on the values of

        * `self.show_cells`
        * `self.cellcolor`

        Returns
        -------
        list
            The identifiers of the objects representing the cells in the visualization context.

        """
        raise NotImplementedError

    def clear_vertices(self):
        """Clear the vertices of the mesh.

        Returns
        -------
        None

        """
        raise NotImplementedError

    def clear_edges(self):
        """Clear the edges of the mesh.

        Returns
        -------
        None

        """
        raise NotImplementedError

    def clear_faces(self):
        """Clear the faces of the mesh.

        Returns
        -------
        None

        """
        raise NotImplementedError

    def clear_cells(self):
        """Clear the cells of the mesh.

        Returns
        -------
        None

        """
        raise NotImplementedError<|MERGE_RESOLUTION|>--- conflicted
+++ resolved
@@ -2,12 +2,8 @@
 from __future__ import division
 from __future__ import print_function
 
-<<<<<<< HEAD
-import compas.colors  # noqa: F401
-=======
 import compas.datastructures  # noqa: F401
 import compas.geometry  # noqa: F401
->>>>>>> 10a8ee1a
 from compas.geometry import transform_points
 
 from .descriptors.colordict import ColorDictAttribute
@@ -72,55 +68,26 @@
 
     def __init__(
         self,
-<<<<<<< HEAD
-=======
         volmesh,
         show_vertices=False,
         show_edges=True,
         show_faces=False,
         show_cells=True,
->>>>>>> 10a8ee1a
         vertexcolor=None,
         edgecolor=None,
         facecolor=None,
         cellcolor=None,
         vertexsize=1.0,
         edgewidth=1.0,
-<<<<<<< HEAD
-        show_vertices=False,
-        show_edges=True,
-        show_faces=False,
-        show_cells=True,
-        **kwargs,
-    ):
-        # type: (dict | compas.colors.Color | None, dict | compas.colors.Color | None, dict | compas.colors.Color | None, dict | compas.colors.Color | None, float, float, bool, bool, bool, bool, dict) -> None
-        super(VolMeshObject, self).__init__(**kwargs)
-        self._vertex_xyz = None
-        self.vertexcolor = vertexcolor or self.contrastcolor
-        self.edgecolor = edgecolor or self.contrastcolor
-        self.facecolor = facecolor or self.color
-        self.cellcolor = cellcolor or self.color
-        self.vertexsize = vertexsize
-        self.edgewidth = edgewidth
-=======
         **kwargs,
     ):
         # type: (compas.datastructures.VolMesh, bool | list, bool | list, bool | list, bool | list, compas.colors.Color | dict, compas.colors.Color | dict, compas.colors.Color | dict, compas.colors.Color | dict, float | dict, float | dict, dict) -> None
-        super(VolMeshObject, self).__init__(item=volmesh, **kwargs)
-        self._volmesh = None
+        super(VolMeshObject, self).__init__(**kwargs)
         self._vertex_xyz = None
-        self.volmesh = volmesh
->>>>>>> 10a8ee1a
         self.show_vertices = show_vertices
         self.show_edges = show_edges
         self.show_faces = show_faces
         self.show_cells = show_cells
-<<<<<<< HEAD
-
-    @property
-    def volmesh(self):
-        return self.item
-=======
         self.vertexcolor = vertexcolor or self.color
         self.edgecolor = edgecolor or self.color
         self.facecolor = facecolor or self.color
@@ -144,8 +111,7 @@
 
     @property
     def volmesh(self):
-        # type: () -> compas.datastructures.VolMesh
-        return self._volmesh
+        return self.item
 
     @volmesh.setter
     def volmesh(self, volmesh):
@@ -153,7 +119,6 @@
         self._volmesh = volmesh
         self._transformation = None
         self._vertex_xyz = None
->>>>>>> 10a8ee1a
 
     @property
     def transformation(self):
