"""
********************************************************************************
compas_blender
********************************************************************************

.. module:: compas_blender

.. toctree::
    :maxdepth: 1

    compas_blender.artists
    compas_blender.conduits
    compas_blender.forms
    compas_blender.geometry
    compas_blender.helpers
    compas_blender.inspectors
    compas_blender.modifiers
    compas_blender.selectors
    compas_blender.ui
    compas_blender.utilities

"""
<<<<<<< HEAD

from .utilities import *
from .artists import *
# from .conduits import *
from .forms import *
from .geometry import *
from .inspectors import *
from .modifiers import *
from .selectors import *
from .ui import *

from .utilities import __all__ as i
from .artists import __all__ as a
# from .conduits import __all__ as b
from .forms import __all__ as c
from .geometry import __all__ as d
from .inspectors import __all__ as e
from .modifiers import __all__ as f
from .selectors import __all__ as g
from .ui import __all__ as h

# __all__ = a + b + c + d + e + f + g + h + i
__all__ = a + c + d + e + f + g + h + i
=======
from __future__ import absolute_import
from __future__ import division
from __future__ import print_function

from .utilities import *


__version__ = '0.4.10'


__all__ = [name for name in dir() if not name.startswith('_')]
>>>>>>> b0002e39
<|MERGE_RESOLUTION|>--- conflicted
+++ resolved
@@ -20,31 +20,6 @@
     compas_blender.utilities
 
 """
-<<<<<<< HEAD
-
-from .utilities import *
-from .artists import *
-# from .conduits import *
-from .forms import *
-from .geometry import *
-from .inspectors import *
-from .modifiers import *
-from .selectors import *
-from .ui import *
-
-from .utilities import __all__ as i
-from .artists import __all__ as a
-# from .conduits import __all__ as b
-from .forms import __all__ as c
-from .geometry import __all__ as d
-from .inspectors import __all__ as e
-from .modifiers import __all__ as f
-from .selectors import __all__ as g
-from .ui import __all__ as h
-
-# __all__ = a + b + c + d + e + f + g + h + i
-__all__ = a + c + d + e + f + g + h + i
-=======
 from __future__ import absolute_import
 from __future__ import division
 from __future__ import print_function
@@ -55,5 +30,4 @@
 __version__ = '0.4.10'
 
 
-__all__ = [name for name in dir() if not name.startswith('_')]
->>>>>>> b0002e39
+__all__ = [name for name in dir() if not name.startswith('_')]