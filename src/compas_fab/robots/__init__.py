"""
********************************************************************************
compas_fab.robots
********************************************************************************

.. currentmodule:: compas_fab.robots

This package contains classes for robot modeling and they are used by the
simulation, planning and execution backends to exchange information.

Main classes
------------

.. autosummary::
    :toctree: generated/
    :nosignatures:

    Robot
    RobotSemantics
    Configuration
    Duration
    Wrench
    Inertia

Path planning
-------------
.. autosummary::
    :toctree: generated/
    :nosignatures:

    JointTrajectory
    JointTrajectoryPoint
    PathPlan

Planning scene
--------------

.. autosummary::
    :toctree: generated/
    :nosignatures:

    AttachedCollisionMesh
    CollisionMesh
    PlanningScene

Constraints
-----------

.. autosummary::
    :toctree: generated/
    :nosignatures:

    BoundingVolume
    Constraint
    JointConstraint
    OrientationConstraint
    PositionConstraint

Unit conversion
---------------

The unit systems most commonly used in **COMPAS FAB** are **meters** and **radians**.
The following functions help with converting units from one system to the other.

.. autosummary::
    :toctree: generated/
    :nosignatures:

    to_degrees
    to_radians

"""

<<<<<<< HEAD
from .configuration import *          # noqa: F401,F403
from .constraints import *            # noqa: F401,F403
from .path_plan import *              # noqa: F401,F403
from .planning_scene import *         # noqa: F401,F403
from .units import *                  # noqa: F401,F403
from .robot import *                  # noqa: F401,F403
from .semantics import *              # noqa: F401,F403
from .time_ import *                  # noqa: F401,F403
from .trajectory import *             # noqa: F401,F403
=======
from .configuration import *
from .constraints import *
from .path_plan import *
from .planning_scene import *
from .units import *
from .robot import *
from .semantics import *
from .time_ import *
from .trajectory import *
from .wrench import *
from .inertia import *
>>>>>>> 58f0cb96

__all__ = [name for name in dir() if not name.startswith('_')]<|MERGE_RESOLUTION|>--- conflicted
+++ resolved
@@ -71,7 +71,6 @@
 
 """
 
-<<<<<<< HEAD
 from .configuration import *          # noqa: F401,F403
 from .constraints import *            # noqa: F401,F403
 from .path_plan import *              # noqa: F401,F403
@@ -81,18 +80,7 @@
 from .semantics import *              # noqa: F401,F403
 from .time_ import *                  # noqa: F401,F403
 from .trajectory import *             # noqa: F401,F403
-=======
-from .configuration import *
-from .constraints import *
-from .path_plan import *
-from .planning_scene import *
-from .units import *
-from .robot import *
-from .semantics import *
-from .time_ import *
-from .trajectory import *
-from .wrench import *
-from .inertia import *
->>>>>>> 58f0cb96
+from .wrench import *                 # noqa: F401,F403
+from .inertia import *                # noqa: F401,F403
 
 __all__ = [name for name in dir() if not name.startswith('_')]