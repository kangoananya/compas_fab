--- conflicted
+++ resolved
@@ -22,15 +22,9 @@
     pose, configuration, and joint constraints. Dynamic targets such as
     velocity, acceleration, and jerk are not yet supported.
 
-<<<<<<< HEAD
     Targets are intended to be used for motion planning with a planning backend
     by using :meth:`compas_fab.robot.plan_motion`.
     Note that different backends support different types of targets.
-=======
-    Targets are intended to be used as arguments for the Backend's motion
-    planning methods. Different backends might support different types of
-    targets.
->>>>>>> 506fd5ea
 
     Attributes
     ----------
@@ -188,10 +182,7 @@
         """
         target_frame = self.target_frame.scaled(factor)
         tolerance_position = self.tolerance_position * factor
-<<<<<<< HEAD
-=======
         # Orientation tolerance is not scaled
->>>>>>> 506fd5ea
         tolerance_orientation = self.tolerance_orientation
         tool_coordinate_frame = self.tool_coordinate_frame.scaled(factor) if self.tool_coordinate_frame else None
         return FrameTarget(target_frame, tolerance_position, tolerance_orientation, tool_coordinate_frame, self.name)
