from __future__ import absolute_import
from __future__ import division
from __future__ import print_function

from compas.data import Data

__all__ = [
    "Duration",
]


class Duration(Data):
    """Duration is used to accurately describe the passage of time.
    It consists of seconds and nanoseconds, the total duration is the sum of the two values.

    Parameters
    ----------
    secs: int or float
        Integer representing number of seconds.
        If a float is passed, the integer portion is assigned to secs and
        the decimal portion of the secs variable is converted and added to nsecs.
    nsecs: int
        Integer representing number of nanoseconds.

<<<<<<< HEAD
    Attributes
    ----------
    seconds: float, read-only
        Returns the total duration as floating-point seconds.
=======
    Examples
    --------
    >>> d = Duration(2, 5e8)
    >>> d.seconds
    2.5
    >>> d = Duration(2.6, 0)
    >>> d.seconds
    2.6
    >>> d = Duration(2.6, 5e8)
    >>> d.secs
    3
    >>> d.nsecs
    100000000
    >>> d.seconds
    3.1
>>>>>>> f8882687

    """

    def __init__(self, secs, nsecs):
        super(Duration, self).__init__()
        sec_to_nano_factor = 1e9
        quotient, remainder = divmod(secs, 1)

        self.secs = int(quotient)
        self.nsecs = int(remainder * sec_to_nano_factor) + int(nsecs)

        # If nsecs is greater than 1 second, add the remainder back to secs
        if self.nsecs >= sec_to_nano_factor:
            self.secs += 1
            self.nsecs -= int(sec_to_nano_factor)

    def __str__(self):
        return "Duration({!r}, {!r})".format(self.secs, self.nsecs)

    def __repr__(self):
        return self.__str__()

    def __eq__(self, other):
        if isinstance(other, Duration):
            return self.seconds == other.seconds

        return False

    def __ne__(self, other):
        return not self.__eq__(other)

    @property
    def seconds(self):
        return self.secs + 1e-9 * self.nsecs

    @property
    def __data__(self):
        """:obj:`dict` : The data representing the duration."""
        return {"secs": self.secs, "nsecs": self.nsecs}<|MERGE_RESOLUTION|>--- conflicted
+++ resolved
@@ -22,12 +22,15 @@
     nsecs: int
         Integer representing number of nanoseconds.
 
-<<<<<<< HEAD
     Attributes
     ----------
     seconds: float, read-only
         Returns the total duration as floating-point seconds.
-=======
+    secs: int or float
+        Float representing number of seconds.
+    nsecs: int
+        Integer representing number of nanoseconds.
+
     Examples
     --------
     >>> d = Duration(2, 5e8)
@@ -43,7 +46,6 @@
     100000000
     >>> d.seconds
     3.1
->>>>>>> f8882687
 
     """
 
