--- conflicted
+++ resolved
@@ -166,21 +166,6 @@
 
         action_client = DirectUrActionClient(self, timeout=50000)
 
-<<<<<<< HEAD
-    # NOTE: Suggested method signature
-    # def set_robot_pose(self, robot, frame):
-    def send_frame(self):
-        # (check service name with ros)
-        self.ensure_client()
-        raise NotImplementedError
-
-    # NOTE: Suggested method signature
-    # def set_robot_config(self, robot, configuration):
-    def send_configuration(self):
-        # (check service name with ros)
-        self.ensure_client()
-        raise NotImplementedError
-=======
         script_lines = []
         for frame in frames:        
             ptp = URPoseTrajectoryPoint(URPose.from_frame(frame), acceleration, velocity, time, radius)
@@ -195,5 +180,4 @@
         # goal.on('feedback', lambda feedback: print(feedback))
         goal.on('result', callback)
         action_client.send_goal(goal)
->>>>>>> f86bbaac
 
