--- conflicted
+++ resolved
@@ -5,12 +5,7 @@
 from compas.robots import Configuration
 
 from compas_fab.backends.exceptions import BackendError
-<<<<<<< HEAD
-from compas_fab.robots import Configuration
-=======
-from compas_fab.backends.vrep.remote_api import vrep
 
->>>>>>> c8030157
 
 __all__ = [
     'VrepError',
