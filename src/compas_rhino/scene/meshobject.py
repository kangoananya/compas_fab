from __future__ import absolute_import
from __future__ import division
from __future__ import print_function

import Rhino  # type: ignore
import scriptcontext as sc  # type: ignore

import compas_rhino.objects
from compas.colors import Color
from compas.geometry import Line
from compas.geometry import Point
from compas.geometry import centroid_points
from compas.scene import MeshObject
from compas_rhino.conversions import line_to_rhino
from compas_rhino.conversions import point_to_rhino

# from compas_rhino.conversions import transformation_to_rhino
from compas_rhino.conversions import vertices_and_faces_to_rhino

from .helpers import ngon
from .sceneobject import RhinoSceneObject


class RhinoMeshObject(RhinoSceneObject, MeshObject):
    """Scene object for drawing mesh data structures.

    Parameters
    ----------
    disjoint : bool, optional
        Draw the faces of the mesh disjointed.
    **kwargs : dict, optional
        Additional keyword arguments.

    Attributes
    ----------
    disjoint : bool, optional
        Draw the faces of the mesh disjointed.
        Default is ``False``.

    """

<<<<<<< HEAD
    def __init__(self, disjoint=False, **kwargs):
        super(RhinoMeshObject, self).__init__(**kwargs)
=======
    def __init__(self, mesh, disjoint=False, vertexgroup=None, edgegroup=None, facegroup=None, **kwargs):
        super(RhinoMeshObject, self).__init__(mesh=mesh, **kwargs)
>>>>>>> 10a8ee1a
        self.disjoint = disjoint
        self._guid_mesh = None
        self._guids_faces = None
        self._guids_edges = None
        self._guids_vertices = None
        self._guids_vertexnormals = None
        self._guids_facenormals = None
        self._guids_vertexlabels = None
        self._guids_edgelabels = None
        self._guids_facelabels = None
        self._guids_spheres = None
        self._guids_pipes = None
        self.vertexgroup = vertexgroup
        self.edgegroup = edgegroup
        self.facegroup = facegroup

    # ==========================================================================
    # clear
    # ==========================================================================

    def clear(self):
        """Delete all objects drawn by this scene object.

        Returns
        -------
        None

        """
        compas_rhino.objects.delete_objects(self.guids, purge=True)

    def clear_vertices(self):
        """Delete all vertices drawn by this scene object.

        Returns
        -------
        None

        """
        compas_rhino.objects.delete_objects(self._guids_vertices, purge=True)

    def clear_edges(self):
        """Delete all edges drawn by this scene object.

        Returns
        -------
        None

        """
        compas_rhino.objects.delete_objects(self._guids_edges, purge=True)

    def clear_faces(self):
        """Delete all faces drawn by this scene object.

        Returns
        -------
        None

        """
        compas_rhino.objects.delete_objects(self._guids_faces, purge=True)

    def clear_vertexnormals(self):
        """Delete all vertex normals drawn by this scene object.

        Returns
        -------
        None

        """
        compas_rhino.objects.delete_objects(self._guids_vertexnormals, purge=True)

    def clear_facenormals(self):
        """Delete all face normals drawn by this scene object.

        Returns
        -------
        None

        """
        compas_rhino.objects.delete_objects(self._guids_facenormals, purge=True)

    def clear_vertexlabels(self):
        """Delete all vertex labels drawn by this scene object.

        Returns
        -------
        None

        """
        compas_rhino.objects.delete_objects(self._guids_vertexlabels, purge=True)

    def clear_edgelabels(self):
        """Delete all edge labels drawn by this scene object.

        Returns
        -------
        None

        """
        compas_rhino.objects.delete_objects(self._guids_edgelabels, purge=True)

    def clear_facelabels(self):
        """Delete all face labels drawn by this scene object.

        Returns
        -------
        None

        """
        compas_rhino.objects.delete_objects(self._guids_facelabels, purge=True)

    # ==========================================================================
    # draw
    # ==========================================================================

    def draw(self):
        """Draw the mesh or its components in Rhino.

        Returns
        -------
        list[System.Guid]
            The GUIDs of the created Rhino objects.

        Notes
        -----
        The mesh should be a valid Rhino Mesh object, which means it should have only triangular or quadrilateral faces.
        Faces with more than 4 vertices will be triangulated on-the-fly.

        """
        # when drawing the actual mesh
        # vertex colors or face colors have to be provided as lists with colors for all vertices or faces
        # when drawing the mesh as individual components (vertices, edges, faces)
        # colors have to be provided as dicts that map colors to specific components

        self._guids = []

        if self.show_faces is True:
            attr = self.compile_attributes()

            vertexcolors = []
            if len(self.vertexcolor):
                vertexcolors = [self.vertexcolor[vertex] for vertex in self.mesh.vertices()]

            facecolors = []
            if len(self.facecolor):
                facecolors = [self.facecolor[face] for face in self.mesh.faces()]

            vertex_index = self.mesh.vertex_index()
            vertex_xyz = self.vertex_xyz

            vertices = [vertex_xyz[vertex] for vertex in self.mesh.vertices()]
            faces = [[vertex_index[vertex] for vertex in self.mesh.face_vertices(face)] for face in self.mesh.faces()]

            geometry = vertices_and_faces_to_rhino(
                vertices,
                faces,
                color=self.color,
                vertexcolors=vertexcolors,
                facecolors=facecolors,
                disjoint=self.disjoint,
            )

            # geometry.Transform(transformation_to_rhino(self.worldtransformation))

            self._guid_mesh = sc.doc.Objects.AddMesh(geometry, attr)
            if self.group:
                self.add_to_group(self.group, [self._guid_mesh])

            self._guids.append(self._guid_mesh)

        elif self.show_faces:
            self._guids += self.draw_faces()

        if self.show_vertices:
            self._guids += self.draw_vertices()

        if self.show_edges:
            self._guids += self.draw_edges()

        return self.guids

    def draw_vertices(self):
        """Draw a selection of vertices.

        Returns
        -------
        list[System.Guid]
            The GUIDs of the created Rhino point objects.

        """
        guids = []

        vertices = list(self.mesh.vertices()) if self.show_vertices is True else self.show_vertices or []

        if vertices:
            for vertex in vertices:
                name = "{}.vertex.{}".format(self.mesh.name, vertex)
                color = self.vertexcolor[vertex]
                attr = self.compile_attributes(name=name, color=color)

                point = point_to_rhino(self.vertex_xyz[vertex])

                guid = sc.doc.Objects.AddPoint(point, attr)
                guids.append(guid)

        if guids:
            if self.vertexgroup:
                self.add_to_group(self.vertexgroup, guids)
            elif self.group:
                self.add_to_group(self.group, guids)

        self._guids_vertices = guids
        return guids

    def draw_edges(self):
        """Draw a selection of edges.

        Returns
        -------
        list[System.Guid]
            The GUIDs of the created Rhino line objects.

        """
        guids = []

        edges = list(self.mesh.edges()) if self.show_edges is True else self.show_edges or []

        if edges:
            for edge in edges:
                name = "{}.edge.{}-{}".format(self.mesh.name, *edge)
                color = self.edgecolor[edge]
                attr = self.compile_attributes(name=name, color=color)

                line = Line(self.vertex_xyz[edge[0]], self.vertex_xyz[edge[1]])

                guid = sc.doc.Objects.AddLine(line_to_rhino(line), attr)
                guids.append(guid)

        if guids:
            if self.edgegroup:
                self.add_to_group(self.edgegroup, guids)
            elif self.group:
                self.add_to_group(self.group, guids)

        self._guids_edges = guids
        return guids

    def draw_faces(self):
        """Draw a selection of faces.

        Returns
        -------
        list[System.Guid]
            The GUIDs of the created Rhino mesh objects.

        """
        guids = []

        faces = list(self.mesh.faces()) if self.show_faces is True else self.show_faces or []

        if faces:
            for face in faces:
                name = "{}.face.{}".format(self.mesh.name, face)
                color = self.facecolor[face]
                attr = self.compile_attributes(name=name, color=color)

                vertices = [self.vertex_xyz[vertex] for vertex in self.mesh.face_vertices(face)]  # type: ignore
                facet = ngon(len(vertices))

                if facet:
                    guid = sc.doc.Objects.AddMesh(vertices_and_faces_to_rhino(vertices, [facet]), attr)
                    guids.append(guid)

        if guids:
            if self.facegroup:
                self.add_to_group(self.facegroup, guids)
            elif self.group:
                self.add_to_group(self.group, guids)

        self._guids_faces = guids
        return guids

    # ==========================================================================
    # draw labels
    # ==========================================================================

    def draw_vertexlabels(self, text, color=None, group=None, fontheight=10, fontface="Arial Regular"):
        """Draw labels for a selection of vertices.

        Parameters
        ----------
        text : dict[int, str]
            A dictionary of vertex labels as vertex-text pairs.
        color : :class:`compas.colors.Color` | dict[int, :class:`compas.colors.Color`], optional
            The color of the vertex labels.
        group : str, optional
            The name of a group to join the created Rhino objects in.
        fontheight : int, optional
            Font height of the vertex labels.
        fontface : str, optional
            Font face of the vertex labels.

        Returns
        -------
        list[System.Guid]
            The GUIDs of the created Rhino point objects.

        """
        guids = []

        self.vertexcolor = color

        for vertex in text:
            name = "{}.vertex.{}.label".format(self.mesh.name, vertex)  # type: ignore
            color = self.vertexcolor[vertex]
            attr = self.compile_attributes(name=name, color=color)

            point = point_to_rhino(self.vertex_xyz[vertex])

            dot = Rhino.Geometry.TextDot(str(text[vertex]), point)  # type: ignore
            dot.FontHeight = fontheight
            dot.FontFace = fontface

            guid = sc.doc.Objects.AddTextDot(dot, attr)
            guids.append(guid)

        if group:
            self.add_to_group(group, guids)

        self._guids_vertexlabels = guids

        return guids

    def draw_edgelabels(self, text, color=None, group=None, fontheight=10, fontface="Arial Regular"):
        """Draw labels for a selection of edges.

        Parameters
        ----------
        text : dict[tuple[int, int], str]
            A dictionary of edge labels as edge-text pairs.
        color : :class:`compas.colors.Color` | dict[tuple[int, int], :class:`compas.colors.Color`], optional
            The color of the edge labels.
        group : str, optional
            The name of a group to join the created Rhino objects in.
        fontheight : int, optional
            Font height of the edge labels.
        fontface : str, optional
            Font face of the edge labels.

        Returns
        -------
        list[System.Guid]
            The GUIDs of the created Rhino point objects.

        """
        guids = []

        self.edgecolor = color

        for edge in text:
            name = "{}.edge.{}-{}".format(self.mesh.name, *edge)  # type: ignore
            color = self.edgecolor[edge]
            attr = self.compile_attributes(name="{}.label".format(name), color=color)

            line = Line(self.vertex_xyz[edge[0]], self.vertex_xyz[edge[1]])
            point = point_to_rhino(line.midpoint)

            dot = Rhino.Geometry.TextDot(str(text[edge]), point)  # type: ignore
            dot.FontHeight = fontheight
            dot.FontFace = fontface

            guid = sc.doc.Objects.AddTextDot(dot, attr)
            guids.append(guid)

        if group:
            self.add_to_group(group, guids)

        self._guids_edgelabels = guids

        return guids

    def draw_facelabels(self, text, color=None, group=None, fontheight=10, fontface="Arial Regular"):
        """Draw labels for a selection of faces.

        Parameters
        ----------
        text : dict[int, str]
            A dictionary of face labels as face-text pairs.
        color : :class:`compas.colors.Color` | dict[int, :class:`compas.colors.Color`], optional
            The color of the face labels.
        group : str, optional
            The name of a group to join the created Rhino objects in.
        fontheight : int, optional
            Font height of the face labels.
        fontface : str, optional
            Font face of the face labels.

        Returns
        -------
        list[System.Guid]
            The GUIDs of the created Rhino point objects.

        """
        guids = []

        for face in text:
            name = "{}.face.{}.label".format(self.mesh.name, face)  # type: ignore
            color = self.facecolor[face]
            attr = self.compile_attributes(name=name, color=color)

            points = [self.vertex_xyz[vertex] for vertex in self.mesh.face_vertices(face)]  # type: ignore
            point = point_to_rhino(centroid_points(points))

            dot = Rhino.Geometry.TextDot(str(text[face]), point)  # type: ignore
            dot.FontHeight = fontheight
            dot.FontFace = fontface

            guid = sc.doc.Objects.AddTextDot(dot, attr)
            guids.append(guid)

        if group:
            self.add_to_group(group, guids)

        self._guids_facelabels = guids

        return guids

    # ==========================================================================
    # draw normals
    # ==========================================================================

    def draw_vertexnormals(self, vertices=None, color=(0, 255, 0), scale=1.0, group=None):
        """Draw the normals at the vertices of the mesh.

        Parameters
        ----------
        vertices : list[int], optional
            A selection of vertex normals to draw.
            Default is to draw all vertex normals.
        color : tuple[int, int, int] | tuple[float, float, float] | :class:`compas.colors.Color`, optional
            The color specification of the normal vectors.
        scale : float, optional
            Scale factor for the vertex normals.
        group : str, optional
            The name of a group to join the created Rhino objects in.

        Returns
        -------
        list[System.Guid]
            The GUIDs of the created Rhino objects.

        """
        guids = []

        color = Color.coerce(color)

        for vertex in vertices or self.mesh.vertices():  # type: ignore
            name = "{}.vertex.{}.normal".format(self.mesh.name, vertex)  # type: ignore
            attr = self.compile_attributes(name=name, color=color)

            point = Point(*self.vertex_xyz[vertex])
            normal = self.mesh.vertex_normal(vertex)  # type: ignore

            guid = sc.doc.Objects.AddLine(point_to_rhino(point), point_to_rhino(point + normal * scale), attr)
            guids.append(guid)

        if group:
            self.add_to_group(group, guids)

        self._guids_vertexnormals = guids

        return guids

    def draw_facenormals(self, faces=None, color=(0, 255, 255), scale=1.0, group=None):
        """Draw the normals of the faces.

        Parameters
        ----------
        faces : list[int], optional
            A selection of face normals to draw.
            Default is to draw all face normals.
        color : tuple[int, int, int] | tuple[float, float, float] | :class:`compas.colors.Color`, optional
            The color specification of the normal vectors.
        scale : float, optional
            Scale factor for the face normals.
        group : str, optional
            The name of a group to join the created Rhino objects in.

        Returns
        -------
        list[System.Guid]
            The GUIDs of the created Rhino objects.

        """
        guids = []

        color = Color.coerce(color)

        for face in faces or self.mesh.faces():  # type: ignore
            name = "{}.face.{}.normal".format(self.mesh.name, face)  # type: ignore
            attr = self.compile_attributes(name=name, color=color)

            point = Point(*centroid_points([self.vertex_xyz[vertex] for vertex in self.mesh.face_vertices(face)]))  # type: ignore
            normal = self.mesh.face_normal(face)  # type: ignore

            guid = sc.doc.Objects.AddLine(point_to_rhino(point), point_to_rhino(point + normal * scale), attr)
            guids.append(guid)

        if group:
            self.add_to_group(group, guids)

        self._guids_facenormals = guids

        return guids<|MERGE_RESOLUTION|>--- conflicted
+++ resolved
@@ -39,13 +39,8 @@
 
     """
 
-<<<<<<< HEAD
-    def __init__(self, disjoint=False, **kwargs):
+    def __init__(self, mesh, disjoint=False, vertexgroup=None, edgegroup=None, facegroup=None, **kwargs):
         super(RhinoMeshObject, self).__init__(**kwargs)
-=======
-    def __init__(self, mesh, disjoint=False, vertexgroup=None, edgegroup=None, facegroup=None, **kwargs):
-        super(RhinoMeshObject, self).__init__(mesh=mesh, **kwargs)
->>>>>>> 10a8ee1a
         self.disjoint = disjoint
         self._guid_mesh = None
         self._guids_faces = None
