# flake8: noqa
# -*- coding: utf-8 -*-

# If your documentation needs a minimal Sphinx version, state it here.
#
# needs_sphinx = "1.0"

import sys
import os
import inspect
import importlib
import m2r2

import sphinx_compas_theme
from sphinx.ext.napoleon.docstring import NumpyDocstring

# sys.path.insert(0, os.path.join(os.path.dirname(__file__), "../src"))
sys.path.append(os.path.join(os.path.dirname(__file__), "_ext"))

# patches

current_m2r2_setup = m2r2.setup


def patched_m2r2_setup(app):
    try:
        return current_m2r2_setup(app)
    except (AttributeError):
        app.add_source_suffix(".md", "markdown")
        app.add_source_parser(m2r2.M2RParser)
    return dict(
        version=m2r2.__version__,
        parallel_read_safe=True,
        parallel_write_safe=True,
    )


m2r2.setup = patched_m2r2_setup

# -- General configuration ------------------------------------------------

<<<<<<< HEAD
project = "COMPAS FAB"
year = "2018"
author = "Gramazio Kohler Research"
copyright = "{0}, {1}".format(year, author)
version = release = "0.26.0"
=======
project = 'COMPAS FAB'
year = '2018'
author = 'Gramazio Kohler Research'
copyright = '{0}, {1}'.format(year, author)
version = release = '0.27.0'
>>>>>>> d3e4666b

master_doc = "index"
source_suffix = {
    ".rst": "restructuredtext",
    ".md": "markdown",
}
templates_path = sphinx_compas_theme.get_autosummary_templates_path()
exclude_patterns = ["_build", "**.ipynb_checkpoints", "_notebooks", "**/__temp"]

pygments_style = "sphinx"
show_authors = True
add_module_names = True
language = "en"


# -- Extension configuration ------------------------------------------------

extensions = [
    "sphinx.ext.autodoc",
    "sphinx.ext.autosummary",
    "sphinx.ext.doctest",
    "sphinx.ext.intersphinx",
    "sphinx.ext.mathjax",
    "sphinx.ext.napoleon",
    "sphinx.ext.linkcode",
    "sphinx.ext.extlinks",
    "sphinx.ext.githubpages",
    "sphinx.ext.coverage",
    "sphinx.ext.inheritance_diagram",
    "sphinx.ext.graphviz",
    "matplotlib.sphinxext.plot_directive",
    "m2r2",
    # "nbsphinx",
    "sphinx.ext.autodoc.typehints",
    "tabs",
]

# autodoc options

autodoc_type_aliases = {}

# this does not work properly yet
autodoc_typehints = "none"
autodoc_typehints_format = "short"
autodoc_typehints_description_target = "documented"

autodoc_mock_imports = [
    "System",
    "clr",
    "Eto",
    "Rhino",
    "Grasshopper",
    "scriptcontext",
    "rhinoscriptsyntax",
    "bpy",
    "bmesh",
    "mathutils",
]

autodoc_default_options = {
    "undoc-members": True,
    "show-inheritance": True,
}

autodoc_member_order = "groupwise"

autoclass_content = "class"


def skip(app, what, name, obj, would_skip, options):
    if name.startswith("_"):
        return True
    return would_skip


def setup(app):
    app.connect("autodoc-skip-member", skip)


# autosummary options

autosummary_generate = True
autosummary_mock_imports = [
    "System",
    "clr",
    "Eto",
    "Rhino",
    "Grasshopper",
    "scriptcontext",
    "rhinoscriptsyntax",
    "bpy",
    "bmesh",
    "mathutils",
]

# graph options

inheritance_graph_attrs = dict(rankdir="LR", resolution=150)
inheritance_node_attrs = dict(fontsize=8)

# napoleon options

napoleon_google_docstring = False
napoleon_numpy_docstring = True
napoleon_include_init_with_doc = False
napoleon_include_private_with_doc = False
napoleon_include_special_with_doc = True
napoleon_use_admonition_for_examples = False
napoleon_use_admonition_for_notes = False
napoleon_use_admonition_for_references = False
napoleon_use_ivar = False
napoleon_use_param = False
napoleon_use_rtype = False


# first, we define new methods for any new sections and add them to the class
def parse_keys_section(self, section):
    return self._format_fields("Keys", self._consume_fields())


NumpyDocstring._parse_keys_section = parse_keys_section


def parse_attributes_section(self, section):
    return self._format_fields("Attributes", self._consume_fields())


NumpyDocstring._parse_attributes_section = parse_attributes_section


def parse_class_attributes_section(self, section):
    return self._format_fields("Class Attributes", self._consume_fields())


NumpyDocstring._parse_class_attributes_section = parse_class_attributes_section


def parse_other_attributes_section(self, section):
    return self._format_fields("Other Attributes", self._consume_fields())


NumpyDocstring._parse_other_attributes_section = parse_other_attributes_section


# we now patch the parse method to guarantee that the the above methods are
# assigned to the _section dict
def patched_parse(self):
    self._sections["keys"] = self._parse_keys_section
    self._sections["attributes"] = self._parse_attributes_section
    self._sections["class attributes"] = self._parse_class_attributes_section
    self._sections["other attributes"] = self._parse_other_attributes_section
    self._unpatched_parse()


NumpyDocstring._unpatched_parse = NumpyDocstring._parse
NumpyDocstring._parse = patched_parse


# plot options

plot_include_source = False
plot_html_show_source_link = False
plot_html_show_formats = False
plot_formats = ["png"]
# plot_pre_code
# plot_basedir
# plot_rcparams
# plot_apply_rcparams
# plot_working_directory

plot_template = """
{{ only_html }}

   {% for img in images %}
   {% set has_class = false %}

   .. figure:: {{ build_dir }}/{{ img.basename }}.{{ default_fmt }}
      :class: figure-img img-fluid

      {{ caption }}

   {% endfor %}
"""

# intersphinx options

intersphinx_mapping = {
    "python": ("https://docs.python.org/", None),
    "compas": ("https://compas.dev/compas/latest/", None),
    "roslibpy": ("https://roslibpy.readthedocs.io/en/latest/", None),
}

# linkcode


def linkcode_resolve(domain, info):
    if domain != "py":
        return None
    if not info["module"]:
        return None
    if not info["fullname"]:
        return None

    package = info["module"].split(".")[0]
    if not package.startswith("compas_fab"):
        return None

    module = importlib.import_module(info["module"])
    parts = info["fullname"].split(".")

    if len(parts) == 1:
        obj = getattr(module, info["fullname"])
        mod = inspect.getmodule(obj)
        if not mod:
            return None
        filename = mod.__name__.replace(".", "/")
        lineno = inspect.getsourcelines(obj)[1]
    elif len(parts) == 2:
        obj_name, attr_name = parts
        obj = getattr(module, obj_name)
        attr = getattr(obj, attr_name)
        if inspect.isfunction(attr):
            mod = inspect.getmodule(attr)
            if not mod:
                return None
            filename = mod.__name__.replace(".", "/")
            lineno = inspect.getsourcelines(attr)[1]
        else:
            return None
    else:
        return None

    return f"https://github.com/compas-dev/compas_fab/blob/main/src/{filename}.py#L{lineno}"


# extlinks

extlinks = {
    "issue": ("https://github.com/compas-dev/compas_fab/issues/%s", "#"),
    "pr": ("https://github.com/compas-dev/compas_fab/pull/%s", "PR #"),
}

# linkcheck options

linkcheck_ignore = [r"http://localhost:\d+/"]


# -- Options for HTML output ----------------------------------------------

html_theme = "compaspkg"
html_theme_path = sphinx_compas_theme.get_html_theme_path()

html_theme_options = {
    "package_name": "compas_fab",
    "package_title": project,
    "package_version": release,
    "package_author": "{{ cookiecutter.author_name }}",
    "package_docs": "https://gramaziokohler.github.io/compas_fab/",
    "package_repo": "https://github.com/compas-dev/compas_fab",
    "package_old_versions_txt": "https://gramaziokohler.github.io/compas_fab/doc_versions.txt",
}

html_context = {}
html_static_path = sphinx_compas_theme.get_html_static_path()
html_extra_path = []
html_last_updated_fmt = ""
html_copy_source = False
html_show_sourcelink = False
html_permalinks = False
html_compact_lists = True<|MERGE_RESOLUTION|>--- conflicted
+++ resolved
@@ -39,19 +39,11 @@
 
 # -- General configuration ------------------------------------------------
 
-<<<<<<< HEAD
 project = "COMPAS FAB"
 year = "2018"
 author = "Gramazio Kohler Research"
 copyright = "{0}, {1}".format(year, author)
-version = release = "0.26.0"
-=======
-project = 'COMPAS FAB'
-year = '2018'
-author = 'Gramazio Kohler Research'
-copyright = '{0}, {1}'.format(year, author)
-version = release = '0.27.0'
->>>>>>> d3e4666b
+version = release = "0.27.0"
 
 master_doc = "index"
 source_suffix = {
