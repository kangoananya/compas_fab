# -*- coding: utf-8 -*-
from __future__ import print_function

import contextlib
import os
import sys
import tempfile
from shutil import copytree
from shutil import rmtree

from invoke import Exit
from invoke import task

BASE_FOLDER = os.path.dirname(__file__)


class Log(object):
    def __init__(self, out=sys.stdout, err=sys.stderr):
        self.out = out
        self.err = err

    def flush(self):
        self.out.flush()
        self.err.flush()

    def write(self, message):
        self.flush()
        self.out.write(message + '\n')
        self.out.flush()

    def info(self, message):
        self.write('[INFO] %s' % message)

    def warn(self, message):
        self.write('[WARN] %s' % message)


log = Log()


def confirm(question):
    while True:
        response = input(question).lower().strip()

        if not response or response in ('n', 'no'):
            return False

        if response in ('y', 'yes'):
            return True

        print('Focus, kid! It is either (y)es or (n)o', file=sys.stderr)


@task(default=True)
def help(ctx):
    """Lists available tasks and usage."""
    ctx.run('invoke --list')
    log.write('Use "invoke -h <taskname>" to get detailed help for a task.')


@task(help={
    'docs': 'True to generate documentation, otherwise False',
    'bytecode': 'True to clean up compiled python files, otherwise False.',
    'builds': 'True to clean up build/packaging artifacts, otherwise False.'})
def clean(ctx, docs=True, bytecode=True, builds=True, ghuser=True):
    """Cleans the local copy from compiled artifacts."""
    if builds:
        ctx.run('python setup.py clean')

    if bytecode:
        for root, dirs, files in os.walk(BASE_FOLDER):
            for f in files:
                if f.endswith('.pyc'):
                    os.remove(os.path.join(root, f))
            if '.git' in dirs:
                dirs.remove('.git')

    folders = []

    if docs:
        folders.append('docs/_build/')
        folders.append('docs/reference/generated')
        folders.append('dist/')

    if bytecode:
        folders.append('src/compas_fab/__pycache__')

    if builds:
        folders.append('build/')
        folders.append('src/compas_fab.egg-info/')

    if ghuser:
        folders.append('src/compas_fab/ghpython/components/ghuser')

    for folder in folders:
        rmtree(os.path.join(BASE_FOLDER, folder), ignore_errors=True)


@task(help={
      'rebuild': 'True to clean all previously built docs before starting, otherwise False.',
      'doctest': 'True to run doctests, otherwise False.',
      'check_links': 'True to check all web links in docs for validity, otherwise False.'})
def docs(ctx, doctest=False, rebuild=False, check_links=False):
    """Builds package's HTML documentation."""

    if rebuild:
        clean(ctx)

    with chdir(BASE_FOLDER):
        if doctest:
            ctx.run('sphinx-build -b doctest docs dist/docs')

        ctx.run('sphinx-build -b html docs dist/docs')

        if check_links:
            ctx.run('sphinx-build -b linkcheck docs dist/docs')


@task()
def lint(ctx):
    """Check the consistency of coding style."""
    log.write('Running flake8 python linter...')

    with chdir(BASE_FOLDER):
        ctx.run('flake8 src')


@task()
def check(ctx):
    """Check the consistency of documentation, coding style and a few other things."""

    with chdir(BASE_FOLDER):
        lint(ctx)

        log.write('Checking MANIFEST.in...')
        ctx.run('check-manifest --ignore-bad-ideas=remoteApi.so')

        log.write('Checking ReStructuredText formatting...')
        ctx.run('python setup.py check --strict --metadata --restructuredtext')

        # log.write('Checking python imports...')
        # ctx.run('isort --check-only --diff --recursive src tests setup.py')


@task()
def deploy_docs(ctx):
    """Deploy docs."""
    temp_folder = os.path.join(BASE_FOLDER, 'temp')
    docs_folder = os.path.join(temp_folder, 'docs')
    log.write('Cleaning up temp docs folder %s' % docs_folder)
    rmtree(docs_folder, ignore_errors=True)

    log.write('Cloning github repository %s/docs' % temp_folder)
    with chdir(temp_folder):
        ctx.run('git clone https://github.com/gramaziokohler/gramaziokohler.github.io.git docs')

    target_doc_folder = os.path.join(docs_folder, 'compas_fab', 'latest')
    log.write('Removing old docs from folder %s' % target_doc_folder)
    rmtree(target_doc_folder, ignore_errors=True)

    log.write('Copy current docs')
    copytree(os.path.join(BASE_FOLDER, 'dist', 'docs'), target_doc_folder)

    with chdir(target_doc_folder):
        ctx.run('git add . && git commit -m doc-deployer && git push')


@task(help={
      'checks': 'True to run all checks before testing, otherwise False.',
      'doctest': 'True to run doctest modules, otherwise False.',
      'codeblock': 'True to run codeblocks present in the documentation, otherwise False',
      'coverage': 'True to generate coverage report using pytest-cov',
      })
def test(ctx, checks=False, doctest=False, codeblock=False, coverage=False):
    """Run all tests."""
    if checks:
        check(ctx)

    with chdir(BASE_FOLDER):
        pytest_args = ['pytest']
        if doctest:
            pytest_args.append('--doctest-modules --ignore-glob="**ghpython/components/**.py"')
        if coverage:
            pytest_args.append('--cov=compas_fab')

        ctx.run(" ".join(pytest_args))

        # Using --doctest-modules together with docs as the testpaths goes bananas
        if codeblock:
            ctx.run('pytest docs')


@task
def prepare_changelog(ctx):
    """Prepare changelog for next release."""
    UNRELEASED_CHANGELOG_TEMPLATE = '\nUnreleased\n----------\n\n**Added**\n\n**Changed**\n\n**Fixed**\n\n**Deprecated**\n\n**Removed**\n'

    with chdir(BASE_FOLDER):
        # Preparing changelog for next release
        with open('CHANGELOG.rst', 'r+') as changelog:
            content = changelog.read()
            start_index = content.index('----------')
            start_index = content.rindex('\n', 0, start_index - 1)
            last_version = content[start_index:start_index + 11].strip()

            if last_version == 'Unreleased':
                log.write('Already up-to-date')
                return

            changelog.seek(0)
            changelog.write(content[0:start_index] + UNRELEASED_CHANGELOG_TEMPLATE + content[start_index:])

        ctx.run('git add CHANGELOG.rst && git commit -m "Prepare changelog for next release"')


@task(help={
<<<<<<< HEAD
      'gh_io_folder': 'Folder where GH_IO.dll is located. Defaults to the Rhino 6.0 installation folder (platform-specific).',
=======
      'gh_io_folder': 'Folder where GH_IO.dll is located. Usually Rhino installation folder.',
>>>>>>> d5ac7997
      'ironpython': 'Command for running the IronPython executable. Defaults to `ipy`.'})
def build_ghuser_components(ctx, gh_io_folder=None, ironpython=None):
    """Build Grasshopper user objects from source"""
    clean(ctx, docs=False, bytecode=False, builds=False, ghuser=True)
    with chdir(BASE_FOLDER):
        with tempfile.TemporaryDirectory('actions.ghcomponentizer') as action_dir:
<<<<<<< HEAD
            target_dir = source_dir = os.path.abspath('src/compas_fab/ghpython/components')
=======
            source_dir = os.path.abspath('src/compas_fab/ghpython/components')
            target_dir = os.path.join(source_dir, 'ghuser')
>>>>>>> d5ac7997
            ctx.run('git clone https://github.com/compas-dev/compas-actions.ghpython_components.git {}'.format(action_dir))
            if not gh_io_folder:
                import compas_ghpython
                gh_io_folder = compas_ghpython.get_grasshopper_plugin_path('6.0')

<<<<<<< HEAD
            if not ironpython:
                ironpython = 'ipy'

            gh_io_folder = os.path.abspath(gh_io_folder)
            componentizer_script = os.path.join(action_dir, 'componentize.py')

            ctx.run('{} {} {} {} --ghio "{}"'.format(ironpython, componentizer_script, source_dir, target_dir, gh_io_folder))
=======
            if not gh_io_folder:
                import compas_ghpython
                gh_io_folder = compas_ghpython.get_grasshopper_plugin_path('6.0')

            if not ironpython:
                ironpython = 'ipy'

            ctx.run('{} {} {} {} --ghio "{}"'.format(ironpython, os.path.join(action_dir, 'componentize.py'), source_dir, target_dir, os.path.abspath(gh_io_folder)))
>>>>>>> d5ac7997


@task(help={
      'release_type': 'Type of release follows semver rules. Must be one of: major, minor, patch.'})
def release(ctx, release_type):
    """Releases the project in one swift command!"""
    if release_type not in ('patch', 'minor', 'major'):
        raise Exit('The release type parameter is invalid.\nMust be one of: major, minor, patch')

    # Run checks
    ctx.run('invoke check test')

    # Bump version and git tag it
    ctx.run('bump2version %s --verbose' % release_type)

    # Build project
    ctx.run('python setup.py clean --all sdist bdist_wheel')

    # Prepare changelog for next release
    prepare_changelog(ctx)

    # Clean up local artifacts
    clean(ctx)

    # Upload to pypi
    if confirm('Everything is ready. You are about to push to git which will trigger a release to pypi.org. Are you sure? [y/N]'):
        ctx.run('git push --tags && git push')
    else:
        raise Exit('You need to manually revert the tag/commits created.')


@contextlib.contextmanager
def chdir(dirname=None):
    current_dir = os.getcwd()
    try:
        if dirname is not None:
            os.chdir(dirname)
        yield
    finally:
        os.chdir(current_dir)<|MERGE_RESOLUTION|>--- conflicted
+++ resolved
@@ -214,46 +214,25 @@
 
 
 @task(help={
-<<<<<<< HEAD
-      'gh_io_folder': 'Folder where GH_IO.dll is located. Defaults to the Rhino 6.0 installation folder (platform-specific).',
-=======
       'gh_io_folder': 'Folder where GH_IO.dll is located. Usually Rhino installation folder.',
->>>>>>> d5ac7997
       'ironpython': 'Command for running the IronPython executable. Defaults to `ipy`.'})
 def build_ghuser_components(ctx, gh_io_folder=None, ironpython=None):
     """Build Grasshopper user objects from source"""
     clean(ctx, docs=False, bytecode=False, builds=False, ghuser=True)
     with chdir(BASE_FOLDER):
         with tempfile.TemporaryDirectory('actions.ghcomponentizer') as action_dir:
-<<<<<<< HEAD
-            target_dir = source_dir = os.path.abspath('src/compas_fab/ghpython/components')
-=======
             source_dir = os.path.abspath('src/compas_fab/ghpython/components')
             target_dir = os.path.join(source_dir, 'ghuser')
->>>>>>> d5ac7997
             ctx.run('git clone https://github.com/compas-dev/compas-actions.ghpython_components.git {}'.format(action_dir))
+
             if not gh_io_folder:
                 import compas_ghpython
                 gh_io_folder = compas_ghpython.get_grasshopper_plugin_path('6.0')
 
-<<<<<<< HEAD
             if not ironpython:
                 ironpython = 'ipy'
 
-            gh_io_folder = os.path.abspath(gh_io_folder)
-            componentizer_script = os.path.join(action_dir, 'componentize.py')
-
-            ctx.run('{} {} {} {} --ghio "{}"'.format(ironpython, componentizer_script, source_dir, target_dir, gh_io_folder))
-=======
-            if not gh_io_folder:
-                import compas_ghpython
-                gh_io_folder = compas_ghpython.get_grasshopper_plugin_path('6.0')
-
-            if not ironpython:
-                ironpython = 'ipy'
-
             ctx.run('{} {} {} {} --ghio "{}"'.format(ironpython, os.path.join(action_dir, 'componentize.py'), source_dir, target_dir, os.path.abspath(gh_io_folder)))
->>>>>>> d5ac7997
 
 
 @task(help={
