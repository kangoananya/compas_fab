# Changelog

All notable changes to this project will be documented in this file.

The format is based on [Keep a Changelog](https://keepachangelog.com/en/1.0.0/),
and this project adheres to [Semantic Versioning](https://semver.org/spec/v2.0.0.html).

## Unreleased

### Added

### Changed

* Changed `CollisionMesh` inherit from `compas.data.Data`
* Changed `AttachedCollisionMesh` to inherit from `compas.data.Data`
* Changed `Robot` inherit from `compas.data.Data`
* Changed `RobotSemantics` inherit from `compas.data.Data`
* Changed `Tool` to inherit from `compas.data.Data`
* Renamed `Tool.link_name` to `Tool.connected_to`
* Migrate to COMPAS 2.x: add dependency to `compas_robots`
* Migrate to COMPAS 2.x: use `compas.tolerance` module instead of `compas.PRECISION`
<<<<<<< HEAD
* Fixed `data` serialization API to comply with `COMPAS 2.0` private data API.

=======
* Changed base class of `Trajectory` to be `compas.datastructures.Datastructure`, which adds `attributes` to it.
>>>>>>> 87c17fb3

### Removed

* Removed V-Rep backend.
* Removed outdated `PathPlan` class.
* Removed outdated rfl demo class.
* Remove deprecated aliases for artists (currently on `compas_robots`).

## [0.28.0] 2023-05-10

### Added

* Added `Forward Kinematics` GH component.

### Changed

* Updated install process of GH components.
* Added caching to the GH component that visualizes scene, to avoid retrieving the whole scene too often.

### Fixed

* Fixed pre-Noetic support on the MoveIt planner when a tool is attached to the robot.

## 0.27.0

### Added

* Added support for attached and non-attached collision mesh visualization to the `Robot Visualize` GH component.
* Added a prefix to all GH components.
* Added `append` to the operations of the `Collision Mesh` GH component.

### Changed

* Changed behavior of `Attach Tool` GH component to only attach the tool but not add it to the planning scene state.
* Duration class takes floats as `sec` variable.
* Changed the behavior of `forward_kinematics`, `inverse_kinematics`, `iter_inverse_kinematics`, `plan_cartesian_motion` and constraints construction methods (`orientation_constraint_from_frame`, `position_constraint_from_frame`, `constraints_from_frame`) in `Robot` class to use the frame of the attached tool if a tool is attached. This behavior can be reverted back (ie. only calculate T0CF) using the flag `use_attached_tool_frame` of all these methods.
* Fixed usage of `tangent_points_to_circle_xy` in Spherical Wrist solver to work with COMPAS v1.16 and older.

### Fixed

* Fixed DH params for analytical IK solver of UR3e and UR10e.
* Fixed Kinetic support on IK, FK, and motion planning calls.
* Fixed `Publish to topic` Grasshopper component when the `ros_client` has been replaced (eg. disconnected and reconnected).

### Deprecated

### Removed

## 0.26.0

### Added

* Added a new GH component - `ConstraintsFromTargetConfiguration`
* Added some missing information to GH and V-REP docs.
* Added a `Robot().attached_tools` property to allow attaching tools to multiple planning groups simultaneously.

### Changed

* Replaced icon for GH component - `ConstraintsFromPlane`
* `Robot().attached_tool` now points to the tool attached to the `robot.main_group_name`.
* Added parameter `group` to the `AttachToolComponent`

### Fixed

* Attaching a tool to a planning group doesn't overwrite the tool attached to other groups.
* Changed `Trajectory` to inherit from `compas.data.Data` class to fix a serialization error that expects guid to be present.

### Deprecated

### Removed

## 0.25.0

### Changed

* Changed Grasshopper components to default to icon display.
* Changed to use `compas_rhino.conversions` to coerce frames.

### Fixed

* Fixed link parameter name when doing FK inside the GH component to display attached collision meshes.
* Fixed transform of the attached collision mesh frame inside the GH component.
* Fixed uninstall process not removing GH components.

## 0.24.0

### Added

* Added `compas_fab.robots.ReachabilityMap`
* Added `compas_fab.robots.DeviationVectorsGenerator`
* Added `compas_fab.robots.OrthonormalVectorsFromAxisGenerator`

### Changed

### Fixed

* Fixed `ROSmsg` import on GH components for publish/subscribe.

### Deprecated

### Removed

## 0.23.0

### Added

* Added `compas_fab.backends.PyBulletClient.load_ur5()` method to simplify some examples.
* Added Grasshopper components to get a zero configuration and to merge two configurations.

### Changed

* Moved all public API classes in `compas_fab.backends` to second-level imports.
* Updated to COMPAS 1.14.
* Simplified call to remove an attached tool by also removing the remaining collision mesh from the world automatically.

### Fixed

* Fixed PyBullet loading of meshes.
* Fixed missing flag in reset planning scene call.
* Fixed issue on cartesian and kinematic planning when model contains passive joints.
* Fixed pose of collision mesh in ROS Noetic being ignored.

### Deprecated

* Deprecated `compas_fab.utilities.write_data_to_json` in favor of `compas.data.json_dump`.
* Deprecated `compas_fab.utilities.read_data_from_json` in favor of `compas.data.json_load`.

### Removed

## 0.22.0

### Added

* Added `Attach Tool` GH component: crowd-coded at McNeel's Robotic Fabrication Workshop!

### Changed

### Fixed

### Deprecated

### Removed

## 0.21.1

### Added

### Changed

* Changed default wire visibility to hidden in some GH components for cleaner Grasshopper files.

### Fixed

### Deprecated

### Removed

## 0.21.0

### Added

* Added a new backend: analytical kinematics for spherical-wrist and offset-wrist robots.

### Fixed

* Consider `AttachedCollisionMesh` in `AnalyticalInverseKinematics`.

## 0.20.1

### Removed

* Removed the bundled binary files for the `VrepClient` remote API. To use V-REP, use the `remoteApi` binaries provided with the software.

## 0.20.0

### Added

* Added `PoseArray`, `MultiArrayDimension`, `MultiArrayLayout`, `Int8MultiArray`, `Float32MultiArray`, `Int32` to `compas_fab.backends.ros.messages`
* Added `unordered_disabled_collisions` attribute to `PyBulletClient` and `RobotSemantics`
* Added better support for concave meshes in the `PyBulletClient`
* Added `Robot.iter_inverse_kinematics` to allow iterating over all IK solutions provided by a solver

### Changed

* Changed the backend feature `InverseKinematics.inverse_kinematics` to be a generator. As a consequence of this, `ClientInterface.inverse_kinematics` and `PlannerInterface.inverse_kinematics` have changed to generators as well
* Standardized the yielded type of `InverseKinematics.inverse_kinematics` across the PyBullet, MoveIt and V-REP planners
* Added iterative accurate IK resolution for PyBullet

### Fixed

* Fixed `UnsupportedOperation` error when using `PyBulletClient` in Jupyter notebook (raised by `redirect_stdout`)
* Fixed `JointTrajectoryPoint.from_data` to be backward-compatible with JSON data generated before `compas_fab` 0.18
* Fixed `JointTrajectory.from_data` to be backward-compatible with JSON data generated before `compas_fab` 0.17

### Deprecated

### Removed

## 0.19.1

### Added

### Changed

### Fixed

* Fixed bundling of ghuser components

### Deprecated

### Removed

## 0.19.0

### Added

* Added documentation for Grasshopper components.
* Added Grasshopper components to publish and subscribe to ROS topics.

### Changed

* Updated `build-ghuser-components` task
* Updated to COMPAS 1.7

### Fixed

### Deprecated

### Removed

## 0.18.3

### Added

### Changed

* Made consistent use of `repr` in nested objects

### Fixed

* Fixed bug in `compas.backends.PyBulletClient.convert_mesh_to_body` circumventing PyBullet's propensity to cache

### Deprecated

### Removed

## 0.18.2

### Added

### Changed

### Fixed

### Deprecated

### Removed

## 0.18.1

### Fixed

* Fix error message during uninstall of Grasshopper components

## 0.18.0

### Added

* Grasshopper components now also for Mac
* Added support for MoveIt on ROS Noetic
* Added support for Python 3.9

### Changed

* The `Configuration` class has moved to `compas.robots`, but is still aliased within `compas_fab.robots`
* Lazily load `V-REP remoteApi` library

### Fixed

* Fixed `repr()` of `ROSmsg` class
* Fixed data type of secs and nsecs in `Time` ROS message
* Fixed `CollisionObject.to_collision_meshes`
* Fixed serialization of joint names for `compas_fab.robots.JointTrajectoryPoint`
* Fixed deserialization of `AttachedCollisionMesh`

### Deprecated

* `compas_fab.robots.Configuration` is being deprecated in favor of `compas.robots.Configuration`

## 0.17.0

### Added

* Added python components library for Grasshopper
* Added `compas_fab.robots.PyBulletClient.get_robot_configuration`
* Added `compas_fab.robots.Robot.ensure_geometry`
* Added serialization methods to `compas_fab.robots.CollisionMesh` and `compas_fab.robots.AttachedCollisionMesh`
* Added `attached_collision_meshes` attribute to `compas_fab.robots.JointTrajectory`
* Added `compas_fab.backends.PlanningSceneComponents.__ne__`
* Added dictionary behavior to `compas_fab.robots.JointTrajectoryPoint.merge`
* Added length limitations to attributes of `compas_fab.robots.JointTrajectoryPoint.merge`

### Changed

* Updated to `COMPAS 1.1`
* `Configuration` & `JointTrajectoryPoint`: the attributes `values` and `types` changed to `joint_values` and `joint_types` respectively.

### Fixed

* Fixed bug in the PyBullet client where one could not update the configuration of a robot with an attached collision mesh
* Fixed bug existing since version 0.12 where `compas_fab.backends.RosClient.add_attached_collision_mesh` added collision objects to the scene, but did not attached them to the robot
* Fixed bug when keys with `None` values were passed to the planner.

### Deprecated

### Removed

* Remove `compas_fab.robots.JointTrajectoryPoint.merge`

## 0.16.0

### Changed

* Updated to `COMPAS 1.0`

## 0.15.0

### Added

### Changed

* Updated to `COMPAS 0.19`

### Fixed

### Deprecated

### Removed

## 0.14.0

### Added

* Added new backend feature `ResetPlanningScene`
* Added `MoveItResetPlanningScene`

### Changed

* Updated to `COMPAS 0.18`
* Use `compas.IPY` to check for IronPython

### Fixed

* Fixed bug in `remove_attached_tool` of `PlanningScene`

## 0.13.1

### Added

* Added `name` property to `Tool` class.

### Fixed

* Fixed bug in `add_attached_tool` of `PlanningScene`
* Fixed `frame_id` generation when tool name changes
* Fixed freeze with some sync planning scene methods on Grasshopper/IronPython

## 0.13.0

### Changed

* Updated to `COMPAS 0.17`

## 0.12.0

### Added

* **PyBullet integration**: added support for PyBullet client and forward/inverse kinematic solver
* Added `ClientInterface`, `PlannerInterface` and various backend feature interfaces
* Added implementations of these interfaces for ROS and V-REP
* Added `attributes` dictionary to `Robot` class
* Added `compas_fab.robots.Tool.from_t0cf_to_tcf`
* Added `compas_fab.robots.Tool.from_tcf_to_t0cf`
* Added `joint_names` as optional parameter for all `compas_fab.robots.Configuration` constructors
* Added `compas_fab.robots.Configuration.iter_differences`
* Added `compas_fab.robots.Configuration.max_difference`
* Added `compas_fab.robots.Configuration.close_to`
* Added `compas_fab.robots.Configuration.merge`
* Added `compas_fab.robots.JointTrajectoryPoint.merge`
* Added `compas_fab.robots.Semantics.group_states`
* Added `compas_fab.robots.Robot.get_configuration_from_group_state`

### Changed

* Updated to `COMPAS 0.16.9`
* Renamed `compas_fab.robots.Robot.to_local_coords` to `compas_fab.robots.Robot.to_local_coordinates`
* Renamed `compas_fab.robots.Robot.to_world_coords` to `compas_fab.robots.Robot.to_world_coordinates`
* Backend clients have been restructured according to the new interfaces
* Parameter `backend` of forward kinematics has been renamed to `solver`
* The signatures of all kinematics, motion planning and planning scene management methods have been homogenized across backend clients and within `Robot`
* All examples have been updated to reflect these changes
* The installer to Rhino has been unified with COMPAS core. Now running `python -m compas_rhino.install` will also detect and install COMPAS FAB and its dependencies.
* Renamed all `RobotArtist` implementations to `RobotModelArtist` to reflect
  the fact they depend on `compas.robots.RobotModel`.
* Renamed  `compas_fab.robots.Robot.from_tool0_to_attached_tool` to `compas_fab.robots.Robot.from_t0cf_to_tcf`
* Renamed  `compas_fab.robots.Robot.from_attached_tool_to_tool0` to `compas_fab.robots.Robot.from_tcf_to_t0cf`
* Changed ROS planning scene methods to be synchronous.


### Fixed

* Attached collision meshes are included in inverse kinematics calculations in ROS

### Deprecated

* The methods `forward_kinematics`, `inverse_kinematics`, `plan_cartesian_motion` and `plan_motion`
  of `Robot` class have been refactored, but a backwards-compatible deprecated version with the old
  signatures still exists suffixed by `_deprecated`, e.g. `forward_kinematics_deprecated`.
* `RobotArtist` are deprecated in favor of `RobotModelArtist`.

### Removed

## 0.11.0

### Added

* Added optional `joint_names` to `Configuration`
* Added `Configuration.scaled`
* Added `full_joint_state` to `Robot.inverse_kinematics`
* Added `Semantics.get_all_configurable_joints`

### Changed

* Updated to `COMPAS 0.15`
* Construct `full_configuration` with `values`, `types`, `joint_names` in `Robot` rather than in `MoveItPlanner`
* `MoveItPlanner` returns `start_configuration` with set `joint_names`
* Removed parameter `names` from `RobotArtist.update`
* Updated Grasshopper examples
* `Robot`: `forward_kinematics` returns now `frame_WCF`
* `MoveItPlanner`: `forward_kinematics` takes now instance of `Configuration` and `robot`
* `MoveItPlanner`: `inverse_kinematics` takes now instance of `Configuration` and `robot`
* Property :class:`compas_fab.robots.Robot.artist` does not try to scale robot
  geometry if links and/or joints are not defined.
* In :class:`compas_fab.robots.constraints.JointConstraint`, added `tolerance_above` and
  `tolerance_below` for allowing asymmetrical constraints.
* In :class:`compas_fab.robots.Robot`, changed the `constraints_from_configuration`
  function with `tolerances_above` and `tolerances_below`.
* :meth:`compas_fab.robots.CollisionMesh.scale` now takes a scale factor
  instead of a :class:`compas.geometry.Scale` instance as an argument.

### Fixed

* Convert constraints on inverse kinematics and cartesian planner to ROS messages
* Fix support for trajectory constraints on kinematic planner

## 0.10.2

### Added

* Added Python 3.8 support

### Changed

* Updated to `COMPAS 0.13`

## 0.10.1

### Fixed

* Fix DAE parser to handle `polylist` meshes
* Bumped `roslibpy` dependency to `0.7.1` to fix blocking service call issue on Mac OS

## 0.10.0

### Added

* Added `attach_tool`, `detach_tool`, `draw_attached_tool`, `from_tool0_to_attached_tool` and `from_attached_tool_to_tool0` to `Robot`
* Added `attach_tool` and `detach_tool` to `Artist`
* Added `add_attached_tool` and `remove_attached_tool` to `PlanningScene`
* Added redraw/clear layer support to :class:`~compas_fab.rhino.RobotArtist` for Rhino
* Added material/color support for DAE files on ROS file loader

### Changed

* Changed `inverse_kinematics`, `plan_cartesian_motion` and `plan_motion` to use the attached_tool's `AttachedCollisionMesh` if set

### Fixed

* Fixed mutable init parameters of `Configuration`, `JointTrajectoryPoint`, `JointTrajectory` and `Robot.basic`.
* Fixed interface of :class:`~compas_fab.blender.RobotArtist` for Blender
* Fixed DAE parsing of meshes with multiple triangle sets

## 0.9.0

### Added

* Added `load_robot` method to ROS client to simplify loading robots from running ROS setup.
* Added `compas_fab.robots.Wrench`: a Wrench class representing force in free space, separated into its linear (force) and angular (torque) parts.
* Added `compas_fab.robots.Inertia`: a Inertia class representing spatial distribution of mass in a rigid body

### Changed

* Updated to `COMPAS 0.11`

## 0.8.0

### Changed

* Updated to `COMPAS 0.10`
* Add better support for passive joints on IK, Cartesian and Kinematic planning

### Fixed

* Use WorldXY's origin as default for robots that are have no parent join on their base
* Fixed parsing of semantics (SRDF) containing nested groups
* Fixed DAE support on ROS File loader

## 0.7.0

### Changed

* Fixed Python 2 vs Python 3 incompatibilities in `compas_fab.sensors` module
* Changed example for loading PosConCM (includes parity argument, differs from PosCon3D)
* Changed format `compas_fab.sensors.baumer.PosConCM.set_flex_mount()`
* Changed tasks.py to run `invoke test`
* Renamed `compas_fab.backends.CancellableTask` to `compas_fab.backends.CancellableFutureResult`
* ROS client: changed joint trajectory follower (`follow_joint_trajectory`) to support generic `JointTrajectory` arguments.
* ROS client: changed return type of trajectory execution methods to `CancellableFutureResult`

### Added

* Added `compas_fab.sensors.baumer.PosCon3D.reset()`
* Added `compas_fab.sensors.baumer.PosConCM.reset()`
* ROS client: added support for MoveIt! execution action via `client.execute_joint_trajectory`.
* Added `compas_fab.backends.FutureResult` class to deal with long-running async tasks

### Removed

* Removed `compas_fab.sensors.baumer.PosConCM.get_live_monitor_data()`
* Removed non-implemented methods from `compas_fab.robots.Robot`: `send_frame`, `send_configuration`, `send_trajectory`

### Fixed

* Fixed missing planner initialization when used without context manager.

## 0.6.0

### Changed

* Updated `COMPAS` dependency to `0.8.1`
* Base robot artist functionality moved to `compas.robots.RobotModel`
* `Robot`: `inverse_kinematics` returns now group configuration
* `Robot`: `forward_kinematics` has new parameter `backend` to select either `client` FK or `model` FK.
* `Robot`: `forward_kinematics` returns now `frame_RCF`
* `Robot`: `forward_kinematics` doesn't need full configuration anymore
* Fixed delays when modifying the planning scene of ROS.

### Added

* Added `jump_threshold` parameter to `plan_cartesian_motion`
* Added `action_name` parameter to reconfigure joint trajectory follower action.
* Added support to retrieve the full planning scene.

### Removed

* Removed `compas_fab.Robot.get_configuration`

## 0.5.0

### Changed

* ROS Client: renamed `compute_cartesian_path` to `plan_cartesian_motion`
* ROS Client: renamed `motion_plan_goal_frame` and
  `motion_plan_goal_configuration` to `plan_motion`
* ROS Client: removed methods from `Robot` that are now handled with
  `PlanningScene`, e.g. `add_collision_mesh` and
  `add_attached_collision_mesh`
* ROS Client: change the return type of `plan_motion` and `plan_cartesian_motion`
  to the new trajectory classes.
* ROS File Server Loader: moved to `compas_fab.backends` package
* ROS File Server Loader: renamed `load` to `load_urdf` and sync'd API to other loaders.
* V-REP Client: renamed `get_end_effector_pose` to `forward_kinematics`
* V-REP Client: renamed `find_robot_states` to `inverse_kinematics`
* V-REP Client: renamed `find_path_plan_to_config` to
  `plan_motion_to_config`
* V-REP Client: renamed `find_path_plan` to `plan_motion`
* V-REP Client: changed `is_connected` to become a property
* Made `robot_artist` default `None` on `Robot` constructor
* Changed `PathPlan` class to use the new trajectory classes

### Added

* Added `scale` method to `Configuration`
* Implemented Constraints (`OrientationConstraint`, `PositionConstraint`, `JointConstraint`) to use with `plan_motion`
* Implemented `PlanningScene`, `CollisionMesh` and `AttachedCollisionMesh`
* Added generic representations for motion planning requests (`JointTrajectory`, `JointTrajectoryPoint`, `Duration`)
* Added UR5 robot model data for example purposes
* Added several doc examples

### Removed

* Aliases for `Frame` and `Transformation`. Import from `compas.geometry` instead.

## 0.4.1

### Fixed

* Fixed missing library for V-REP on macOS

### Deprecated

* The aliases for `Frame` and `Transformation` will be removed, in the future, import directly from `compas` core.

## 0.4.0

### Added

* Color parameter to Rhino robot artist

### Changed

* Updated to `COMPAS 0.4.10`

## 0.3.0

### Added

* Deeper integration with MoveIt! motion planning services
* Added sync and async versions of many ROS service calls
* Added support for cancellable tasks/actions

### Changed

* Renamed `UrdfImporter` to `RosFileServerLoader`
* Updated to `COMPAS 0.4.8`

## 0.2.1

### Added

* Robot artist for Blender

## 0.2.0

### Added

* First open source release!
* V-REP and ROS clients
* Updated to `COMPAS 0.3.2`

## 0.1.0

### Added

* Initial version<|MERGE_RESOLUTION|>--- conflicted
+++ resolved
@@ -19,12 +19,8 @@
 * Renamed `Tool.link_name` to `Tool.connected_to`
 * Migrate to COMPAS 2.x: add dependency to `compas_robots`
 * Migrate to COMPAS 2.x: use `compas.tolerance` module instead of `compas.PRECISION`
-<<<<<<< HEAD
+* Changed base class of `Trajectory` to be `compas.datastructures.Datastructure`, which adds `attributes` to it.
 * Fixed `data` serialization API to comply with `COMPAS 2.0` private data API.
-
-=======
-* Changed base class of `Trajectory` to be `compas.datastructures.Datastructure`, which adds `attributes` to it.
->>>>>>> 87c17fb3
 
 ### Removed
 
