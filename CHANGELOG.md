# Changelog

All notable changes to this project will be documented in this file.

The format is based on [Keep a Changelog](https://keepachangelog.com/en/1.0.0/),
and this project adheres to [Semantic Versioning](https://semver.org/spec/v2.0.0.html).

## Unreleased

### Added

* Added `compas_rhino8` as starting point for Rhino8 support.
* Added `compas.scene.SceneObjectNode`.
* Added `compas.scene.SceneTree`.
* Added `compas.scene.SceneObject.node`.
* Added `compas.scene.SceneObject.frame`.
* Added `compas.scene.SceneObject.worldtransformation`.
* Added `compas.scene.SceneObject.parent`.
* Added `compas.scene.SceneObject.children`.
* Added `compas.scene.SceneObject.add()`.
* Added tutorial for `compas.datastructures.Tree`.

### Changed

* Changed the `__str__` of `compas.geometry.Point` and `compas.geometry.Vector` to use a limited number of decimals (determined by `Tolerance.PRECISION`). Note: `__repr__` will instead maintain full precision.
<<<<<<< HEAD
* In pull requests, `docs` Workflow are now only triggered on review approval.
=======
* The `draw` implementations of `compas.scene.SceneObject` will now always use the `worldtransformation` of the `SceneObject`.
>>>>>>> c08b50c1

### Removed

* Removed `compas_rhino.forms`. Forms will be moved to `compas_ui`.

## [2.0.0-beta.1] 2023-12-20

### Added

* Added `compas.geometry.Box.to_brep()`.
* Added `compas.geometry.Cone.to_brep()`.
* Added `compas.geometry.Cylinder.to_brep()`.
* Added `compas.geometry.Sphere.to_brep()`.
* Added `compas.geometry.Torus.to_brep()`.
* Added `compas.brep.Brep.from_iges()`.
* Added `compas.brep.Brep.to_iges()`.
* Added `compas.tolerance`.
* Added `compas.tolerance.Tolerance`.
* Added `compas.tolerance.Tolerance.ABSOLUTE` and `compas.tolerance.Tolerance.absolute`.
* Added `compas.tolerance.Tolerance.RELATIVE` and `compas.tolerance.Tolerance.relative`.
* Added `compas.tolerance.Tolerance.ANGULAR` and `compas.tolerance.Tolerance.angular`.
* Added `compas.tolerance.Tolerance.APPROXIMATION` and `compas.tolerance.Tolerance.approximation`.
* Added `compas.tolerance.Tolerance.PRECISION` and `compas.tolerance.Tolerance.precision`.
* Added `compas.tolerance.Tolerance.LINEARDEFLECTION` and `compas.tolerance.Tolerance.lineardeflection`.
* Added `compas.tolerance.Tolerance.is_zero`.
* Added `compas.tolerance.Tolerance.is_positive`.
* Added `compas.tolerance.Tolerance.is_negative`.
* Added `compas.tolerance.Tolerance.is_between`.
* Added `compas.tolerance.Tolerance.is_angle_zero`.
* Added `compas.tolerance.Tolerance.is_close`.
* Added `compas.tolerance.Tolerance.is_allclose`.
* Added `compas.tolerance.Tolerance.is_angles_close`.
* Added `compas.tolerance.Tolerance.geometric_key`.
* Added `compas.tolerance.Tolerance.format_number`.
* Added `compas.tolerance.Tolerance.precision_from_tolerance`.
* Added `compas.scene.Scene`.
* Added `compas.json_loadz()` and `compas.json_dumpz()` to support ZIP compressed JSON files.
* Added `compas.datastructures.assembly.delete_part()`.
* Added `compas.datastructures.assembly.delete_connection()`.
* Added `compas.geometry.Brep.from_breps()`.
* Added `compas.geometry.Brep.from_planes()`.
* Added `compas.geometry.Brep.to_iges()`.
* Added `compas.geometry.Brep.to_meshes()`.
* Added `compas.geometry.Brep.to_polygons()`.
* Added `compas.geometry.Brep.to_stl()`.
* Added `compas.geometry.Brep.heal()`.
* Added `compas.geometry.Brep.edge_faces()`.
* Added `compas.geometry.Brep.edge_loop()`.
* Added `compas.geometry.Brep.fillet()`.
* Added `compas.geometry.Brep.filleted()`.
* Added `compas.geometry.BrepFilletError`.
* Added `compas.geometry.Brep.is_shell`.
* Added `compas.geometry.Brep.contains()`.
* Added `compas.geometry.BrepFace.adjacent_faces()`.
* Added `compas_rhino.geometry.RhinoBrep.is_manifold`.
* Added `compas_rhino.geometry.RhinoBrep.contains()`.
* Added `compas_rhino.geometry.RhinoBrepFace.adjacent_faces()`.
* Added `compas_rhino.geometry.RhinoBrepFace.as_brep()`.
* Added `compas.geometry.BrepEdge.orientation`.
* Added `compas.geometry.BrepEdge.type`.
* Added `compas.geometry.BrepEdge.length`.
* Added `compas.geometry.BrepFace.type`.
* Added `compas.geometry.BrepFace.add_loop()`.
* Added `compas.geometry.BrepFace.add_loops()`.
* Added `compas.geometry.BrepFace.to_polygon()` with generic implementation.
* Added `compas.geometry.BrepFace.try_get_nurbssurface()`.
* Added `compas_rhino.geometry.RhinoBrepFace.area`.
* Added `compas_rhino.geometry.RhinoBrepFace.centroid`.
* Added `compas_rhino.geometry.RhinoBrepFace.edges`.
* Added `compas_rhino.geometry.RhinoBrepFace.is_cone`.
* Added `compas_rhino.geometry.RhinoBrepFace.is_cylinder`.
* Added `compas_rhino.geometry.RhinoBrepFace.is_torus`.
* Added `compas_rhino.geometry.RhinoBrepFace.is_sphere`.
* Added `compas_rhino.geometry.RhinoBrepFace.nurbssurface`.
* Added `compas_rhino.geometry.RhinoBrepFace.vertices`.
* Added `compas_rhino.geometry.RhinoBrepLoop.trims`.
* Added `compas_rhino.geometry.RhinoBrepEdge.length`.
* Added `compas_rhino.geometry.RhinoBrepEdge.centroid`.
* Added `compas.geometry.BrepFace.native_face`.
* Added `compas.geometry.BrepEdge.native_edge`.
* Added `compas.geometry.BrepLoop.native_loop`.
* Added `compas.geometry.BrepTrim.native_trim`.
* Added `compas.geometry.BrepVertex.native_vertex`.
* Added `compas_rhino.geometry.RhinoBrepFace.native_face`.
* Added `compas_rhino.geometry.RhinoBrepEdge.native_edge`.
* Added `compas_rhino.geometry.RhinoBrepLoop.native_loop`.
* Added `compas_rhino.geometry.RhinoBrepTrim.native_trim`.
* Added `compas_rhino.geometry.RhinoBrepVertex.native_vertex`.
* Added `color`, `opacity` attributes to `compas.scene.SceneObject`.
* Added `pointcolor`, `linecolor`, `surfacecolor`, `pointsize`, `linewidth` attributes to `compas.scene.GeometryObject`.
* Added `compas_rhino.geometry.brep.RhinoBrep.to_meshes()`.
* Added `compas_blender.`
* Added `compas.geometry.Brep.trimmed()`.
* Added `compas.geometry.RhinoBrep.slice()`.

### Changed

* Changed `compas.geometry.NurbsSurface.u_space` to `space_u`.
* Changed `compas.geometry.NurbsSurface.v_space` to `space_v`.
* Changed `compas.geometry.NurbsSurface.u_isocurve` to `isocurve_u`.
* Changed `compas.geometry.NurbsSurface.v_isocurve` to `isocurve_v`.
* Changed `compas.brep.Brep.from_step_file` to `from_step`.
* Moved `compas.brep` to `compas.geometry.brep`.
* Updated `compas-actions.docs` workflow to `v3`.
* `Artists` classes are renamed to `SceneObject` classes and now under `compas.scene`, `compas_rhino.scene`, `compas_ghpython.scene`, `compas_blender.scene`.
* Context related functions like `register`, `build`, `redraw` and `clear` are moved to `compas.scene.context` from `compas.scene.SceneObject`.
* Changed plugin selection to fall back to a default implementation if possible.
* Fixed `AttributeError` `_edges` in `compas_rhino.geometry.RhinoBrepLoop.edges`.
* Fixed `compas_rhino.geometry.RhinoBrep` serialization.
* Naming convention for `ColorDictAttributes` in `compas.scene.MeshObject`, `compas.scene.NetworkObject` and `compas.scene.VolmeshObject` is changed e.g. from `vertex_color` to `vertexcolor`.
* The building of correct type of `SceneObject` is moved backed to `__new__` of `SceneObject` itself.
* Changed `compas_blender.install` to use symlinks.
* Moved `URDF` parsing from `compas.files` to the `compas_robots` extension (`compas_robots.files.URDF`).
* Changed signature of `compas.geometry.Brep.slice()`

### Removed

* Removed `compas_rhino.geometry.RhinoBrepFace.data.setter`.
* Removed `compas_rhino.geometry.RhinoBrepEdge.data.setter`.
* Removed `compas_rhino.geometry.RhinoBrepLoop.data.setter`.
* Removed `compas_rhino.geometry.RhinoBrepTrim.data.setter`.
* Removed `compas_rhino.geometry.RhinoBrepVertex.data.setter`.
* Removed `compas.PRECISION`.
* Removed `compas.set_precision`.

## [2.0.0-alpha.2] 2023-11-07

### Added

* Added `Frame.axes`
* Added `compas.datastructures.TreeNode` and `compas.datastructures.Tree` classes.
* Added `EllipseArtist` to `compas_rhino` and `compas_ghpython`.
* Added `compas.scene.Scene`.

### Changed

* Changed `Network.is_planar` to rely on `NetworkX` instead `planarity` for planarity checking.
* Removed `planarity` from requirements.
* Fixed argument order at `compas.geometry.cone.circle`.
* Pinned `jsonschema` version to >=4.17, <4.18 to avoid Rust toolchain
* Fixed `box_to_compas` in `compas_rhino.conversions` to correctly take in the center of the box as the center point of the frame.
* Removed `cython` from requirements.
* Made X and Y axis optional in the constructor of `Frame`.
* Moved `compas.geometry.brep` to `compas.brep`.
* Changed `networkx` version to `>=3.0` to ensure support for `is_planar`.
* Moved `compas.geometry.curves.nurbs_.py` and `compas.geometry.surfaces.nurbs_.py` to `compas_nurbs`.
* Fixed `mesh_to_compas` returning an empty `Mesh` when colors and/or face normals are missing.

### Removed


## [2.0.0-alpha.1] 2023-09-20

### Added

* Added `create_id` to `compas_ghpython.utilities`. (moved from `compas_fab`)
* Added representation for features in `compas.datastructures.Part`.
* Added `split` and `split_by_length` to `compas.geometry.Polyline`.
* Added `compas.rpc.XFunc`.
* Added attribute `compas.color.Color.DATASCHEMA`.
* Added attribute `compas.data.Data.DATASCHEMA`.
* Added attribute `compas.datastructures.Graph.DATASCHEMA`.
* Added attribute `compas.datastructures.Halfedge.DATASCHEMA`.
* Added attribute `compas.datastructures.Halfface.DATASCHEMA`.
* Added attribute `compas.geometry.Arc.DATASCHEMA`.
* Added attribute `compas.geometry.Bezier.DATASCHEMA`.
* Added attribute `compas.geometry.Box.DATASCHEMA`.
* Added attribute `compas.geometry.Capsule.DATASCHEMA`.
* Added attribute `compas.geometry.Circle.DATASCHEMA`.
* Added attribute `compas.geometry.Cone.DATASCHEMA`.
* Added attribute `compas.geometry.Cylinder.DATASCHEMA`.
* Added attribute `compas.geometry.Ellipse.DATASCHEMA`.
* Added attribute `compas.geometry.Frame.DATASCHEMA`.
* Added attribute `compas.geometry.Line.DATASCHEMA`.
* Added attribute `compas.geometry.NurbsCurve.DATASCHEMA`.
* Added attribute `compas.geometry.NurbsSurface.DATASCHEMA`.
* Added attribute `compas.geometry.Plane.DATASCHEMA`.
* Added attribute `compas.geometry.Point.DATASCHEMA`.
* Added attribute `compas.geometry.Pointcloud.DATASCHEMA`.
* Added attribute `compas.geometry.Polygon.DATASCHEMA`.
* Added attribute `compas.geometry.Polyhedron.DATASCHEMA`.
* Added attribute `compas.geometry.Polyline.DATASCHEMA`.
* Added attribute `compas.geometry.Sphere.DATASCHEMA`.
* Added attribute `compas.geometry.Torus.DATASCHEMA`.
* Added attribute `compas.geometry.Quaternion.DATASCHEMA`.
* Added attribute `compas.geometry.Vector.DATASCHEMA`.
* Added implementation of property `compas.color.Color.data`.
* Added `compas.data.Data.validate_data`.
* Added `compas.data.Data.__jsondump__`.
* Added `compas.data.Data.__jsonload__`.
* Added `compas.data.schema.dataclass_dataschema`.
* Added `compas.data.schema.dataclass_typeschema`.
* Added `compas.data.schema.dataclass_jsonschema`.
* Added `compas.data.schema.compas_jsonschema`.
* Added `compas.data.schema.compas_dataclasses`.
* Added `compas.datastructures.Graph.to_jsondata`.
* Added `compas.datastructures.Graph.from_jsondata`.
* Added `compas.datastructures.Halfedge.halfedge_loop_vertices`.
* Added `compas.datastructures.Halfedge.halfedge_strip_faces`.
* Added `compas.datastructures.Mesh.vertex_point`.
* Added `compas.datastructures.Mesh.vertices_points`.
* Added `compas.datastructures.Mesh.set_vertex_point`.
* Added `compas.datastructures.Mesh.edge_start`.
* Added `compas.datastructures.Mesh.edge_end`.
* Added `compas.datastructures.Mesh.edge_line`.
* Added `compas.datastructures.Mesh.face_points`.
* Added `compas.datastructures.Mesh.face_polygon`.
* Added `compas.datastructures.Mesh.face_circle`.
* Added `compas.datastructures.Mesh.face_frame`.
* Added `compas.datastructures.Graph.node_index` and `compas.datastructures.Graph.index_node`.
* Added `compas.datastructures.Graph.edge_index` and `compas.datastructures.Graph.index_edge`.
* Added `compas.datastructures.Halfedge.vertex_index` and `compas.datastructures.Halfedge.index_vertex`.
* Added `compas.geometry.Hyperbola`.
* Added `compas.geometry.Parabola`.
* Added `compas.geometry.PlanarSurface`.
* Added `compas.geometry.CylindricalSurface`.
* Added `compas.geometry.SphericalSurface`.
* Added `compas.geometry.ConicalSurface`.
* Added `compas.geometry.ToroidalSurface`.
* Added `compas.geometry.trimesh_descent_numpy`.
* Added `compas.geometry.trimesh_gradient_numpy`.
* Added `compas.geometry.boolean_union_polygon_polygon` pluggable.
* Added `compas.geometry.boolean_intersection_polygon_polygon` pluggable.
* Added `compas.geometry.boolean_difference_polygon_polygon` pluggable.
* Added `compas.geometry.boolean_symmetric_difference_polygon_polygon` pluggable.
* Added `compas.geometry.boolean_union_polygon_polygon` Shapely-based plugin.
* Added `compas.geometry.boolean_intersection_polygon_polygon` Shapely-based plugin.
* Added `compas.geometry.boolean_difference_polygon_polygon` Shapely-based plugin.
* Added `compas.geometry.boolean_symmetric_difference_polygon_polygon` Shapely-based plugin.
* Added `compas.geometry.Pointcloud.from_ply`.
* Added `compas.geometry.Curve.to_points`.
* Added `compas.geometry.Curve.to_polyline`.
* Added `compas.geometry.Curve.to_polygon`.
* Added `compas.geometry.Surface.to_vertices_and_faces`.
* Added `compas.geometry.Surface.to_triangles`.
* Added `compas.geometry.Surface.to_quads`.
* Added `compas.geometry.Surface.to_mesh`.
* Added `compas.geometry.Curve.point_at`.
* Added `compas.geometry.Curve.tangent_at`.
* Added `compas.geometry.Curve.normal_at`.
* Added `compas.geometry.Surface.point_at`.
* Added `compas.geometry.Surface.normal_at`.
* Added `compas.geometry.Surface.frame_at`.
* Added `compas.geometry.Polyline.parameter_at`.
* Added `compas.geometry.Polyline.divide_at_corners`.
* Added `mesh_to_rhino` to `compas_rhino.conversions`.
* Added `vertices_and_faces_to_rhino` to `compas_rhino.conversions`.
* Added `polyhedron_to_rhino` to `compas_rhino.conversions`.
* Added `from_mesh` plugin to `compas_rhino.geometry.RhinoBrep`.
* Added `compas.geometry.Plane.worldYZ` and `compas.geometry.Plane.worldZX`.
* Added `compas.datastructures.CellNetwork`.
* Added `compas_rhino.conversions.brep_to_compas_box`.
* Added `compas_rhino.conversions.brep_to_compas_cone`.
* Added `compas_rhino.conversions.brep_to_compas_cylinder`.
* Added `compas_rhino.conversions.brep_to_compas_sphere`.
* Added `compas_rhino.conversions.brep_to_rhino`.
* Added `compas_rhino.conversions.capsule_to_rhino_brep`.
* Added `compas_rhino.conversions.cone_to_rhino_brep`.
* Added `compas_rhino.conversions.curve_to_rhino`.
* Added `compas_rhino.conversions.cylinder_to_rhino_brep`.
* Added `compas_rhino.conversions.extrusion_to_compas_box`.
* Added `compas_rhino.conversions.extrusion_to_rhino_cylinder`.
* Added `compas_rhino.conversions.extrusion_to_rhino_torus`.
* Added `compas_rhino.conversions.polyline_to_rhino_curve`.
* Added `compas_rhino.conversions.surface_to_compas`.
* Added `compas_rhino.conversions.surface_to_compas_mesh`.
* Added `compas_rhino.conversions.surface_to_compas_quadmesh`.
* Added `compas_rhino.conversions.surface_to_rhino`.
* Added `compas_rhino.conversions.torus_to_rhino_brep`.
* Added `compas_rhino.artists._helpers.attributes`.
* Added `compas_rhino.artists._helpers.ngon`.
* Added `compas.geometry.find_span`.
* Added `compas.geometry.construct_knotvector`.
* Added `compas.geometry.knotvector_to_knots_and_mults`.
* Added `compas.geometry.knots_and_mults_to_knotvector`.
* Added `compas.geometry.compute_basisfuncs`.
* Added `compas.geometry.compute_basisfuncsderivs`.
* Added `compas.geometry.DefaultNurbsCurve` as try-last, Python-only plugin for `compas.geometry.NurbsCurve`.
* Added `compas.geometry.DefaultNurbsSurface` as try-last, Python-only plugin for `compas.geometry.NurbsSurface`.
* Added color count to constructor functions of `compas.colors.ColorMap`.

### Changed

* Temporarily skip testing for python 3.7 due to a bug related to MacOS 13.
* Fixed bug that caused a new-line at the end of the `compas.HERE` constant in IronPython for Mac.
* Fixed unbound method usage of `.cross()` on `Plane`, `Vector` and `Frame`.
* Fixed Grasshopper `draw_polylines` method to return `PolylineCurve` instead of `Polyline` because the latter shows as only points.
* Fixed bug in the `is_polygon_in_polygon_xy` that was not correctly generating all the edges of the second polygon before checking for intersections.
* Fixed `area_polygon` that was, in some cases, returning a negative area.
* Fixed uninstall post-process.
* Fixed support for `System.Decimal` data type on json serialization.
* Fixed `offset_polygon` raising a TypeError when inputing a Polygon instead of a list of Points.
* Simplified `compas.datastructures.Part` for more generic usage.
* Changed `GLTFMesh.from_mesh` to read texture coordinates, vertex normals and colors if available and add to `GLTFMesh`
* Fixed bug in `VolMeshArtist.draw_cells` for Rhino, Blender and Grasshopper.
* Changed edge parameter of `compas.datastructures.Halfedge.edge_faces` to 1 edge identifier (tuple of vertices) instead of two serparate vertex identifiers.
* Changed edge parameter of `compas.datastructures.Halfedge.halfedge_face` to 1 edge identifier (tuple of vertices) instead of two serparate vertex identifiers.
* Changed edge parameter of `compas.datastructures.Halfedge.is_edge_on_boundary` to 1 edge identifier (tuple of vertices) instead of two serparate vertex identifiers.
* Changed edge parameter of `compas.datastructures.Halfedge.halfedge_after` to 1 edge identifier (tuple of vertices) instead of two serparate vertex identifiers.
* Changed edge parameter of `compas.datastructures.Halfedge.halfedge_before` to 1 edge identifier (tuple of vertices) instead of two serparate vertex identifiers.
* Changed edge parameter of `compas.datastructures.trimesh_edge_cotangent` to 1 edge identifier (tuple of vertices) instead of two serparate vertex identifiers.
* Changed edge parameter of `compas.datastructures.trimesh_edge_cotangents` to 1 edge identifier (tuple of vertices) instead of two serparate vertex identifiers.
* Changed edge parameter of `compas.datastructures.Mesh.edge_coordinates` to 1 edge identifier (tuple of vertices) instead of two serparate vertex identifiers.
* Changed edge parameter of `compas.datastructures.Mesh.edge_length` to 1 edge identifier (tuple of vertices) instead of two serparate vertex identifiers.
* Changed edge parameter of `compas.datastructures.Mesh.edge_vector` to 1 edge identifier (tuple of vertices) instead of two serparate vertex identifiers.
* Changed edge parameter of `compas.datastructures.Mesh.edge_point` to 1 edge identifier (tuple of vertices) instead of two serparate vertex identifiers.
* Changed edge parameter of `compas.datastructures.Mesh.edge_midpoint` to 1 edge identifier (tuple of vertices) instead of two serparate vertex identifiers.
* Changed edge parameter of `compas.datastructures.Mesh.edge_direction` to 1 edge identifier (tuple of vertices) instead of two serparate vertex identifiers.
* Changed edge parameter of `compas.datastructures.is_collapse_legal` to 1 edge identifier (tuple of vertices) instead of two serparate vertex identifiers.
* Changed edge parameter of `compas.datastructures.mesh_collapse_edge` to 1 edge identifier (tuple of vertices) instead of two serparate vertex identifiers.
* Changed edge parameter of `compas.datastructures.trimesh_collapse_edge` to 1 edge identifier (tuple of vertices) instead of two serparate vertex identifiers.
* Changed edge parameter of `compas.datastructures.mesh_insert_vertex_on_edge` to 1 edge identifier (tuple of vertices) instead of two serparate vertex identifiers.
* Changed edge parameter of `compas.datastructures.mesh_split_edge` to 1 edge identifier (tuple of vertices) instead of two serparate vertex identifiers.
* Changed edge parameter of `compas.datastructures.trimesh_split_edge` to 1 edge identifier (tuple of vertices) instead of two serparate vertex identifiers.
* Changed edge parameter of `compas.datastructures.trimesh_swap_edge` to 1 edge identifier (tuple of vertices) instead of two serparate vertex identifiers.
* Changed `compas.datastructures.Mesh.vertex_laplacian` to return `compas.geometry.Vector`.
* Changed `compas.datastructures.Mesh.neighborhood_centroid` to return `compas.geometry.Point`.
* Changed `compas.datastructures.Mesh.vertex_normal` to return `compas.geometry.Vector`.
* Changed `compas.datastructures.Mesh.edge_vector` to return `compas.geometry.Vector`.
* Changed `compas.datastructures.Mesh.edge_direction` to return `compas.geometry.Vector`.
* Changed `compas.datastructures.Mesh.edge_point` to return `compas.geometry.Point`.
* Changed `compas.datastructures.Mesh.edge_midpoint` to return `compas.geometry.Point`.
* Changed `compas.datastructures.Mesh.face_normal` to return `compas.geometry.Vector`.
* Changed `compas.datastructures.Mesh.face_centroid` to return `compas.geometry.Point`.
* Changed `compas.datastructures.Mesh.face_center` to return `compas.geometry.Point`.
* Changed `compas.datastructures.Mesh.face_plane` to return `compas.geometry.Plane`.
* Changed JSON validation to Draft202012.
* Changed `compas.data.Data.to_json` to include `compact=False` parameter.
* Changed `compas.data.Data.to_jsonstring` to include `compact=False` parameter.
* Changed `compas.data.json_dump` to include `compact=False` parameter.
* Changed `compas.data.json_dumps` to include `compact=False` parameter.
* Changed `compas.data.DataEncoder` and `compas.data.DataDecoder` to support `to_jsondata` and `from_jsondata`.
* Moved all API level docstrings from the `__init__.py` to the correspoding `.rst` file in the docs.
* Fixed `AttributeError` in Plotter's `PolylineArtist` and `SegementArtist`.
* Fixed wrong key type when de-serializing `Graph` with integer keys leading to node not found.
* Changed base class for `compas.geometry.Transformation` to `compas.data.Data`.
* Moved all core transformation functions to `compas.geometry._core`.
* Changed base class of `compas.geometry.Arc` to `compas.geometry.Curve.`
* Changed base class of `compas.geometry.Bezier` to `compas.geometry.Curve.`
* Changed base class of `compas.geometry.Circle` to `compas.geometry.Curve.`
* Changed base class of `compas.geometry.Ellipse` to `compas.geometry.Curve.`
* Changed base class of `compas.geometry.Line` to `compas.geometry.Curve.`
* Changed base class of `compas.geometry.Polyline` to `compas.geometry.Curve.`
* Changed `compas.geometry.oriented_bounding_box_numpy` to minimize volume.
* Fixed data interface `compas.datastructures.Assembly` and `compas.datastructures.Part`.
* Changed data property of `compas.datastructures.Graph` to contain only JSON compatible data.
* Changed data property of `compas.datastructures.Halfedge` to contain only JSON compatible data.
* Changed data property of `compas.datastructures.Halfface` to contain only JSON compatible data.
* Changed `__repr__` of `compas.geometry.Point` and `compas.geometry.Vector` to not use limited precision (`compas.PRECISION`) to ensure proper object reconstruction through `eval(repr(point))`.
* Changed `compas.datastructures.Graph.delete_edge` to delete invalid (u, u) edges and not delete edges in opposite directions (v, u)
* Fixed bug in `compas.datastructures.Mesh.insert_vertex`.
* Fixed bug in `compas.geometry.angle_vectors_signed`.
* Fixed bug in `compas.geometry.Polyline.split_at_corners` where angles were sometimes wrongly calculated.
* Changed `compas.artists.MeshArtist` default colors.
* Fixed bug in `compas.geometry.curves.Polyline` shorten and extend methods.
* Changed internal _plane storage of the `compas.datastructures.Halfface` from `_plane[u][v][w]` to `_plane[u][v][fkey]`
* Fixed `SyntaxError` when importing COMPAS in GHPython.

### Removed

* Removed all `__all__` beyond second level package.
* Removed deprecated `compas.utilities.coercing`.
* Removed deprecated `compas.utilities.encoders`.
* Removed deprecated `compas.utilities.xfunc`.
* Removed `compas.datastructures.Halfedge.get_any_vertex`.
* Removed `compas.datastructures.Halfedge.get_any_vertices`.
* Removed `compas.datastructures.Halfedge.get_any_face`.
* Removed "schemas" folder and all contained `.json` files from `compas.data`.
* Removed `compas.data.Data.jsondefinititions`.
* Removed `compas.data.Data.jsonvalidator`.
* Removed `compas.data.Data.validate_json`.
* Removed `compas.data.Data.validate_jsondata`.
* Removed `compas.data.Data.validate_jsonstring`.
* Removed `compas.data.Data.__getstate__`.
* Removed `compas.data.Data.__setstate__`.
* Removed setter of property `compas.data.Data.data` and similar setters in all data classes.
* Removed properties `compas.data.Data.DATASCHEMA` and `compas.data.Data.JSONSCHEMANAME`.
* Removed properties `compas.datastructures.Graph.DATASCHEMA` and `compas.datastructures.Graph.JSONSCHEMANAME`.
* Removed properties `compas.datastructures.Halfedge.DATASCHEMA` and `compas.datastructures.Halfedge.JSONSCHEMANAME`.
* Removed properties `compas.datastructures.Halfface.DATASCHEMA` and `compas.datastructures.Halfface.JSONSCHEMANAME`.
* Removed properties `compas.geometry.Arc.DATASCHEMA` and `compas.geometry.Arc.JSONSCHEMANAME`.
* Removed properties `compas.geometry.Bezier.DATASCHEMA` and `compas.geometry.Bezier.JSONSCHEMANAME`.
* Removed properties `compas.geometry.Box.DATASCHEMA` and `compas.geometry.Box.JSONSCHEMANAME`.
* Removed properties `compas.geometry.Capsule.DATASCHEMA` and `compas.geometry.Capsule.JSONSCHEMANAME`.
* Removed properties `compas.geometry.Circle.DATASCHEMA` and `compas.geometry.Circle.JSONSCHEMANAME`.
* Removed properties `compas.geometry.Cone.DATASCHEMA` and `compas.geometry.Cone.JSONSCHEMANAME`.
* Removed properties `compas.geometry.Cylinder.DATASCHEMA` and `compas.geometry.Cylinder.JSONSCHEMANAME`.
* Removed properties `compas.geometry.Ellipse.DATASCHEMA` and `compas.geometry.Ellipse.JSONSCHEMANAME`.
* Removed properties `compas.geometry.Frame.DATASCHEMA` and `compas.geometry.Frame.JSONSCHEMANAME`.
* Removed properties `compas.geometry.Line.DATASCHEMA` and `compas.geometry.Line.JSONSCHEMANAME`.
* Removed properties `compas.geometry.NurbsCurve.DATASCHEMA` and `compas.geometry.NurbsCurve.JSONSCHEMANAME`.
* Removed properties `compas.geometry.NurbsSurface.DATASCHEMA` and `compas.geometry.NurbsSurface.JSONSCHEMANAME`.
* Removed properties `compas.geometry.Plane.DATASCHEMA` and `compas.geometry.Plane.JSONSCHEMANAME`.
* Removed properties `compas.geometry.Point.DATASCHEMA` and `compas.geometry.Point.JSONSCHEMANAME`.
* Removed properties `compas.geometry.Pointcloud.DATASCHEMA` and `compas.geometry.Pointcloud.JSONSCHEMANAME`.
* Removed properties `compas.geometry.Polygon.DATASCHEMA` and `compas.geometry.Polygon.JSONSCHEMANAME`.
* Removed properties `compas.geometry.Polyhedron.DATASCHEMA` and `compas.geometry.Polyhedron.JSONSCHEMANAME`.
* Removed properties `compas.geometry.Polyline.DATASCHEMA` and `compas.geometry.Polyline.JSONSCHEMANAME`.
* Removed properties `compas.geometry.Sphere.DATASCHEMA` and `compas.geometry.Sphere.JSONSCHEMANAME`.
* Removed properties `compas.geometry.Torus.DATASCHEMA` and `compas.geometry.Torus.JSONSCHEMANAME`.
* Removed properties `compas.geometry.Quaternion.DATASCHEMA` and `compas.geometry.Quaternion.JSONSCHEMANAME`.
* Removed properties `compas.geometry.Vector.DATASCHEMA` and `compas.geometry.Vector.JSONSCHEMANAME`.
* Removed `compas.datastructures.Graph.key_index`and `compas.datastructures.Graph.index_key`.
* Removed `compas.datastructures.Graph.uv_index`and `compas.datastructures.Graph.index_uv`.
* Removed `compas.datastructures.Halfedge.key_index` and `compas.datastructures.Halfedge.index_key`.
* Removed `compas.numerical.dr` and `compas.numerical.dr_numpy` (moved to separate `compas_dr`).
* Removed `compas.numerical.fd_numpy` to (moved to separate `compas_fd`).
* Removed `compas.numerical.topop_numpy` (moved to separate `compas_topopt`).
* Removed `compas.numerical.mma` and `compas.numerical.lma`.
* Removed `compas.numerical.descent`, `compas.numerical.devo`, and `compas.numerical.ga`.
* Removed `compas.numerical.utilities`.
* Removed class attribute `CONTEXT` from `compas.artists.Artist`.
* Removed class attribute `AVAILABLE_CONTEXTS` form `compas.artists.Artist`.
* Removed `compas.geometry.Primitive`.
* Removed classmethod `compas.color.Color.from_data`.
* Removed `validate_data` from `compas.data.validators`.
* Removed `json_validate` from `compas.data.json`.
* Removed `compas_rhino.conversions.Box`.
* Removed `compas_rhino.conversions.Circle`.
* Removed `compas_rhino.conversions.Cone`.
* Removed `compas_rhino.conversions.Curve`.
* Removed `compas_rhino.conversions.Cylinder`.
* Removed `compas_rhino.conversions.Ellipse`.
* Removed `compas_rhino.conversions.Line`.
* Removed `compas_rhino.conversions.Mesh`.
* Removed `compas_rhino.conversions.Plane`.
* Removed `compas_rhino.conversions.Point`.
* Removed `compas_rhino.conversions.Polyline`.
* Removed `compas_rhino.conversions.Vector`.
* Removed `compas_rhino.artists.NetworkArtist.draw_nodelabels`.
* Removed `compas_rhino.artists.NetworkArtist.draw_edgelabels`.
* Removed `compas_rhino.artists.MeshArtist.draw_vertexlabels`.
* Removed `compas_rhino.artists.MeshArtist.draw_edgelabels`.
* Removed `compas_rhino.artists.MeshArtist.draw_facelabels`.
* Removed `compas_rhino.artists.VolMeshArtist.draw_vertexlabels`.
* Removed `compas_rhino.artists.VolMeshArtist.draw_edgelabels`.
* Removed `compas_rhino.artists.VolMeshArtist.draw_facelabels`.
* Removed `compas_rhino.artists.VolMeshArtist.draw_celllabels`.
* Removed `compas.robots`, replaced with `compas_robots` package.
* Removed `compas.artists.robotmodelartist`.
* Removed `compas_blender.artists.robotmodelartist`.
* Removed `compas_ghpython.artists.robotmodelartist`.
* Removed `compas_rhino.artists.robotmodelartist`.

## [1.17.5] 2023-02-16

### Added

* Added conversion function `frame_to_rhino_plane` to `compas_rhino.conversions`.
* Added `RhinoSurface.from_frame` to `compas_rhino.geometry`.
* Added representation for trims with `compas.geometry.BrepTrim`.
* Added `Arc` to `compas.geometry`.
* Added `Arc` conversion functions to `compas_rhino.conversions`.
* Added `from_sphere` alternative constructor to `RhinoBrep`.
* Added support for singular trims to `RhinoBrep`.

### Changed

* Patched [CVE-2007-4559](https://github.com/advisories/GHSA-gw9q-c7gh-j9vm) vulnerability.
* Updated workflows to v2.
* Fixed attribute error in `compas_rhino.conversions.ellipse_to_compas`.
* Changed deepcopy of `RhinoBrep` to use the native `Rhino.Geometry` mechanism.
* The normal of the cutting plane is no longer flipped in `compas_rhino.geometry.RhinoBrep`.
* Planar holes caused by `RhinoBrep.trim` are now automatically capped.
* Fixed `Polygon` constructor to not modify the input list of points.
* Fixed serialization of sphere and cylinder Breps in `RhinoBrep`.
* Fixed serialization of some trimmed shapes in `RhinoBrep`.
* Freeze black version to 22.12.0.
* Fixed `is_point_in_circle_xy` second argument to access the origin of the plane of the circle.
* Changed `compas.datastructures.Graph.data` to contain unprocessed `node` and `edge` dicts.
* Changed `compas.datastructures.Halfedge.data` to contain unprocessed `vertex`, `face`, `facedata`, and `edgedata` dicts.
* Changed `compas.datastructures.Halfface.data` to contain unprocessed `vertex`, `cell`, `edge_data`, `face_data`, and `cell_data` dicts.
* Changed `compas.geometry.Arc.data` to contain unprocessed COMPAS geometry objects, instead of their data dicts.
* Changed `compas.geometry.Bezier.data` to contain unprocessed COMPAS geometry objects, instead of their data dicts.
* Changed `compas.geometry.Box.data` to contain unprocessed COMPAS geometry objects, instead of their data dicts.
* Changed `compas.geometry.Capsule.data` to contain unprocessed COMPAS geometry objects, instead of their data dicts.
* Changed `compas.geometry.Circle.data` to contain unprocessed COMPAS geometry objects, instead of their data dicts.
* Changed `compas.geometry.Cone.data` to contain unprocessed COMPAS geometry objects, instead of their data dicts.
* Changed `compas.geometry.Cylinder.data` to contain unprocessed COMPAS geometry objects, instead of their data dicts.
* Changed `compas.geometry.Ellipse.data` to contain unprocessed COMPAS geometry objects, instead of their data dicts.
* Changed `compas.geometry.Frame.data` to contain unprocessed COMPAS geometry objects, instead of their data dicts.
* Changed `compas.geometry.Line.data` to contain unprocessed COMPAS geometry objects, instead of their data dicts.
* Changed `compas.geometry.NurbsCurve.data` to contain unprocessed COMPAS geometry objects, instead of their data dicts.
* Changed `compas.geometry.NurbsSurface.data` to contain unprocessed COMPAS geometry objects, instead of their data dicts.
* Changed `compas.geometry.Plane.data` to contain unprocessed COMPAS geometry objects, instead of their data dicts.
* Changed `compas.geometry.Pointcloud.data` to contain unprocessed COMPAS geometry objects, instead of their data dicts.
* Changed `compas.geometry.Polygon.data` to contain unprocessed COMPAS geometry objects, instead of their data dicts.
* Changed `compas.geometry.Polyhedron.data` to contain unprocessed COMPAS geometry objects, instead of their data dicts.
* Changed `compas.geometry.Polyline.data` to contain unprocessed COMPAS geometry objects, instead of their data dicts.
* Changed `compas.geometry.Sphere.data` to contain unprocessed COMPAS geometry objects, instead of their data dicts.
* Changed `compas.geometry.Torus.data` to contain unprocessed COMPAS geometry objects, instead of their data dicts.
* Changed `compas.geometry.Quaternion.data` to contain unprocessed COMPAS geometry objects, instead of their data dicts.

### Removed

## [1.17.4] 2022-12-06

### Added

* Added option for per-vertex color specification to `compas_rhino.utilities.drawing.draw_mesh`.

### Changed

* Fixed strange point values in RhinoNurbsCurve caused by conversion `ControlPoint` to COMPAS instead of `ControlPoint.Location`.
* Fixed flipped order of NURBS point count values when creating RhinoNurbsSurface from parameters.
* Changed serialization format and reconstruction procedure of `RhinoBrep`.

### Removed

* Removed Python 3.6 from build workflows as it reached end-of-life at the end of 2021.

## [1.17.3] 2022-11-09

### Added

* Added `compas_rhino.INSTALLATION_ARGUMENTS`.

### Changed

* Fixed bug in Rhino installation due to redefinition of command line arguments in `compas_ghpython.components.get_version_from_args`.

### Removed

## [1.17.2] 2022-11-07

### Added

### Changed

* Changed `compas._os._polyfill_symlinks` to use junction (/J) instead of symbolic link (/D).

### Removed

## [1.17.1] 2022-11-06

### Added

* Added `compas_rhino.geometry.RhinoCurve.offset`.
* Added `compas.geometry.Surface.from_plane`.
* Added `compas.geometry.surfaces.surface.new_surface_from_plane` pluggable.
* Added `compas_rhino.geometry.surfaces.new_surface_from_plane` plugin.
* Added `compas_rhino.geometry.RhinoSurface.intersections_with_curve`.

### Changed

* Fixed bug in `compas_rhino.geometry.RhinoCurve.frame_at`.
* Changed implementation of `compas.datastructures.mesh_planarize_faces` to include edge midpoints.

### Removed

## [1.17.0] 2022-10-07

### Added

* Added gltf extensions: `KHR_materials_transmission`, `KHR_materials_specular`, `KHR_materials_ior`, `KHR_materials_clearcoat`, `KHR_Texture_Transform`, `KHR_materials_pbrSpecularGlossiness`
* Added `GLTFContent.check_extensions_texture_recursively`
* Added `GLTFContent.get_node_by_name`, `GLTFContent.get_material_index_by_name`
* Added `GLTFContent.add_material`, `GLTFContent.add_texture`, `GLTFContent.add_image`
* Added pluggable `Brep` support with `compas.geometry.brep`.
* Added Rhino `Brep` plugin in `compas_rhino.geometry.brep`.
* Added boolean operations to the `compas_rhino` `Brep` backend.
* Added boolean operation operator overloads in `compas.geometry.Brep`
* Added `format` task using `black` formatter.
* Added a `test_intersection_circle_circle_xy` in the `test_intersections`
* Added split operation to `compas_rhino.geometry.Brep`.
* Added a `RhinoArtist` in `compas_rhino`.
* Added a `RhinoArtist` in `compas_ghpython`.

### Changed

* Based all gltf data classes on `BaseGLTFDataClass`
* Fixed `Color.__get___` AttributeError.
* Fixed  `RhinoSurface.curvature_at` not returning a Vector, but a Rhino SurfaceCurvature class object
* Fixed `cylinder_to_rhino` conversion to match `compas.geometry.Cylinder` location.
* Changed identification of cylinder brep face to non-zero in `compas_rhino.conversions.cylinder.Cylinder`.
* Changed linter to `black`.
* Automatically trigger `invoke format` during `invoke release`.
* Fixed bug in `intersections.intersection_circle_circle_xy` where the Circle's Plane was accessed instead of the centre.
* Fixed bug in `_core.tangent` where the Circle's Plane was accessed instead of the centre.
* Fixed the `test_tangent` to work with a properly defined circle
* `RhinoBrep` serialization works now with surface types other than NURBS.
* Fixed bug in finding halfedge before a given halfedge if that halfedge is on the boundary (`Mesh.halfedge_before`).
* Renamed `Brep.from_brep` to `Brep.from_native`.

### Removed

## [1.16.0] 2022-06-20

### Added

* Added `Polyline.extend`, `Polyline.extended`, `Polyline.shorten`,  `Polyline.shortened`.
* Added `Data.sha256` for computing a hash value of data objects, for example for comparisons during version control.
* Added optional `path` parameter to `compas.rpc.Proxy` to allow for non-package calls.
* Added Grasshopper component to call RPC functions.
* Added alternative installation procedure for Blender on Windows.
* Added `Mesh.to_lines` method and tests.
* Added `Data.guid` to JSON serialization.
* Added `Data.guid` to pickle state.
* Added `Assembly.find_by_key` to locate parts by key.
* Added `clear_edges` and `clear_nodes` to `NetworkArtist` for ghpython.
* Added `ToString` method to `Data` to ensure that Rhino/Grasshopper correctly casts objects to string.

### Changed

* Set `jinja >= 3.0` to dev dependencies to fix docs build error.
* Fixed removing of collections for `compas_plotters`.
* Fixed bug in `compas_plotters.plotter.Plotter.add_from_list`.
* Fixed bug in `compas.robots.Configuration`.
* Rebuild part index after deserialization in `Assembly`.
* Fixed bug in `compas.artists.colordict.ColorDict`.
* Change `Mesh.mesh_dual` with option of including the boundary.
* Fixed type error in `compas_rhino.conversions.box_to_rhino`.
* Moved from `autopep8` to `black`
* Fixed bug in `compas.utilities.linspace` for number series with high precision start and stop values.
* Fixed uncentered viewbox in `Plotter.zoom_extents()`
* Changed `RobotModelArtists.atteched_tool_models` to dictionary to support multiple tools.
* Locked `sphinx` to 4.5.
* Changed `GLTFExporter` such that generated gltfs can be viewed with webxr
* Fixed source directory path in `compas_ghpython.uninstall` plugin.
* Fixed bug in `compas_ghpython.components`that ignored input list of `.ghuser` objects to uninstall.
* Fixed conversion bug of transformed `Box` in `compas_rhino.conversions`

### Removed

* Removed unused `compas_rhino.objects` (moved to `compas_ui`).
* Removed unused `compas_rhino.ui` (moved to `compas_ui`).

## [1.15.1] 2022-03-28

### Added

* Added optional `triangulated` flag to `Mesh.to_vertices_and_faces`.
* Added geometry information of active meshes to the serialization/deserialization of robot model's `MeshDescriptor`.
* Added Grasshopper component to draw any COMPAS object.
* Added new icons to Grasshopper components and default to icon style.

### Changed

* Fixed bug in `normal_polygon` in `compas.geometry`.
* Fixed bug in Blender mesh conversion.
* Changed Rhino plugin installer to check for and install required plugin packages.
* Refactor robot model artists to use the same `Mesh.to_vertices_and_faces` everywhere.
* Fix debug print on Blender artist.

### Removed

## [1.15.0] 2022-03-22

### Added

* Added descriptor support to `compas.colors.Color`.
* Added descriptor protocol metaclass to `compas.artists.Artist`.
* Added `compas.artists.colordict.ColorDict` descriptor.
* Added `allclose` to doctest fixtures.
* Added `compas.colors.Color.coerce` to construct a color out og hex, RGB1, and RGB255 inputs.
* Added `compas.datastructures.Network.from_pointcloud`.
* Added `compas.datastructures.VolMesh.from_meshgrid`.
* Added `vertices_where`, `vertices_where_predicate`, `edges_where`, `edges_where_predicate` to `compas.datastructures.HalfFace`.
* Added `faces_where`, `faces_where_predicate`, `cells_where`, `cells_where_predicate` to `compas.datastructures.HalfFace`.
* Added `VolMeshArtist` to registered Blender artists.
* Added `3.1` to supported versions for Blender installer.
* Added `compas.artist.NoArtistContextError`.

### Changed

* Changed `compas.geometry.surfaces.nurbs.from_fill` to accept up to 4 curves as input.
* Changed `compas_rhino.artists.MeshArtist.draw` to draw the mesh only.
* Changed `compas_blender.artists.MeshArtist.draw` to draw the mesh only.
* Changed `compas_ghpython.artists.MeshArtist.draw` to draw the mesh only.
* Changed `compas_rhino.artists.MeshArtist.draw_vertexlabels` to use the colors of the vertex color dict.
* Changed `compas_rhino.artists.MeshArtist.draw_edgelabels` to use the colors of the edge color dict.
* Changed `compas_rhino.artists.MeshArtist.draw_facelabels` to use the colors of the face color dict.
* Changed `compas_blender.artists.MeshArtist.draw_vertexlabels` to use the colors of the vertex color dict.
* Changed `compas_blender.artists.MeshArtist.draw_edgelabels` to use the colors of the edge color dict.
* Changed `compas_blender.artists.MeshArtist.draw_facelabels` to use the colors of the face color dict.
* Changed `compas_ghpython.artists.MeshArtist.draw_vertexlabels` to use the colors of the vertex color dict.
* Changed `compas_ghpython.artists.MeshArtist.draw_edgelabels` to use the colors of the edge color dict.
* Changed `compas_ghpython.artists.MeshArtist.draw_facelabels` to use the colors of the face color dict.
* Fixed `compas_blender.uninstall`.
* Changed `planarity` to optional requirement on all platforms.
* Changed `numba` to optional requirement on all platforms.
* Changed raw github content path for `compas.get`.
* Changed `compas.datastructures.Graph.nodes_where` to accept conditions as kwargs.
* Changed `compas.datastructures.Graph.edges_where` to accept conditions as kwargs.
* Changed `compas.datastructures.Halfedge.vertices_where` to accept conditions as kwargs.
* Changed `compas.datastructures.Halfedge.edges_where` to accept conditions as kwargs.
* Changed `compas.datastructures.Halfedge.faces_where` to accept conditions as kwargs.
* Changed `compas.datastructures.Halfface.vertices_where` to accept conditions as kwargs.
* Changed `compas.datastructures.Halfface.edges_where` to accept conditions as kwargs.
* Changed `compas.datastructures.Halfface.faces_where` to accept conditions as kwargs.
* Changed `compas.datastructures.Halfface.cells_where` to accept conditions as kwargs.
* Fixed `compas_blender.artists.VolMeshArtist.draw` and `compas_blender.artists.VolMeshArtist.draw_cells`.
* Fixed `compas_ghpython.artists.VolMeshArtist.draw` and `compas_ghpython.artists.VolMeshArtist.draw_cells`.
* Fixed `compas_rhino.artists.VolMeshArtist.draw` and `compas_rhino.artists.VolMeshArtist.draw_cells`.
* Improved error messages when artist instance cannot be created.
* Fixed exception when calculating geometry of `compas.datastructures.Part` without features.
* Fixed bug in `compas_rhino.conversions.RhinoCurve.to_compas`.
* Fixed bug in `compas_rhino.conversions.RhinoSurface.to_compas`.

### Removed

* Removed `compas.numerical.drx`.

## [1.14.1] 2022-02-16

### Added

* Added doc test step in CI/CD.

### Changed

* Fixed symlink expansion for directories relative to the COMPAS installation folder, eg. `compas.DATA` when used from IronPython.
* Fixed the result of `compas.__version__` on dev installs to properly include git hash.
* Move `data` files inside the folder included in the source distribution (ie. non-dev installs).
* Fixed IronPython detection on ipy 2.7.12 and higher.

### Removed

## [1.14.0] 2022-02-06

### Added

* Added `compas.colors.Color`.
* Added `compas.colors.ColorMap`.
* Added `compas_blender.conversions.BlenderGeometry`.
* Added `compas_blender.conversions.BlenderCurve`.
* Added `compas_blender.conversions.BlenderMesh`.
* Added option to return strip faces from `compas.datastructure.Halfedge.edge_strip`.
* Added `compas.geometry.Bezier.transform`.
* Added `compas.geometry.Curve` as base class for curves.
* Added `compas.geometry.Surface` as base class for surfaces.
* Added `compas_rhino.geometry.RhinoCurve` as Rhino plugin for basic curves.
* Added `compas_rhino.geometry.RhinoSurface` as Rhino plugin for basic surfaces.
* Added pluggable `compas.geometry.curves.curve.new_curve`.
* Added pluggable `compas.geometry.surfaces.surface.new_surface`.
* Added `compas.artists.CurveArtist`.
* Added `compas.artists.SurfaceArtist`.
* Added `compas_rhino.artists.CurveArtist`.
* Added `compas_rhino.artists.SurfaceArtist`.
* Added `compas_ghpython.artists.CurveArtist`.
* Added `compas_ghpython.artists.SurfaceArtist`.
* Added `compas_blender.artists.CurveArtist`.
* Added `compas_blender.artists.SurfaceArtist`.
* Added `compas_rhino.utilities.draw_curves`.
* Added `compas_rhino.utilities.draw_surfaces`.
* Added `compas_blender.utilities.draw_curves`.
* Added `compas_blender.utilities.draw_surfaces`.
* Added `rgba` and `rgba255` properties to `compas.colors.Color`.
* Added `from_name` method to `compas.colors.Color`.
* Added Python 3.10 support.
* Added `RobotModel.ur5` for the sake of example.

### Changed

* Fixed bug in `mesh_slice_plane()` , `Mesh.slice_plane()`.
* Changed `compas_rhino.geometry.RhinoNurbsSurface.closest_point` to fix bug of rhino_curve to rhino_surface, plus return tuple instead.
* Changed `compas_plotters.plotter.Plotter` to normal class instead of singleton.
* Moved functionality of `compas.utilities.coercion` to `compas.data`.
* Fixed bug in `compas.geometry.NurbsSurface.to_triangles()`.
* Renamed docs site folders `latest` to `stable` and `dev` to `latest`.
* Rebased `compas.geometry.NurbsCurve` on `compas.geometry.Curve`.
* Rebased `compas.geometry.NurbsSurface` on `compas.geometry.Surface`.
* Rebased `compas_rhino.geometry.RhinoNurbsCurve` on `compas.geometry.NurbsCurve` and `compas_rhino.geometry.RhinoCurve`.
* Rebased `compas_rhino.geometry.RhinoNurbsSurface` on `compas.geometry.NurbsSurface` and `compas_rhino.geometry.RhinoSurface`.
* Fixed error message for unsupported joint types.
* Fixed support for non-standard URDF attributes on limit and mesh geometry.
* Fixed data serialization for URDF materials without color.
* Removed geometric primitives (`Origin`, `Box`, `Sphere`, `Cylinder` and `Capsule`) from `compas.robots` and replaced them with the core ones from `compas.geometry`. The old names are still available but deprecated.
* Deprecated the `load_mesh` method of `compas.robots.AbstractMeshLoader` and its sub-classes in favor of `load_meshes`.
* Fixed bug in `compas_rhino.conversions.RhinoGeometry.transform`.

### Removed

* Removed `compas.geometry.Collection`.
* Removed `compas.geometry.CollectionNumpy`.
* Removed `compas.geometry.PointCollection`.
* Removed `compas.geometry.PointCollectionNumpy`.
* Removed `compas.interop`.
* Removed `numba`; `compas.numerical.drx` will be moved to a dedicated extension package.
* Removed `ezdxf` (unused).
* Removed `laspy` (unused).
* Removed `compas_rhino.artists.MeshArtist.draw_mesh`.
* Removed `compas_blender.artists.MeshArtist.draw_mesh`.

## [1.13.3] 2021-12-17

### Added

* Added `compas_plotters.artists.NetworkArtist.draw_nodelabels`.
* Added `compas_plotters.artists.NetworkArtist.draw_edgelabels`.
* Added `compas_plotters.Plotter.fontsize`.
* Added `INSTALLED_VERSION` variable to `compas_rhino.install` to interally inform rhino version context post-installation steps.
* Added `compas_rhino.geometry.RhinoNurbsSurface`.
* Added `compas_rhino.geometry.surfaces.new_nurbssurface` plugin.
* Added `compas_rhino.geometry.surfaces.new_nurbssurface_from_parameters` plugin.
* Added `compas_rhino.geometry.surfaces.new_nurbssurface_from_points` plugin.
* Added `compas_rhino.geometry.surfaces.new_nurbssurface_from_fill` plugin.
* Added `compas_rhino.geometry.surfaces.new_nurbssurface_from_step` plugin.
* Added `compas_rhino.conversions.RhinoSurface.to_compas`.

### Changed

* Fixed bug in inheritance of `compas_plotters.artists.NetworkArtist`.
* Changed `compas_plotters.artists.MeshArtist.draw_edges` to ignore edge direction for assignment of edge colors and widths.
* Changed `compas_plotters.artists.MeshArtist.draw_vertexlabels` to use `compas_plotters.Plotter.fontsize`.
* Changed `compas_plotters.artists.MeshArtist.draw_edgelabels` to use `compas_plotters.Plotter.fontsize`.
* Changed `compas_plotters.artists.MeshArtist.draw_facelabels` to use `compas_plotters.Plotter.fontsize`.
* Fixed bug in `compas_rhino.conversions.plane_to_compas_frame`.
* Changed implementation of `compas.geometry.NurbsSurface.xyz`.
* Fixed bug in `compas.geometry.NurbsSurface.to_mesh`.
* Changed `compas_rhino.geometry.RhinoNurbsSurface.from_points` to use transposed points.
* Fixed bug in `compas_rhino.conversions.RhinoSurface.to_compas_mesh`.

### Removed

## [1.13.2] 2021-12-11

### Added

* Added `compas_ghpython.fetch_ghio_lib` to simplify the loading of Grasshopper's IO library for extension developers.

### Changed

### Removed

## [1.13.1] 2021-12-11

### Added

### Changed

* Fixed bug in `Grasshopper` plugin path on Windows.
* Fixed bug in `Grasshopper` `UserObjects` uninstall.

### Removed

## [1.13.0] 2021-12-10

### Added

* Added `compas_rhino.DEFAULT_VERSION`.
* Added `clean` option to `compas_rhino.install` to remove existing symlinks if they cannot be imported from the current environment.
* Added basic implementation of `compas.datastructures.Assembly`.
* Added `compas.is_grasshopper`.
* Added `compas.GH`.
* Added `compas.artists.Artist.CONTEXT`.
* Added `compas.artists.Artist.AVAILABLE_CONTEXTS`.
* Added `compas.artists.artist.register_artists` pluggable.

### Changed

* Updated `pr-checks` workflow for checking Changelog entry.
* Fixed return value of attributes of empty `compas_rhino.geometry.RhinoNurbsCurve`.
* Fixed error in parameter list of `compas_rhino.geometry.curves.new_nurbscurve`.
* Fixed error in parameter list of `compas_rhino.geometry.curves.new_nurbscurve_from_interpolation`.
* Fixed error in parameter list of `compas_rhino.geometry.curves.new_nurbscurve_from_step`.
* Changed `compas_rhino.install` to remove broken symlinks.
* Changed `compas_rhino.install` to reinstall broken symlinks if they can be imported from the current environment.
* Changed `compas_rhino.uninstall` to remove broken symlinks.
* Changed `compas_rhino.install_plugin` to remove broken symlinks.
* Changed default Rhino version for installation to `7.0`.
* Fixed bug in `compas_ghpython` related to importing `Grasshopper` prematurely.
* Changed `compas.artists.Artist.ITEM_ARTIST` to context-based dict.
* Changed `compas_rhino.__init__.py` functions.
* Changed `compas_ghpython.__init__.py` functions.
* Renamed `compas_ghpython.get_grasshopper_plugin_path` to `compas_ghpython.get_grasshopper_managedplugin_path`.

### Removed

* Removed `compas.artists.artist.new_artist` pluggable.

## [1.12.2] 2021-11-30

### Added

### Changed

* Moved import of `subprocess` to top of file `compas._os.py`.

### Removed

## [1.12.1] 2021-11-29

### Added

### Changed

* Fixed bug in `compas_rhino.conversions.RhinoPoint.from_geometry`.
* Changed `compas_rhino.install` to remove broken symlinks.
* Changed `compas_rhino.install` to reinstall broken symlinks if they can be imported from the current environment.
* Changed `compas_rhino.uninstall` to remove broken symlinks.
* Changed `compas_rhino.install_plugin` to remove broken symlinks.

### Removed

## [1.12.0] 2021-11-17

### Added

* Added `CircleArtist`, `LineArtist`, `PointArtist`, `PolygonArtist`, `PolylineArtist`, and `VectorArtist` to `compas_blender`.
* Added `draw_circles` and `draw_planes` to `compas_blender`.
* Added `compas_rhino.geometry.curves` plugins for `compas.geometry.curves` pluggables.
* Added `compas_rhino.geometry.RhinoNurbsCurve`.
* Added `to_compas_quadmesh` to `compas_rhino.conversions.RhinoSurface`.

### Changed

* Replaced implementation of `RGBColour` and `Float` with deprecation warning in `compas.utilities.descriptors`.
* Moved all Rhino geometry and objects wrappers to `compas_rhino.conversions`.
* Fixed bug in `compas_rhino.conversions.RhinoSurface.from_geometry`.
* Changed `compas_rhino.conversions.RhinoLine.from_geometry` to accept line curves.
* Fixed bug in `compas_rhino.geometry.RhinoNurbsCurve.closest_point`.
* Modify `to_compas_mesh` in `compas_rhino.conversions.RhinoSurface` to use brep loops.

### Removed

## [1.11.1] 2021-11-09

### Added

### Changed

* Changed `compas_rhino.uninstall` to also remove broken symlinks if no specific packages are provided for un-installation.
* Changed `compas_rhino.install` to also remove broken symlinks.

### Removed

## [1.11.0] 2021-11-08

### Added

* Added halfedge loops in `compas.datastructures.Halfedge.halfedge_loop`.
* Added halfedge strips in `compas.datastructures.Halfedge.halfedge_strip`.
* Added `compas.datastructures.mesh_split_strip` and `compas.datastructures.Mesh.split_strip`.
* Added boundingbox to `compas_rhino.conduits.BaseConduit`

### Changed

* Fixed bug in combination of `compas_rhino.artists.MeshArtist.draw_mesh` and `compas_rhino.utilities.drawing.draw_mesh`.
* Fixed bug in continuous loops in `compas.datastructures.Halfedge.edge_loop`.
* Fixed bug in continuous strips in `compas.datastructures.Halfedge.edge_strip`.
* Changed abstract method `compas.artists.MeshArtist.draw_mesh` to implemented method in `compas_plotters.artists.MeshArtist.draw_mesh`.

### Removed

## [1.10.0] 2021-11-04

### Added

* Added `compas.geometry.Curve` and `compas.geometry.NurbsCurve`.
* Added `compas.geometry.Surface` and `compas.geometry.NurbsSurface`.
* Added pluggables for `compas.geometry.NurbsCurve.__new__`, `compas.geometry.NurbsCurve.from_parameters`, `compas.geometry.NurbsCurve.from_points`, `compas.geometry.NurbsCurve.from_interpolation`, `compas.geometry.NurbsCurve.from_step`.
* Added pluggables for `compas.geometry.NurbsSurface.__new__`, `compas.geometry.NurbsSurface.from_parameters`, `compas.geometry.NurbsSurface.from_points`, `compas.geometry.NurbsSurface.from_fill`, `compas.geometry.NurbsSurface.from_step`.
* Added missing implementations for abstract clear methods of `compas_rhino.artists.volmeshartist`.
* Added `compas_rhino.geometry.RhinoBox`, `compas_rhino.geometry.RhinoCircle`, `compas_rhino.geometry.RhinoCone`, `compas_rhino.geometry.RhinoCurve`, `compas_rhino.geometry.RhinoCylinder`, `compas_rhino.geometry.RhinoEllipse`, `compas_rhino.geometry.RhinoLine`, `compas_rhino.geometry.RhinoMesh`, `compas_rhino.geometry.RhinoPlane`, `compas_rhino.geometry.RhinoPoint`, `compas_rhino.geometry.RhinoPolyline`, `compas_rhino.geometry.RhinoSphere`, `compas_rhino.geometry.RhinoSurface`, `compas_rhino.geometry.RhinoVector` as wrappers for working with Rhino geometry through geometry conversions or coercion of doc objects.
* Added `compas_rhino.conversions` from COMPAS geometry to Rhino geometry and vice versa, for primitives, shapes, curves, surfaces, meshes.
* Added `compas_rhino.coercion` from Rhino doc objects to Rhino geometry compatible with COMPAS geometry.

### Changed

* Fixed bug in directions of `compas.datastructures.Mesh.from_meshgrid`.
* Fixed bug in Rhino mesh face drawing.
* Fixed bug related to legacy uninstall on Rhino for Mac.

### Removed

## [1.9.3] 2021-11-02

### Added

### Changed

* Changed default path for Rhino 7 legacy install cleanup to Rhino7.app in `compas_rhino.__init__.py`.
* Changed z-coordinate of `compas.datastructures.Mesh.from_meshgrid` to `0.0` instead of `0`.

### Removed

## [1.9.2] 2021-11-02

### Added

* Added `draw_mesh` method to `compas_ghpython.artists.MeshArtist` to match all other mesh artists.

### Changed

* Changed new artist registration to check if subclass.
* Fixed `RobotModelArtist` for blender: missing abstract method impl and handle init order.

### Removed

## [1.9.1] 2021-10-22

### Added

* Added `Plane.offset`.
* Added `is_mesh_closed` property to `compas.datastructures.mesh_slice_plane`.

### Changed

* Fixed backward compatibility problem with artists by adding back `Artist.build` and `Artist.build_as`.
* Fixed backward compatibility problem with artists by adding `compas_rhino.artists.BaseArtist` alias for `compas_rhino.artists.RhinoArtist`.

### Removed

## [1.9.0] 2021-10-21

### Added

* Added `draw_vertexlabels`, `draw_edgelabels`, `draw_facelabels`, `draw_vertexnormals`, and `draw_facenormals` to `compas_blender.artists.MeshArtist`.
* Added optional `triangulated` flag to `to_vertices_and_faces` of all shapes.
* Added `compas.geometry.Geometry` base class.
* Added `__add__`, `__sub__`, `__and__` to `compas.geometry.Shape` for boolean operations using binary operators.
* Added `is_closed` to `compas.geometry.Polyhedron`.
* Added `Plane.offset`.
* Added `compas.artists.Artist`.
* Added pluggable `compas.artists.new_artist`.
* Added plugin `compas_rhino.artists.new_artist_rhino`.
* Added plugin `compas_blender.artists.new_artist_blender`.
* Added `compas.artist.DataArtistNotRegistered`.
* Added `draw_node_labels` and `draw_edgelabels` to `compas_blender.artists.NetworkArtist`.
* Added `compas_blender.artists.RobotModelArtist.clear`.
* Added `compas_blender.geometry.booleans` as plugin for boolean pluggables.
* Added version-based installation for Blender.
* Added several shape artists to `compas_ghpython`: `BoxArtist`, `CapsuleArtist`, `ConeArtist`, `CylinderArtist`, `PolygonArtist`, `PolyhedronArtist`, `SphereArtist`, `TorusArtist` and `VectorArtist`.
* Added support for CLR generic dictionaries to the `compas.data` decoders.
* Added `Graph.node_sample`, `Graph.edge_sample`.
* Added `Halfedge.vertex_sample`, `Halfedge.edge_sample`, `Halfedge.face_sample`.
* Added `Halfface.vertex_sample`, `Halfface.edge_sample`, `Halfface.face_sample`, `Halfface.cell_sample`.
* Added `Mesh.from_meshgrid`.

### Changed

* Fixed bug in `compas_blender.draw_texts`.
* Changed `compas_rhino.artists.BaseArtist` to `compas_rhino.artists.RhinoArtist`.
* Changed `compas_blender.artists.BaseArtist` to `compas_blender.artists.BlenderArtist`.
* Changed default resolution for shape discretisation to 16 for both u and v where relevant.
* Changed base class of `compas.geometry.Primitive` and `compas.geometry.Shape` to `compas.geometry.Geometry`.
* `compas_blender.artists.RobotModelArtist.collection` can be assigned as a Blender collection or a name.
* Generalized the parameter `color` of `compas_blender.draw_texts` and various label drawing methods.
* Changed `compas.IPY` to `compas.RHINO` in `orientation_rhino`.
* Changed `planarity` to `requires_extra` for pip installations.
* Fixed bug in handling of ngonal meshes in `compas_ghpython` artists / drawing functions.

### Removed

## [1.8.1] 2021-09-08

### Added

### Changed

### Removed

## [1.8.0] 2021-09-08

### Added

* Added pluggable function `trimesh_slice` in `compas_rhino`.
* Added equality comparison for pointclouds.
* Added `compas.data.is_sequence_of_uint`.
* Added general plotter for geometry objects and data structures based on the artist registration mechanism.
* Added support for multimesh files to OBJ reader/writer.
* Added support for attaching and detaching meshes in `compas.robots.RobotModelArtist` and drawing them.
* Added `reshape` in `compas.utilities`.
* Added `compas.geometry.NurbsCurve`.
* Added `compas.geometry.NurbsSurface`.
* Added `compas_rhino.conversions`.
* Added `compas_rhino.geometry.RhinoBox`.
* Added `compas_rhino.geometry.RhinoCone`.
* Added `compas_rhino.geometry.RhinoCylinder`.
* Added `compas_rhino.geometry.RhinoPolyline`.
* Added `compas_rhino.geometry.RhinoSphere`.
* Added basic implementation of `compas.datastructures.Assembly`.
* Added `meshes` method to artists of `compas.robots.RobotModel`.
* Added `FrameArtist` class to `compas_blender`.

### Changed

* `compas.robots.Axis` is now normalized upon initialization.
* Fixed a bug in `compas.numerical.dr_numpy` when using numpy array as inputs.
* Allowed for varying repository file structures in `compas.robots.GithubPackageMeshLoader`.
* Fixed data schema of `compas.geometry.Polyline`, `compas.geometry.Polygon`, `compas.geometry.Pointcloud`.
* Fixed `Configuration.from_data` to be backward-compatible with JSON data generated before `compas 1.3.0`.
* Changed `compas_rhino.drawing.draw_breps` to assume provided polygon is closed and automatically add missing corner to polycurve constructor.
* Changed conversion of edges and faces to uniques keys for the data dicts to use the string representation of a sorted tuple of identifiers.
* Added `dtype` to JSON decoding error message.
* Moved `compas.datastructures.mesh.core.halfedge.HalfEdge` to `compas.datastructures.halfedge.halfedge.HalfEdge`
* Moved `compas.datastructures.network.core.graph.Graph` to `compas.datastructures.graph.graph.Graph`.

### Removed

* Removed `compas.datastructures.mesh.core.mesh.BaseMesh`.
* Removed `compas.datastructures.BaseNetwork`.

## [1.7.1] 2021-06-14

### Added

### Changed

* Fixed bundling of ghuser components.

### Removed

## [1.7.0] 2021-06-14

### Added

### Changed

* `compas.robots.Axis` is now normalized upon initialization.
* Fixed a bug in `compas.numerical.dr_numpy` when using numpy array as inputs.
* Allowed for varying repository file structures in `compas.robots.GithubPackageMeshLoader`.
* Remove default implementation of `__str__` for data objects.

### Fixed

* Fixed `Configuration.from_data` to be backward-compatible with JSON data generated before `compas 1.3.0`.

### Removed

## [1.7.1] 2021-06-14

### Added

### Changed

* Fixed bundling of ghuser components.

### Removed

## [1.7.0] 2021-06-14

### Added

* Added pluggable function `trimesh_gaussian_curvature` in `compas_rhino`.
* Added pluggable function `trimesh_mean_curvature` in `compas_rhino`.
* Added pluggable function `trimesh_principal_curvature` in `compas_rhino`.
* Added `copy` and `deepcopy` functionality to `compas.robots.Configuration`.
* Added `compas.data.is_sequence_of_int` and `compas.data.is_sequence_of_float`.
* Added `compas.data.Data.JSONSCHEMANAME`.
* Added `kwargs` to all child classes of `compas.data.Data`.
* Added grasshopper component for drawing a frame.
* Added `draw_origin` and `draw_axes`.
* Added `compas.PY2`.

### Changed

* Allow str or int as joint type in `compas.robots.Joint` constructor.
* Moved json schemas to `compas.data`.
* Nested json schemas.
* `compas_ghpython.artists.FrameArtist.draw` now draws a Rhino Plane.
* Fixed bugs in `compas.geometry.bestfit_circle_numpy`.
* Changed directory where ghuser components are installed.
* Added ghuser components directory to those removed by the `clean` task.
* Clean up the ghuser directory before building ghuser components.
* Exposed function `draw_breps` in `compas_rhino.utilities`; example added.
* Added `join` flag to function `draw_breps` in `compas_rhino.utilities`
* Fixed bug in `compas.geometry.distance.closest_point_on_segment_xy`.
* Fixed bug in Rhino implementations of `trimesh` curvature functions.

### Removed

## [1.6.3] 2021-05-26

### Added

* Added `compas.topology.astar_lightest_path`.
* Added JSONSCHEMA definitions for primitives and transformations.
* Added schema implementation to primitives and transformations.
* Added JSONSCHEMA implementation to primitives and transformations.
* Added `compas.data.is_int3`, `compas.data.is_float3`, `compas_data.is_float4x4`.

### Changed

* Extended `compas.topology.astar_shortest_path` to work on `compas.datastructures.Mesh` and `compas.datastructures.Network`.
* Fixed `compas.data.Data.to_jsonstring`.
* Changed `compas.data.Data.data.setter` to raise `NotImplementedError`.
* Changed annotations of `compas_blender.artists.BaseArtist`.
* Fixed `__repr__` for primitives, shapes, transformations.

### Removed

* Removed duplicate cases from `compas.data.DataEncoder`.

## [1.6.2] 2021-05-12

### Added

### Changed

### Removed

## [1.6.1] 2021-05-12

### Added

### Changed

### Removed

## [1.6.0] 2021-05-12

### Added

* Added infrastructure for building Grasshopper components for compas packages.
* Added first Grasshopper component: COMPAS Info.
* Added Grasshopper components for JSON serialization.
* Added `compas_rhino.utilities.set_object_attributes`.
* Added `from_jsonstring` and `to_jsonstring`.
* Added Grasshopper component documentation.

### Changed

* Moved json dump and load to data package.
* Changed parameters and return value of `compas_rhino.utilities.get_object_attributes`.
* Removed `doctest` execution code from src.
* Removed `if __name__ == '__main__'` section from src.
* Optimized the conversion of Rhino Meshes to COMPAS meshes.
* Fix issue with GH User symlink created as directory symlink on some cases.

### Removed

## [1.5.0] 2021-04-20

### Added

* Added support for file-like objects, path strings and URLs to most of the methods previously accepting only file paths, eg. `compas.datastructures.Datastructure`, `compas.json_dump`, `compas.json_load`, etc.
* Added `pretty` parameter to `compas.json_dump` and `compas.json_dumps`.
* Added `compas.data.Data` as base object for all data objects (geometry, data structures, ...).

### Changed

* Moved `compas.utilities.DataEncoder` to `compas.data`.
* Moved `compas.utilities.DataDecoder` to `compas.data`.
* Changed base object of `compas.datastructures.Datastructure` to `compas.data.Data`.
* Changed base object of `compas.geometry.Primitive` to `compas.data.Data`.
* Renamed `Base` to `Data` for all data based classes.
* Fixed calculation of triangle normals.
* Fixed calculation of triangle areas.

### Removed

## [1.4.0] 2021-04-09

### Added

* Added Python 3.9 support.
* Added crease handling to catmull-clark subdivision scheme.
* Added `compas_ghpython.get_grasshopper_userobjects_path` to retrieve User Objects target folder.
* Added direction option for mesh thickening.
* Added check for closed meshes.
* Added 'loop' and 'frames' to schemes of `compas.datastructures.mesh.subdivision.mesh_subdivide`.

### Changed

* Fixed box scaling.
* Fixed a bug in `Polyline.divide_polyline_by_length` related to a floating point rounding error.
* Fixed bug in `RobotModel.zero_configuration`.
* Fixed bug in `compas.geometry.normals`.
* Fixed bug in `compas.datastructures.mesh.subdivision.mesh_subdivide_frames`.

### Removed

## [1.3.0] 2021-03-26

### Added

* Added a `invert` and `inverted` method `compas.geometry.Vector`.
* Added unetary `__neg__` operator for `compas.geometry.Vector`.
* Added `compas.robots.Configuration`, moved from `compas_fab`.

### Changed

* Fixed rhino packages installation to remove duplicates

### Removed

## [1.2.1] 2021-03-19

### Added

### Changed

### Removed

* Fixed API removals from 1.0.0 -> 1.2.0

## [1.2.0] 2021-03-18

### Added

* Added `divide_polyline`, `divide_polyline_by_length`, `Polyline.split_at_corners` and `Polyline.tangent_at_point_on_polyline`.
* Added the magic method `__str__` to `compas.geoemetry.Transformation`.
* Added `redraw` flag to the `compas_rhino` methods `delete_object`, `delete_objects` and `purge_objects`.
* Added the `__eq__` method for `compas.geometry.Circle` and `compas.geometry.Line`.
* Added support for Pylance through static API definitions.
* Added `halfedge_strip` method to `compas.datastructures.HalfEdge`.

### Changed

* Fixed bug where mimic joints were considered configurable.
* Fixed bug where `!=` gave incorrect results in Rhino for some compas objects.
* Fixed bug where `compas_rhino.BaseArtist.redraw` did not trigger a redraw.
* Fixed minor bugs in `compas.geometry.Polyline` and `compas.geometry.Polygon`.
* Fixed very minor bugs in `compas.geometry.Frame` and `compas.geometry.Quaternion`.
* Fixed bug in `compas_rhino.objects.MeshObject.modify`.
* Fixed bug in `compas_rhino.objects.MeshObject.modify_vertices`.
* Fixed bug in `compas_rhino.objects.MeshObject.modify_edges`.
* Fixed bug in `compas_rhino.objects.MeshObject.modify_faces`.
* Fixed bug in `compas_rhino.objects.VolMeshObject.modify`.
* Fixed bug in `compas_rhino.objects.VolMeshObject.modify_vertices`.
* Fixed bug in `compas_rhino.objects.VolMeshObject.modify_edges`.
* Fixed bug in `compas_rhino.objects.VolMeshObject.modify_faces`.
* Fixed bug in `compas_rhino.objects.NetworkObject.modify`.
* Fixed bug in `compas_rhino.objects.NetworkObject.modify_vertices`.
* Fixed bug in `compas_rhino.objects.NetworkObject.modify_edges`.
* Changed `compas_rhino.objects.inspect` to `compas_rhino.objects.inspectors`.
* Changed `compas_rhino.objects.select` to `compas_rhino.objects._select`.
* Changed `compas_rhino.objects.modify` to `compas_rhino.objects._modify`.

### Removed

## [1.1.0] 2021-02-12

### Added

* Added `RobotModel.remove_link`, `RobotModel.remove_joint`, `RobotModel.to_urdf_string`, and `RobotModel.ensure_geometry`.
* Added Blender Python-example to the documentation section: Tutorials -> Robots
* Added `compas_blender.unload_modules`.
* Added `after_rhino_install` and `after_rhino_uninstall` pluggable interfaces to extend the install/uninstall with arbitrary steps.

### Changed

* Fixed bug in parameter list of function `mesh_bounding_box` bound as method `Mesh.bounding_box`.
* Fixed bug in `RobotModel/RobotModelArtist.update` which raised an error when the geometry had not been loaded.
* Changed exception type when subdivide scheme argument is incorrect on `mesh_subdivide`.
* The `compas_rhino.artist.RobotModelArtist` functions `draw_visual` and `draw_collision` now return list of newly created Rhino object guids.
* Added ability of `RobotModel.add_link` to accept primitives in addition to meshes.
* Fixed bug regarding the computation of `Joint.current_origin`.
* Fixed bug regarding a repeated call to `RobotModel.add_joint`.
* Fixed bug in `compas_blender.RobotModelArtist.update`.
* Fixed bug in `compas.datastructures.mesh_slice_plane`.
* Fixed bug where initialising a `compas_blender.artists.Robotmodelartist` would create a new collection for each mesh and then also not put the mesh iton the created collection.
* Changed the initialisation of `compas_blender.artists.Robotmodelartist` to include a `collection`-parameter instead of a `layer`-parameter to be more consistent with Blender's nomenclature.
* Used a utility function from `compas_blender.utilities` to create the collection if none exists instead of using a new call to a bpy-method.

### Removed

## [1.0.0] 2021-01-18

### Added

* Added `compas.datastructures.mesh.trimesh_samplepoints_numpy`.

### Changed

* Fix Rhino7 Mac installation path
* Separate `compas.robots.Joint.origin` into the static parent-relative `origin` and the dynamic world-relative `current_origin`.
* Separate `compas.robots.Joint.axis` into the static parent-relative `axis` and the dynamic world-relative `current_axis`.
* Fixed support to convert back and forth between `compas.datastructures.Graph` and NetworkX `DiGraph`.

### Removed

## [0.19.3] 2020-12-17

### Added

### Changed

* Fix bug in `compas.datastructures.Network.neighborhood`.

### Removed

## [0.19.2] 2020-12-17

### Added

### Changed

* Changed `compas._os.prepare_environment` to prepend environment paths (fixes problem with RPC on windows).

### Removed

## [0.19.1] 2020-12-10

### Added

### Changed

* Fix bug in `compas.datastructures.AttributesView`.

### Removed

## [0.19.0] 2020-12-09

### Added

* Added `is_osx`.

### Changed

* Fix default namespace handling in URDF documents.
* Allow custom/unknown attributes in URDF `Dynamics` element.
* Moved os functions from `compas` to `compas._os`.
* Fixed bug in `is_linux`.
* Changed `is_windows` to work for CPython and IronPython.
* Changed `compas._os` functions to use `is_windows`, `is_mono`, `is_osx`.
* Changed IronPython checks to `compas.IPY` instead of `compas.is_ironpython`.
* Fixed data serialization in `compas.datastructures.HalfFace`.

### Removed

* Removed all implementations of `draw_collection`.

## [0.18.1] 2020-12-01

### Added

* Added URDF and XML writers.
* Added `compas.robots.RobotModel.to_urdf_file`.
* Added `compas.files.URDF.from_robot`.

### Changed

* Changed implementation of `Mesh.vertices_on_boundaries` to account for special cases.
* Changed `Mesh.edges_on_boundaries` corresponding to `Mesh.vertices_on_boundaries`.
* Changed `Mesh.faces_on_boundaries` corresponding to `Mesh.vertices_on_boundaries`.
* Changed `Mesh.vertices_on_boundary` to return vertices of longest boundary.
* Changed `Mesh.edges_on_boundary` to return edges of longest boundary.
* Changed `Mesh.faces_on_boundary` to return faces of longest boundary.
* Fixed default value for `compas.robots.Axis`.
* Changed surface to mesh conversion to include cleanup and filter functions, and use the outer loop of all brep faces.

### Removed

## [0.18.0] 2020-11-24

### Added

* Added `remap_values` to `compas_utilities`.
* Added `compas.datastructures.mesh_slice_plane`.
* Added `compas.json_dump`, `compas.json_dumps`, `compas.json_load`, `compas.json_loads`.

### Changed

* Fixed bug in `compas.datastructures.Network.delete_node`.
* Fixed bug in `compas.datastructures.Network.delete_edge`.
* Fixed bug in select functions for individual objects in `compas_rhino.utilities`.
* Fixed bug in `compas.datastructures.mesh_merge_faces`.
* changed base of `compas.geometry.Transformation` to `compas.base.Base`.

### Removed

* Removed `compas.datastructures.mesh_cut_by_plane`.

## [0.17.3] 2020-11-20

### Added

### Changed

* Fixed bug in `compas.geometry.is_coplanar`.
* Fixed bug in `compas.datastructures.mesh_merg_faces`.
* Fixed bug in `compas.robots.RobotModel.add_link`.
* Fixed bug in `compas.datastructures.Volmesh.cell_to_mesh`.

### Removed

## [0.17.2] 2020-11-04

### Added

### Changed

* Fixed bug in `__getstate__`, `__setstate__` of `compas.base.Base`.
* Fixed bug in `compas_rhino.artists.MeshArtist` and `compas_rhino.artists.NetworkArtist`.
* Changed length and force constraints of DR to optional parameters.
* Removed `ABCMeta` from the list of base classes of several objects in compas.

### Removed

## [0.17.1] 2020-10-28

### Added

* Added `compas_rhino.artists.BoxArtist.draw_collection`.
* Added option to show/hide vertices, edges, and faces in `compas_rhino.artists.CapsuleArtist.draw`.
* Added option to show/hide vertices, edges, and faces in `compas_rhino.artists.ConeArtist.draw`.
* Added option to show/hide vertices, edges, and faces in `compas_rhino.artists.CylinderArtist.draw`.
* Added option to show/hide vertices, edges, and faces in `compas_rhino.artists.PolyhedronArtist.draw`.
* Added option to show/hide vertices, edges, and faces in `compas_rhino.artists.SphereArtist.draw`.
* Added option to show/hide vertices, edges, and faces in `compas_rhino.artists.TorusArtist.draw`.
* Added option to show/hide vertices, edges, and faces in `compas_rhino.artists.PolygonArtist.draw`.
* Added option to show/hide vertices, edges, and faces in `compas_rhino.artists.PolylineArtist.draw`.
* Added option to show/hide vertices, edges, and faces in `compas_rhino.artists.VectorArtist.draw`.

### Changed

* Changed implementation of `compas_rhino.artists.BoxArtist.draw`.
* Fixed bug in `compas.geometry.Capsule`.
* Fixed bug in `compas.geometry.Cone`.
* Changed `compas_rhino.draw_mesh` to support Ngons if available.
* Fixed bug in polyhedron data.

### Removed

* Removed `compas_rhino.artists.PointArtist.draw_collection`.
* Removed `compas_rhino.artists.CircleArtist.draw_collection`.
* Removed `compas_rhino.artists.LineArtist.draw_collection`.

## [0.16.9] 2020-10-21

### Added

* Added binary STL writer.
* Added constructor `from_euler_angles` to `compas.geometry.Transformation`.
* Added method for adding objects from a list to `compas_plotters.GeometryPlotter`.
* Added `compas_rhino.artists.BoxArtist`.
* Added `compas_rhino.artists.CapsuleArtist`.
* Added `compas.geometry.Polyhedron.from_halfspaces` and `compas.geometry.Polyhedron.from_planes`.
* Added `compas.geometry.is_point_behind_plane` and `compas.geometry.is_point_in_polyhedron`.
* Added `centroid` and `bounding_box` properties to `compas.geometry.Pointcloud`.
* Added `edges` property to `compas.geometry.Box`.
* Added `edges` property to `compas.geometry.Polyhedron`.
* Added `compas.datastructures.network_smooth_centroid`.

### Changed

* Fixed bug in handling of keys in edge attribute functions of `compas.datastructures.Halfedge`.
* Fixed bug in `compas.geometry.Polygon.lines`.
* Fixed bug in `compas.geometry.Polyline.lines`.
* Changed `compas.geometry.Shape.to_vertices_and_faces` to `abstractmethod`.
* Fixed bug in magic methods of `compas.geometry.Box`.
* Fixed bug in `compas.geometry.Box.contains`.
* Fixed bug in `delete_vertex` and `delete_face` in `compas.datastructures.Halfedge`.
* Fixed bug in `delete_node` of `compas.datastructures.Graph`.
* Fixed bug in `summary` method of `compas.datastructures.Graph` and `compas.datastructures.Halfedge`.

### Removed

## [0.16.8] 2020-10-14

### Added

* Added `RobotModelArtist` to `compas_rhino`, `compas_ghpython` and `compas_blender`.
* Added `ToolModel`.
* Added `compas.geometry.Pointcloud`.
* Added `compas.utilities.grouper`.
* Added `PolygonArtist`, `PolylineArtist` to `GeometryPlotter`.

### Changed

* `Mesh` takes name of `Shape` in `Mesh.from_shape`.
* Fixed `zoom_extents` of `GeometryPlotter`.

### Removed

* Removed `SegmentArtist` from `compas_plotters`.

## [0.16.7] 2020-10-06

### Added

* Added functionality to the RPC service to automatically reload modules if a change is detected.

### Changed

### Removed

## [0.16.6] 2020-09-30

### Added

* Added `compas_plotters.geometryplotter.GeometryPlotter` for COMPAS geometry objects.

### Changed

* Changed `compas.base.Base.dtype` to property.
* Changed JSON schema to draft 7.
* Changed version processing to `distutils.version.LooseVersion`.

### Removed

## [0.16.5] 2020-09-26

### Added

* Added tests for halfedge data schemas.

### Changed

* Fixed RGB color processing in `compas.utilities.color_to_colordict`.
* Fixed Blender object and dat amanagement to avoid `malloc` problems.
* Updated Blender data structure artists.
* Changed Blender unused data clearing to also clear collections.
* Fixed JSON data validation of base COMPAS object.

### Removed

## [0.16.4] 2020-09-24

### Added

### Changed

* Fixed bug in `compas.geometry.Box.vertices`.
* `compas.scene.SceneObject` will now track a list of drawn Objects/GUIDs.

### Removed

## [0.16.3] 2020-09-23

### Added

* Added abstract `DATASCHEMA` to `compas.base.Base`.
* Added abstract `JSONSCHEMA` to `compas.base.Base`.
* Added `validate_data` to `compas.base.Base`.
* Added `validate_json` to `compas.base.Base`.
* Added implementation of `DATASCHEMA` to `compas.datastructures.Halfedge`.
* Added implementation of `JSONSCHEMA` to `compas.datastructures.Halfedge`.
* Added `NodeAttributeView`.
* Added implementation of `DATASCHEMA` to `compas.datastructures.Graph`.
* Added implementation of `JSONSCHEMA` to `compas.datastructures.Graph`.
* Added `compas.rpc.Proxy.restart_server`.
* Added `compas_rhino.objects.NetworkObject`.
* Added constructors `from_matrix` and `from_rotation` to `compas.geometry.Quaternion`.
* Added `draw_collection` methods to Grasshopper artists.

### Changed

* Updated naming conventions in `compas.datastructures.HalfFace` and `compas.datastructures.VolMesh`
* Moved `compas.datastructures.Datastructure` to `compas.datastructures.datastructure`.
* Changed base class of `compas.datastructures.Datastructure` to `compas.base.Base`.
* Changed `from_json` to `to_json` of meshes to use encoders and decoders.
* Moved `MutableMapping` to `compas.datastructures._mutablemapping`.
* Moved attribute views to `compas.datastructure.attributes`.

### Removed

* Removed `from_json`, `to_json`, `to_data`, `copy`, `transformed` from primitives, defaulting to the base implementation in `compas.geometry.Primitive`.
* Removed `from_json`, `to_json`, `to_data`, `copy`, `__str__`, from datastructures, defaulting to the base implementation in `compas.datastructure.Datastructure`.

## [0.16.2] 2020-08-06

### Added

* Added plugin system based on decorators: `compas.plugins.pluggable` & `compas.plugins.plugin`.
* Added `compas_rhino` implementation of the boolean operation pluggable interfaces (union/difference/intersection).
* Added `compas.datastructures.Mesh.transform_numpy`.
* Added `PluginNotInstalledError`.
* Added `compas.geometry.booleans`.
* Added tolerance parameter to angle functions.
* Added support for Rhino 7 in install/uninstall routines.
* Added install/uninstall for Rhino plugins (with support for Rhino 7).
* Added base class for all COMPAS objects `compas.base.Base`.
* Added base class for all Rhino objects representing COMPAS objects `compas_rhino.objects.Object`.
* Added mesh object representing COMPAS meshes in Rhino `compas_rhino.objects.MeshObject`.
* Added the methods `to_data` and `from_data` to `compas.robots.RobotModel`.

### Changed

* Restructure and reorganize volmesh datastructure
* Fixed scaling bug in `compas.geometry.Sphere`
* Fixed bug in `compas.datastructures.Mesh.add_vertex`.
* Fixed performance issue affecting IronPython when iterating over vertices and their attributes.
* Changed return value of drawing functions of `compas_rhino.artists.MeshArtist` to list of GUID.
* Changed return value of drawing functions of `compas_rhino.artists.NetworkArtist` to list of GUID.
* Moved "inspectors" to `compas_rhino.objects`.
* Moved "modifiers" to `compas_rhino.objects`.
* Connection attempts can now be set for `compas.Proxy.start_server` using the
  attribute `Proxy.max_conn_attempts`.
* `Scale.from_factors` can now be created from anchor frame.
* Changed vertex reading of PLY files to include all property information.

### Removed

* Removed CGAL based boolean implementations.
* Removed artist mixins from `compas_rhino`.
* Removed `clear_` functions from `compas_rhino.artists.MeshArtist`.
* Removed `clear_` functions from `compas_rhino.artists.NetworkArtist`.
* Removed `to_data`, `from_data` from `compas_rhino.artists`.
* Removed `compas_rhino.artists.BoxArtist` stub.
* Removed references to "edge" dict from `compas.datastructures.VolMesh`.

## [0.16.1] 2020-06-08

### Added

### Changed

* Fixed scaling bug in `compas.geometry.Sphere`

### Removed

## [0.16.0] 2020-06-05

### Added

* Added `compas_rhino.geometry.RhinoVector`.
* Added basic mesh cutting (`compas.datastructures.Mesh.cut()`).
* Added `compas.datastructures.Mesh.join(other)`.
* Added `compas.geometry.argmin` and `compas.geometry.argmax`.
* Added STL witer.
* Added `compas.datastructures.Mesh.to_stl`.
* Added `unweld` option to obj writing.

### Changed

* Fixed bug in `FaceAttributeView.__get_item__`: access to default was tried before attrs.
* Fixed bug in `EdgeAttributeView.__get_item__`: access to default was tried before attrs.
* Changed `VertexAttributeView.__get_item__` to follow access logic of `FaceAttributeView`.
* Fixed bug in `draw_edges` in `compas_rhino`'s `EdgeArtist`.
* Fixed bug in `draw_edges` in `compas_ghpython`'s `EdgeArtist`.
* Fixed bug in ``compas_rhino.geometry.RhinoSurface.brep_to_compas``.
* Fixed bug in ``compas.geometry.Box.from_bounding_box``
* Fixed bug in ``compas.geometry.Box.from_width_height_depth``
* Fixed inconsistencies in ``compas.geometry._transformations``.
* Renamed ``compas.geometry.Frame.to_local_coords`` to ``compas.geometry.Frame.to_local_coordinates``
* Renamed ``compas.geometry.Frame.to_world_coords`` to ``compas.geometry.Frame.to_world_coordinates``
* Renamed ``compas.geometry.Transformation.change_basis`` to ``compas.geometry.Transformation.from_change_of_basis``
* Renamed ``compas.geometry.matrix_change_basis`` to ``compas.geometry.matrix_from_change_of_basis``
* Renamed ``compas.geometry.Projection.orthogonal`` to ``compas.geometry.Projection.from_plane`` and changed input params
* Renamed ``compas.geometry.Projection.parallel`` to ``compas.geometry.Projection.from_plane_and_direction`` and changed input params
* Renamed ``compas.geometry.Projection.perspective`` to ``compas.geometry.Projection.from_plane_and_point`` and changed input params
* Changed constructor of all ``compas.geometry.Transformation`` and derivatives. Preferred way of creating any ``compas.geometry.Transformation`` is with the classmethods ``from_*``
* Changed params (point, normal) into plane for ``compas.geometry.matrix_from_parallel_projection``, ``compas.geometry.matrix_from_orthogonal_projection`` and ``compas.geometry.matrix_from_perspective_projection``

### Removed

## [0.15.6] 2020-04-27

### Added

* Extended glTF support.
* Added classmethod `from_geometry` to `RhinoMesh`
* Added `intersection_sphere_line`
* Added `intersection_plane_circle`
* Added `tangent_points_to_circle_xy`
* Added basic OBJ file writing.
* Added `Mesh.to_obj`.

### Changed

* Fixed bug in `Box.from_bounding_box`.
* Updated Blender installation docs for latest release.
* Fixed `robot.forward_kinematics()` when requested for base link.
* Fixed bug in `to_compas` conversion of Rhino meshes.
* Fixed bug where `compas.geometry.Primitive` derived classes cannot be serialized by jsonpickle.

### Removed

## [0.15.5] 2020-03-29

### Added

* Added classmethod `from_geometry` to `RhinoMesh`.
* Added conversion to polygons to `BaseMesh`.
* Re-added length, divide, space methods of `RhinoCurve`.
* Added basic OFF file writing.
* Added basic PLY file writing.
* Added `Mesh.to_ply`.
* Added `Mesh.to_off`.

### Changed

* Fixed object naming in artists of `compas_ghpython`.
* Resizing of Rhino property form.
* Fixed orientation of `RhinoSurface` discretisation.
* Check for existence of object in Rhino purge functions.
* Fixed bug in mesh boundary functions.

### Removed

## [0.15.4] 2020-03-05

### Added

* Added algorithm for pulling points onto mesh.
* Added base ellipse class to geometry primitives.
* Added circle artist to plotters.
* Added mesh artist to plotters.
* Added ellipse artist to plotters.
* Added support for robot mimicking joints.

### Changed

* Fixed bugs in `compas_rhino.artists.NetworkArtist`.
* Add conda executable path to `compas_bootstrapper.py`.

### Removed

## [0.15.3] 2020-02-26

### Added

* Added optional class parameter to `RhinoMesh.to_compas`.
* Added max int key to serialization of graph.

### Changed

* Changed name of base mesh implementation to `BaseMesh`.
* Changed name of base network implementation to `BaseNetwork`.
* Fixed bug in face finding function.

### Removed

* Removed optional requirements from setup file.
* Removed parameters from default polyhedron constructor.

## [0.15.2] 2020-02-20

### Added

### Changed

### Removed

## [0.15.1] 2020-02-16

### Added

* Added glTF support.
* Added graph and halfedge data structures.
* Added Rhino line geometry.
* Added Rhino plane geometry.

### Changed

* Fixed `compas_hpc` import problem.
* Split up topology part from geometry part for network and mesh.
* Split up network and mesh naming conventions.
* Reworked network face cycle finding.
* Updated mesh from lines.
* Updated network plotter in correspondence with network.
* Integrated mixin functionality and removed mixins.
* Meshes are now initially hidden in `compas_blender.artists.RobotModelArtist`.
* `compas_blender.artists.RobotModelArtist.draw_visual` and `compas_blender.artists.RobotModelArtist.draw_collision` now show those meshes.
* Renamed the method `draw_geometry` of `compas.robots.base_artist.RobotModelBaseArtist` to `create_geometry`.

### Removed

* Removed parallelization from network algorithms.
* Removed numba based dr implementations.

## [0.15.0] 2020-01-24

### Added

* Added `to_compas` to `compas_rhino.geometry.RhinoPoint`.
* Added `to_compas` to `compas_rhino.geometry.RhinoLine`.
* Added `to_compas` to `compas_rhino.geometry.RhinoCurve`.
* Added `to_compas` to `compas_rhino.geometry.RhinoMesh`.
* Added `brep_to_compas` to `compas_rhino.geometry.RhinoSurface`.
* Added `uv_to_compas` to `compas_rhino.geometry.RhinoSurface`.
* Added `heightfield_to_compas` to `compas_rhino.geometry.RhinoSurface`.
* Added `compas.datastructures.mesh_pull_points_numpy`.

### Changed

* Moved `compas_rhino.conduits` into `compas_rhino.artists`.
* Fixed bug in `compas.datastructures.Mesh.edges_where`.
* Fixed bug in `compas.datastructures.Mesh.faces_where`.
* Fixed bug in `compas.datastructures.Mesh.edge_attributes`.
* Fixed bug in `compas.datastructures.Mesh.face_attributes`.
* Fixed bug in `compas.datastructures.Mesh.edges`.
* Fixed bug in `compas.datastructures.Mesh.faces`.
* Fixed bug in `compas.datastructures.Mesh.offset`.

### Removed

* Removed deprecated `compas.geometry.xforms`.
* Removed deprecated `compas_rhino.helpers`.
* Removed `compas_rhino.constructors`.

## [0.14.0] 2020-01-21

### Added

* Added `compas.datastructures.mesh.Mesh.any_vertex`.
* Added `compas.datastructures.mesh.Mesh.any_face`.
* Added `compas.datastructures.mesh.Mesh.any_edge`.
* Added `compas.datastructures.mesh.Mesh.vertex_attribute`.
* Added `compas.datastructures.mesh.Mesh.vertex_attributes`.
* Added `compas.datastructures.mesh.Mesh.vertices_attribute`.
* Added `compas.datastructures.mesh.Mesh.vertices_attributes`.
* Added `compas.datastructures.mesh.Mesh.edge_attribute`.
* Added `compas.datastructures.mesh.Mesh.edge_attributes`.
* Added `compas.datastructures.mesh.Mesh.edges_attribute`.
* Added `compas.datastructures.mesh.Mesh.edges_attributes`.
* Added `compas.datastructures.mesh.Mesh.face_attribute`.
* Added `compas.datastructures.mesh.Mesh.face_attributes`.
* Added `compas.datastructures.mesh.Mesh.faces_attribute`.
* Added `compas.datastructures.mesh.Mesh.faces_attributes`.
* Added mutable attribute view for mesh vertex/face/edge attributes.

### Changed

* Default Mesh vertex, face, edge attributes are no longer copied and stored explicitly per vertex, face, edge, repesctively.
* Updating default attributes now only changes the corresponding default attribute dict.
* Updated `mesh_quads_to_triangles` to copy only customised face attributes onto newly created faces.
* Fixed bug in `compas.geometry.is_point_in_circle`.
* Fixed bug in `compas.geometry.is_polygon_convex`.
* Fixed bug in `compas.geometry.Polygon.is_convex`.
* Renamed `compas.datastructures.Mesh.has_vertex` to `compas.datastructures.Mesh.is_vertex`.
* Renamed `compas.datastructures.Mesh.has_face` to `compas.datastructures.Mesh.is_face`.
* Split `compas.datastructures.Mesh.has_edge` into `compas.datastructures.Mesh.is_edge` and `compas.datastructures.Mesh.is_halfedge`.

### Removed

* Removed `compas.datastructures.mesh.Mesh.get_any_vertex`.
* Removed `compas.datastructures.mesh.Mesh.get_any_face`.
* Removed `compas.datastructures.mesh.Mesh.get_any_edge`.
* Removed `compas.datastructures.mesh.Mesh.get_vertex_attribute`.
* Removed `compas.datastructures.mesh.Mesh.get_vertex_attributes`.
* Removed `compas.datastructures.mesh.Mesh.get_vertices_attribute`.
* Removed `compas.datastructures.mesh.Mesh.get_vertices_attributes`.
* Removed `compas.datastructures.mesh.Mesh.get_edge_attribute`.
* Removed `compas.datastructures.mesh.Mesh.get_edge_attributes`.
* Removed `compas.datastructures.mesh.Mesh.get_edges_attribute`.
* Removed `compas.datastructures.mesh.Mesh.get_edges_attributes`.
* Removed `compas.datastructures.mesh.Mesh.get_face_attribute`.
* Removed `compas.datastructures.mesh.Mesh.get_face_attributes`.
* Removed `compas.datastructures.mesh.Mesh.get_faces_attribute`.
* Removed `compas.datastructures.mesh.Mesh.get_faces_attributes`.
* Removed `compas.datastructures.mesh.Mesh.set_vertex_attribute`.
* Removed `compas.datastructures.mesh.Mesh.set_vertex_attributes`.
* Removed `compas.datastructures.mesh.Mesh.set_vertices_attribute`.
* Removed `compas.datastructures.mesh.Mesh.set_vertices_attributes`.
* Removed `compas.datastructures.mesh.Mesh.set_edge_attribute`.
* Removed `compas.datastructures.mesh.Mesh.set_edge_attributes`.
* Removed `compas.datastructures.mesh.Mesh.set_edges_attribute`.
* Removed `compas.datastructures.mesh.Mesh.set_edges_attributes`.
* Removed `compas.datastructures.mesh.Mesh.set_face_attribute`.
* Removed `compas.datastructures.mesh.Mesh.set_face_attributes`.
* Removed `compas.datastructures.mesh.Mesh.set_faces_attribute`.
* Removed `compas.datastructures.mesh.Mesh.set_faces_attributes`.
* Removed `print` statement from curvature module.

## [0.13.3] 2020-01-10

### Added

* `compas_rhino.artists.ShapeArtist` as base artist for all shape artists.
* Added `layer`, `name`, `color` attributes to `compas_rhino.artists.PrimitiveArtist`.
* Added `layer`, `name` attributes to `compas_rhino.artists.ShapeArtist`.
* Added `layer`, `name` attributes to `compas_rhino.artists.MeshArtist`.
* Added `clear_layer` method to `compas_rhino.artists.PrimitiveArtist`.
* Added `clear_layer` method to `compas_rhino.artists.ShapeArtist`.
* Added `clear_layer` method to `compas_rhino.artists.MeshArtist`.

### Changed

* Renamed `compas.utilities.maps.geometric_key2` to `geometric_key_xy`.
* Fixed bug in mirror functions.
* Fixed mirroring tests.
* Moved `BaseMesh`, `matrices`, `operations` to `compas.datastructures.mesh.core`.
* Added `transform` and `transformed` (and others) to `Mesh`.

### Removed

* `compas_rhino.artists.BoxArtist`
* Removed `layer` attribute from `compas_rhino.artists.Artist`.
* Removed `clear_layer` method from `compas_rhino.artists.Artist`.

## [0.13.2] 2020-01-06

### Added

* File reading functions for ascii files in `compas.files` has moved from the individual reader classes to a new parent class, `BaseReader`.

### Changed

* Rebased `compas_rhino.artists.MeshArtist` on new-style artist `compas_rhino.artists.Artist`.
* Renamed `compas_rhino.artists.MeshArtist.defaults` to `compas_rhino.artists.MeshArtist.settings`.
* Changed usage of (nonexisting) `compas_rhino.get_object` to `compas_rhino.get_objects`.
* Integrated vertex, face, edge mixins into `compas_rhino.artists.MeshArtist`.
* Integrated vertex, edge mixins into `compas_rhino.artists.NetworkArtist`.
* Rebased `compas_rhino.artists.VolMeshArtist` on `compas_rhino.artists.MeshArtist`.

### Removed

## [0.13.0] 2019-12-16

### Added

* Added DOI to bibtex entry.
* Added conversion for old mesh JSON data.

### Changed

* Indirectly changed mesh serialization to JSON (by changing key conversion and moving conversion into JSON methods).
* Moved conversion of int keys of mesh data to strings for json serialization to from/to json.
* Moved from/to methods for mesh into mesh definition.
* Subdivision algorithms use fast mesh copy.

### Removed

* Support for non-integer vertex and face identifiers in mesh.

## [0.12.4] 2019-12-11

### Added

### Changed

### Removed

## [0.12.3] 2019-12-11

### Added

* Added `mesh_subdivide_frames` to `compas.datastructures.subdivision`

### Changed

### Removed

## [0.12.2] 2019-12-11

### Added

* Added `intersection_segment_polyline` to `compas.geometry.intersections`
* Added `intersection_segment_polyline_xy` to `compas.geometry.intersections`
* Added `from_sides_and_radius` to `compas.geometry.Polygon`

### Changed

* Reworked docstrings of methods in `compas.geometry.queries`
* Set default `tol` to `1e-6` in `compas.geometry.queries`

### Removed

## [[0.12.1] 2019-12-10] 2019-12-10

### Added

* Added inherited methods to class docs.
* Added data structure mixins to the docs.
* Added `data` and `from_data` to `compas.geometry.Polyhedron`
* Added explicit support for collections to `compas_blender`

### Changed

* Bottom face of cylinder shape should be flipped.
* Face reading mechanism of OFF reader.
* `compas.geometry.Box` is now centred at origin by default.

### Removed

* Removed `compas.remote` because it does not provide an advatage over `compas.rpc`.

## [[0.11.4] 2019-11-26] 2019-11-26

### Added

* Added `compas_rhino.etoforms.ImageForm`.
* Added `doc8` as dev requirement.

### Changed

* Changed `compas_rhino.install_plugin` to use only the plugin name, w/o the GUID.
* Changed `iterable_like` to prevent exhausting generators passed as targets.

### Removed

* Removed `compas_rhino.ui.Controller`.
* Removed `compas_rhino.ui.Button`.

## [[0.11.2] 2019-11-19] 2019-11-19

### Added

* Added factory methods for `compas_rhino.artists._Artist`

### Changed

* Set `compas_rhino.artists.FrameArtist` layer clear to false by default.
* Wrapped internals of RPC dispatch method in try-except to catch any import problems and report back on the client side.
* Stopping of HTTP server (`compas.remote`) is now handled properly through separate thread.
* Fixed mutable init parameters of `RobotModel`
* Fixed bug in `mesh_quads_to_triangles` that caused face data to be deleted even when not necessary.
* Switched to `compas.geometry.KDTree` as fallback for `scipy.spatial.cKDTree` instead of Rhino `RTree` because it currently fails.

### Removed

## [0.11.0] 2019-11-09

### Added

* Added `iterable_like` to `compas.utilities.itertools_`
* Added `compas.geometry.icp_numpy` for pointcloud alignment using ICP.
* Added RPC command-line utility: `$ compas_rpc {start|stop} [--port PORT]`
* Added `__version__` to `compas_plotters`.
* Added `compas_plotters` to `.bumpversion.cfg`.
* Added `Colormap` to `compas.utilities`.
* Added `is_line_line_colinear()` to `compas.geometry`
* Added link to Github wiki for devguide.
* Added pointcloud alignment example to docs.
* Show git hash on `compas.__version__` if installed from git.
* Added `autopep8` to dev requirements.
* Added methods `add_joint` and `add_link` to `RobotModel`
* Added support for geometric primitives to JSON data encoder and decoder.
* Added support for `data` to all geometric primitives.

### Changed

* Docs are only deployed to github pages for tagged commits.
* Fixing printing issue with `compas.geometry.Quarternion` in ironPython.
* Fixed a missing import in `compas.geometry.Polygon`.
* Removed unused imports in `compas.geometry.Polyline`.
* Adjusted `compas.geometry.Quarternion.conjugate()` to in-place change, added `compas.geometry.Quarternion.conjugated()` instead which returns a new quarternion object.
* Fixed `rotation` property of `Transformation`.
* Simplified plugin installation (use plugin name only, without GUID).
* Bind RPC server to `0.0.0.0` instead of `localhost`.
* Fixed different argument naming between Rhino5 and Rhino6 of `rs.LayerVisible()` in `compas_rhino.utilities.objects`.

### Removed

## [0.10.0] 2019-10-28

### Added

* Added method for computing the determinant of the matrix of a transformation `compas.geometry.Transformation.determinant`.
* Added method for transposing (the matrix of) a transformation in-place `compas.geometry.Transformation.transpose`.
* Added method creating a transposed copy of a transformation `compas.geometry.Transformation.transposed`.
* Added method for invertig (the matrix of) a transformation in-place `compas.geometry.Transformation.invert`.
* Added `compas.geometry.Transformation.inverted` as an alias for `compas.geometry.Transformation.inverse`.
* Added method creating a copy of a transformation instance with a given transformation concatenated `compas.geometry.Transformation.concatenated`.
* Added method `to_vertices_and_faces` to all the classes inheriting from `compas.geometry.Shape` to create a `Mesh` representation of them.

### Changed

* Changed `compas.geometry.Transformation.inverse` to return an inverted copy of the transformation.
* Changed `compas.geometry.Transformation.decompose` to `compas.geometry.Transformation.decomposed`.
* Changed `compas.geometry.Transformation.concatenate` to add another transformation to the transformation instance.

### Removed

## [0.9.1] 2019-10-28

### Added

* Added `compas.geometry.Point.transform_collection` and `compas.geometry.Point.transformed_collection`.
* Added `compas.geometry.Vector.transform_collection` and `compas.geometry.Vector.transformed_collection`.
* Added `compas.geometry.Line.transform_collection` and `compas.geometry.Line.transformed_collection`.
* Added support for new Python plugin location for Rhino 6.0 on Mac.
* Added `compas.geometry.bestfit_frame_numpy`

### Changed

* Fixed transformation of start and end point of `compas.geometry.Line` to update the point objects in place.
* Fixed return value of `compas.numerical.pca_numpy` to return mean not as nested list.

### Removed

## [0.9.0] 2019-10-21

### Added

* Added `matrix_change_basis`, `Transformation.change_basis`
* Added `matrix_from_frame_to_frame`
* Added non-numpy versions of `global_coords`, `local_coords`
* Added static method `Frame.local_to_local_coords`
* Added `__getitem__`, `__setitem__` and `__eq__` to `Quaternion`
* Added `Vector.scaled` and `Vector.unitized`
* Added `transform_frames` and respective helper functions `dehomogenize_and_unflatten_frames`, `homogenize_and_flatten_frames`
* Added `transform_frames_numpy` and respective helper functions `dehomogenize_and_unflatten_frames_numpy`, `homogenize_and_flatten_frames_numpy`

### Changed

* Renamed `global_coords_numpy` and `local_coords_numpy` to `local_to_world_coords_numpy` and `world_to_local_coords_numpy`.
* Changed parameters `origin` `uvw` of `local_to_world_coords_numpy` and `world_to_local_coords_numpy` to `frame`.
* Fixed some returns of `Frame` and `Rotation` to use `Vector` or `Quaternion`
* Renamed methods `Frame.represent_point/vector/frame_in_global_coordinates` and `Frame.represent_point/vector/frame_in_local_coordinates` to `Frame.to_local_coords` and `Frame.to_world_coords`.

### Removed

## [0.8.1] 2019-10-01

### Added

### Changed

* Fixed unguarded import of `numpy` based transformations in mesh package.

### Removed

## [0.8.0] 2019-10-01

### Added

* Added test section for `compas.geometry.transformations`
* Added `tol` parameter to `queries.is_colinear`
* Added compas rhino installer for Rhino Mac 6.0 `compas_rhino.__init__`.
* Added oriented bounding box for meshes `compas.datastructures.mesh_oriented_bounding_box_numpy`.
* Added full testing functions for `compas.datastructures.mesh`
* Added `draw_mesh` to `compas_ghpython.artists.MeshArtist`

### Changed

* Generate sphinx documentation from markdown files in repo root for top level sections.
* Merged `compas.geometry.xforms` into `compas.geometry.transformations`
* Fixed `AttributeError: 'Mesh' object has no attribute 'neighbors'`
* Fixed Key error with `Mesh.boundary()`
* Extended `offset_polygon` and `offset_polyline` to handle colinear segments
* Fixed unsorted mesh vertex coordinates `xyz` in `compas_viewers.viewer.MeshView`
* Changed stderr parameter from STDOUT to PIPE in `compas.rpc.Proxy` for Rhino Mac 6.0.
* Fixed import of `delaunay_from_points` in `Mesh.from_points`.
* More control over drawing of text labels in Rhino.
* Extension of `face_vertex_descendant` and `face_vertex_ancestor` in `Mesh`.
* Changed the name and meaning of the parameter `oriented` in the function `Mesh.edges_on_boundary`.
* Add `axis` and `origin` defaults to `compas.robots.Joint`
* Unified vertices and face import order for .obj files with python2 and 3
* Changed python interpreter selection (e.g. RPC calls) to fallback to `python` if `pythonw` is not present on the system
* Fixed `compas_ghpython.artists.MeshArtist` to support ngons.
* Deprecate the method `draw` of `compas_ghpython.artists.MeshArtist` in favor of `draw_mesh`.
* Fix icosahedron generation
* Examples in docs/rhino updated to work with current codebase
* Callbacks tutorial updated to work with current codebase
* Base geometric primitives on `compas.geometry.Primitive` and `compas.geometry.Shape`
* Separated `numpy` based tranformations into separate module.

### Removed

* Removed `compas_viewers` to separate repo.
* Removed `compas_hpc` to separate repo.

## [0.7.2] 2019-08-09

### Added

* Added `compas_rhino.geometry.RhinoGeometry` to the docs.
* Added `compas.remote.services`.
* Added `compas.remote.services.network.py` service for handling requests for a browser-based network viewer.
* Possibility to call forward_kinematics on `compas.robots.RobotModel`
* Added `compas.set_precision` function for the setting the global precision used by COMPAS as a floating point number.

### Changed

* Fix mesh genus in `compas.datastructures`.
* Fixed missing import in `compas_rhino.geometry`.
* Removed circular imports from `compas_rhino.geometry`.
* Fix duplicate hfkeys in `compas.datastructures.volmesh.halffaces_on_boundary`.
* Moved `compas.remote.service.py` to `compas.remote.services.default.py`.
* Removed processing of face keys from data getter and setter in `compas.datastructures.Network`.
* Using `SimpleHTTPRequestHandler` instead of `BaseHTTPRequestHandler` to provide basic support for serving files via `GET`.
* Mesh mapping on surface without creating new mesh to keep attributes in `compas_rhino.geometry.surface.py`.
* Moving functionality from `compas_fab.artists.BaseRobotArtist` to `compas.robots.RobotModel`
* Fix exception of null-area polygon of centroid polygon in `compas.geometry.average.py`.
* Fix loss of precision during mesh welding in `compas.datastructures.mesh_weld`.

### Removed

## [0.7.1] 2019-06-29

### Added

### Changed

* Include `compas_plotters` and `compas_viewers` in the build instructions.
* Moved import of `subprocess` to Windows-specific situations.
* Fixed document functions failing when document name is `None`.
* Downgraded `numpy` requirements.
* Loosened `scipy` requirements.
* Default Python to `pythonw`.

### Removed

## [0.7.0] 2019-06-27

### Added

* Added filter shorthand for selecting OBJ, JSON files in Rhino.
* Added `compas_plotters`
* Added `compas_viewers`
* Added `compas_rhino.draw_circles` and the equivalent Artist method
* Add class functions to `compas.datastructures.VolMesh`.
* Added `face_neighborhood` class function to `compas.datastructures.Mesh`.
* Added `get_face_attributes_all` to `compas.datastructures._mixins.attributes`.
* Added `get_faces_attributes_all` to `compas.datastructures._mixins.attributes`.
* Added `compas.remote` package for making HTTP based Remote Procedure Calls.

### Changed

* Restructure halffaces as lists in `compas.datastructures.VolMesh`.
* Correctly handle `python-net` module presence during IronPython imports.
* Switched to `compas.IPY` check instead of `try-except` for preventing non IronPython friendly imports.
* Changed installation of compas packages to Rhino to support non-admin user accounts on Windows.
* Copy facedata in `mesh_quads_to_triangles`
* Added non-imported service for `compas.remote` for starting the subprocess that runs the server.

### Removed

* Removed `compas.plotters`
* Removed `compas.viewers`

## [0.6.2] 2019-04-30

### Added

### Changed

* Based mesh drawing for Rhino on RhinoCommon rather than Rhinoscriptsyntax.
* Fixed mesh drawing for Rhino 6

### Removed

## [0.6.1] 2019-04-29

### Added

### Changed

* Fixed bug in RPC. The services cannot have a `pass` statement as class body.

### Removed

## [0.6.0] 2019-04-29

### Added

* Added `center` property getter to `compas.geometry.Cirle` primitive
* Add `astar_shortest_path` to `compas.topology.traversal`.

### Changed

* Updated configuration instructions for Blender.
* Changed naming convention for drawing functions from `xdraw_` to `draw_`.
* Changed mesh drawing in Rhino to use separate mesh vertices per face. This makes the mesh look more "as expected" in *Shaded* view.

### Removed

* Removed support for Python 3.5.x by setting the minimum requirements for Numpy and Scipy to `1.16` and `1.2`, respectively.

## [0.5.2] 2019-04-12

### Added

* Added `draw_polylines` to `compas_rhino.artists.Artist`.
* Added `color` argument to `compas_rhino.artists.MeshArtist.draw_mesh`.
* Added named colors to `compas.utilities.colors.py`.

### Changed

* Fix `mesh_uv_to_xyz` in `RhinoSurface`.
* Fix 'mesh_weld' and 'meshes_join_and_weld' against consecutive duplicates in face vertices.
* Fix setting of environment variables in `System.Diagnostics.Process`-based subprocess for `XFunc` and `RPC`.
* Fix `XFunc` on RhinoMac.
* Fix `trimesh_subdivide_loop` from `compas.datastructures`.
* Changed Numpy and Scipy version requirements to allow for Python 3.5.x.

### Removed

* Removed `mixing.py` from `compas.utilities`.
* Removed `singleton.py` from `compas.utilities`.
* Removed `xscript.py` from `compas.utilities`.
* Removed `sorting.py` from `compas.utilities`.
* Removed `names.py` from `compas.utilities`.
* Removed `xfunc.py` from `compas_rhino.utilities`, use `compas.utilities.XFunc` instead.

## [0.5.1] 2019-03-25

### Added

### Changed

* Fix `XFunc` and `RPC` environment activation.
* Fix exception on Rhino Mac.
* Fix missing import on `compas_rhino.geometry`.
* Fix `compas.geometry.offset_polygon`.
* Fix installation for Rhino, related to implicit import of `matplotlib`.

### Removed

## [0.5.0] 2019-03-15

### Added

* Add `Circle` and `Sphere` primitives to `compas.geometry`.
* Add functions to `Plane` and `Box` primitives.
* Add functions to `compas_rhino` curve: `length` and `is_closed`.
* Add functions to `compas_rhino` surface: `kinks`, `closest_point`, `closest_point_on_boundaries`, and functions for mapping/remapping between XYZ and UV(0) spaces based on surface's parametrization (`point_xyz_to_uv`, `point_uv_to_xyz`, `line_uv_to_xyz`, `polyline_uv_to_xyz`, `mesh_uv_to_xyz`)
* Add `is_scalable` to `compas.robots.Joint`.

### Changed

* Fix exception in `Plane.transform`.
* Fix installer to remove old symlinks.
* Fix RPC proxy server.

## [0.4.22] 2019-03-05

### Added

* Add pretty print option to JSON formatter.
* Add remeshing based on `triangle`.
* Add compatibility with ETO forms to `compas_rhino` edge modifiers.

## [0.4.21] 2019-03-04

### Changed

* Fix import in `compas_rhino` vertex modifiers.

## [0.4.20] 2019-03-04

### Removed

* Remove `download_image_from_remote` utility function.

## [0.4.12] 2019-03-04

### Changed

* Small fixes on Rhino forms support.

## [0.4.11] 2019-03-03

### Added

* New function to join network edges into polylines: `network_polylines`.
* New mesh functions: `mesh_offset`, `mesh_thicken`, `mesh_weld` and `meshes_join_and_weld`.
* New mesh functions: `face_skewness`, `face_aspect_ratio`, `face_curvature` and `vertex_curvature`.
* New functions to get disconnected elements of  `Mesh`: `mesh_disconnected_vertices`, `mesh_disconnected_faces`, `mesh_explode`.
* New functions to get disconnected elements of  `Network`: `network_disconnected_vertices`, `network_disconnected_edges`, `network_explode`.
* Add statistics utility functions: `average`, `variance`, `standard_deviation`.
* Add `binomial_coefficient` function.
* Add option to create `Network` and `Mesh` from dictionaries of vertices and faces.
* Add `face_adjacency_vertices` to `Mesh`
* Add optional prefix to the rhino name attribute processor
* Add `mesh_move_vertices` to `compas_rhino`.
* Add support for relative mesh references in URDF.

### Changed

* Fix mesh centroid and mesh normal calculation.
* Refactor of drawing functions in `compas_blender`.
* Fix material creation in `compas_blender`.
* New default for subdivision: `catmullclark`.

## [0.4.9] 2019-02-10

### Added

* New class methods for `Polyhedron`: `from_platonicsolid` and `from_vertices_and_faces`.
* Constrained and conforming Delaunay triangulations based on Triangle.
* Predicate-based filtering of vertices and edges.
* `mesh.geometry`for geometry-specific functions.
* `trimesh_face_circle` in `mesh.geometry`.

### Changed

* Fix exception in `angle_vectors_signed` if vectors aligned
* Fix exception in `Polyline.point`
* Update Rhino installation merging Win32 and Mac implementations and defaulting the bootstrapper to the active python even if no CONDA environment is active during install.

### Removed

* Bound mesh operations.

## [0.4.8] 2019-01-28

### Added

* Curve tangent at parameter.
* Box shape.
* Numpy-based mesh transformations.
* Option to share axes among plotters.<|MERGE_RESOLUTION|>--- conflicted
+++ resolved
@@ -23,11 +23,8 @@
 ### Changed
 
 * Changed the `__str__` of `compas.geometry.Point` and `compas.geometry.Vector` to use a limited number of decimals (determined by `Tolerance.PRECISION`). Note: `__repr__` will instead maintain full precision.
-<<<<<<< HEAD
 * In pull requests, `docs` Workflow are now only triggered on review approval.
-=======
 * The `draw` implementations of `compas.scene.SceneObject` will now always use the `worldtransformation` of the `SceneObject`.
->>>>>>> c08b50c1
 
 ### Removed
 
