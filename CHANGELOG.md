--- conflicted
+++ resolved
@@ -26,14 +26,10 @@
 * Fixed bug in `Mesh.thickened`.
 * Fixed various bugs in `compas.geometry.Quaternion`.
 * Changed repo config to `pyproject.toml`.
-<<<<<<< HEAD
+* Changed `RhinoBrep.trimmed` to return single result or raise `BrepTrimmingError` instead of returning a list.
 * Changed order of imports according to `isort` and changed line length to `179`.
 * Changed use of `compas.geometry.allclose` to `compas.tolerance.TOL.is_allclose`.
 * Changed use of `compas.geometry.close` to `compas.tolerance.TOL.is_close`.
-=======
-* Changed `RhinoBrep.trimmed` to return single result or raise `BrepTrimmingError` instead of returning a list.
-* Changed order of imports according to `isort` and changed line length to `179`.
->>>>>>> 6ce0be12
 
 ### Removed
 
