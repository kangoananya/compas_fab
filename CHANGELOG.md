# Changelog

All notable changes to this project will be documented in this file.

The format is based on [Keep a Changelog](https://keepachangelog.com/en/1.0.0/),
and this project adheres to [Semantic Versioning](https://semver.org/spec/v2.0.0.html).

## Unreleased

### Added

### Changed

<<<<<<< HEAD
* Changed the `__str__` of `compas.geometry.Frame`, `compas.geometry.Plane`, `compas.geometry.Polygon`, `compas.geometry.Polyhedron`, `compas.geometry.Quaternion` to use a limited number of decimals (determined by `Tolerance.PRECISION`). Note: `__repr__` will instead maintain full precision.
* Changed the `__str__` of `compas.geometry.Pointcloud` to print total number of points instead of the long list of points. Note: `__repr__` will still print all the points with full precision.
* Fixed bug in `Pointcloud.from_box()`.

=======
>>>>>>> b23bf7bb
### Removed


## [2.3.0] 2024-07-06

### Added

* Added code coverage report uploads to codecov.io.
* Added `compas.geometry.surfaces.surface.Surface.from_native`.
* Added `compas.geometry.surfaces.nurbs.NurbsSurface.from_plane`.
* Added `compas.geometry.surfaces.nurbs.NurbsSurface.from_cylinder`.
* Added `compas.geometry.surfaces.nurbs.NurbsSurface.from_extrusion`.
* Added `compas.geometry.surfaces.nurbs.NurbsSurface.from_frame`.
* Added `compas.geometry.surfaces.nurbs.NurbsSurface.from_interpolation`.
* Added `compas.geometry.surfaces.nurbs.NurbsSurface.from_revolution`.
* Added `compas.geometry.surfaces.nurbs.NurbsSurface.from_sphere`.
* Added `compas.geometry.surfaces.nurbs.NurbsSurface.from_torus`.
* Added `compas_rhino.geometry.surfaces.surface_from_native`.
* Added `compas_rhino.geometry.surfaces.nurbssurface_from_native`.
* Added `compas_rhino.geometry.surfaces.nurbssurface_from_cylinder`.
* Added `compas_rhino.geometry.surfaces.nurbssurface_from_fill`.
* Added `compas_rhino.geometry.surfaces.nurbssurface_from_torus`.
* Added `compas_rhino.geometry.surfaces.nurbs.NurbsSurface.from_corners`.
* Added `compas_rhino.geometry.surfaces.nurbs.NurbsSurface.from_cylinder`.
* Added `compas_rhino.geometry.surfaces.nurbs.NurbsSurface.from_frame`.
* Added `compas_rhino.geometry.surfaces.nurbs.NurbsSurface.from_sphere`.
* Added `compas_rhino.geometry.surfaces.nurbs.NurbsSurface.from_torus`.
* Added `compas.geometry.curves.curve.Curve.from_native`.
* Added `compas_rhino.geometry.curves.curve.Curve.from_native`.
* Added `compas_rhino.geometry.curves.nurbs.NurbsCurve.from_native`.
* Added `compas_rhino.conversions.breps.brep_to_compas_mesh`.
* Added `compas_rhino.conversions.docobjects.brepobject_to_compas`.
* Added `compas_rhino.conversions.docobjects.curveobject_to_compas`.
* Added `compas_rhino.conversions.docobjects.meshobject_to_compas`.
* Added `compas_rhino.conversions.docobjects.pointobject_to_compas`.
* Added `compas.datastructures.HashTree` and `compas.datastructures.HashNode`.

### Changed

* Fixed bug in `compas.geometry.curves.curve.Curve.reversed` by adding missing parenthesis.
* Fixed all doctests so we can run `invoke test --doctest`.
* Changed `compas.geometry.surfaces.surface.Surface.__new__` to prevent instantiation of `Surface` directly.
* Changed `compas.geometry.surfaces.nurbs.NurbsSurface.__new__` to prevent instantiation of `NurbsSurface` directly.
* Fixed bug in `compas.geometry.surfaces.nurbs.NurbsSurface.__data__`.
* Changed `compas.geometry.surfaces.nurbs.new_nurbssurface_from_...` to `nurbssurface_from_...`.
* Changed `compas.geometry.curves.curve.Curve.__new__` to prevent instantiation of `Curve` directly.
* Changed `compas.geometry.curves.nurbs.new_nurbscurve_from_...` to `nurbscurve_from_...`.
* Changed `compas.geometry.curves.nurbs.NurbsCurve.__new__` to prevent instantiation of `NurbsCurve` directly.
* Changed `compas_rhino.geometry.curves.new_nurbscurve_from_...` to `nurbscurve_from_...`.
* Fixed `compas_ghpython` Grasshopper components not included in published pakcage.
* Changed `compas.colors.Color.coerce` to take color as is, if it is already an instance of `compas.colors.Color`.
* Changed `compas_rhino.conversions.surfaces.surface_to_compas` to work only with surface geometry.
* Changed `compas_rhino.conversions.curves.curve_to_compas_line` to work only with geometry.
* Changed `compas_rhino.conversions.curves.curve_to_compas_circle` to work only with geometry.
* Changed `compas_rhino.conversions.curves.curve_to_compas_ellipse` to work only with geometry.
* Changed `compas_rhino.conversions.curves.curve_to_compas_polyline` to work only with geometry.
* Changed `compas_rhino.objects.get_point_coordinates` to deprecated (removed in v2.3).
* Changed `compas_rhino.objects.get_line_coordinates` to deprecated (removed in v2.3).
* Changed `compas_rhino.objects.get_polyline_coordinates` to deprecated (removed in v2.3).
* Changed `compas_rhino.objects.get_polygon_coordinates` to deprecated (removed in v2.3).
* Fixed a bug in `worldtransformation` of `compas.scene.SceneObject` to include the object's own frame.

### Removed

* Removed pluggable `compas.geometry.surfaces.surface.new_surface`.
* Removed pluggable `compas.geometry.surfaces.surface.new_surface_from_plane`.
* Removed `compas.geometry.surfaces.surface.Surface.from_plane`.
* Removed `compas.geometry.surfaces.surface.ConicalSurface.__new__`.
* Removed `compas.geometry.surfaces.surface.CylindricalSurface.__new__`.
* Removed `compas.geometry.surfaces.surface.PlanarSurface.__new__`.
* Removed `compas.geometry.surfaces.surface.SphericalSurface.__new__`.
* Removed `compas.geometry.surfaces.surface.ToroidalSurface.__new__`.
* Removed `compas.geometry.surfaces.nurbs.NurbsSurface.__init__`.
* Removed `compas_rhino.geometry.surfaces.new_surface`.
* Removed `compas_rhino.geometry.surfaces.new_nurbssurface`.
* Removed `compas_rhino.geometry.surfaces.nurbs.NurbsSurface.__from_data__`.
* Removed `compas_rhino.geometry.surfaces.surface.Surface.from_corners`.
* Removed `compas_rhino.geometry.surfaces.surface.Surface.from_cylinder`.
* Removed `compas_rhino.geometry.surfaces.surface.Surface.from_frame`.
* Removed `compas_rhino.geometry.surfaces.surface.Surface.from_sphere`.
* Removed `compas_rhino.geometry.surfaces.surface.Surface.from_torus`.
* Removed `compas.geometry.curves.arc.Arc.__new__`.
* Removed `compas.geometry.curves.bezier.Bezier.__new__`.
* Removed `compas.geometry.curves.conic.Conic.__new__`.
* Removed `compas.geometry.curves.polyline.Polyline.__new__`.
* Removed `compas.geometry.curves.curve.new_curve`.
* Removed `compas.geometry.curves.curve.new_nurbscurve`.
* Removed `compas_rhino.geometry.curves.new_curve`.
* Removed `compas_rhino.geometry.curves.new_nurbscurve`.
* Removed `compas_rhino.conversions.surfaces.data_to_rhino_surface`.
* Removed `compas_rhino.conversions.surfaces.surface_to_compas_data`.
* Removed `compas_rhino.conversions.surfaces.surface_to_compas_quadmesh`.
* Removed `compas_rhino.conversions.curves.curve_to_compas_data`.

## [2.2.1] 2024-06-25

### Added

### Changed

* Fixed error in `compas_ghpython` causing `Scene` to fail in Grasshopper.

### Removed

## [2.2.0] 2024-06-24

### Added

* Added `maxiter` parameter to `compas.geometry.icp_numpy`.
* Added `resolution_u` and `resolution_v` to `compas.geometry.Shape` to control discretisation resolution.
* Added `vertices`, `edges`, `faces`, `triangles` to `compas.geometry.Shape`.
* Added `points`, `lines`, `polygons` to `compas.geometry.Shape`.
* Added abstract `compute_vertices`, `compute_edges`, `compute_faces`, `compute_triangles` to `compas.geometry.Shape`.
* Added implementation of `compute_vertices`, `compute_edges`, `compute_faces` to `compas.geometry.Box`.
* Added implementation of `compute_vertices`, `compute_edges`, `compute_faces` to `compas.geometry.Capsule`.
* Added implementation of `compute_vertices`, `compute_edges`, `compute_faces` to `compas.geometry.Cone`.
* Added implementation of `compute_vertices`, `compute_edges`, `compute_faces` to `compas.geometry.Cylinder`.
* Added implementation of `compute_vertices`, `compute_edges`, `compute_faces` to `compas.geometry.Sphere`.
* Added implementation of `compute_vertices`, `compute_edges`, `compute_faces` to `compas.geometry.Torus`.
* Added `compas_blender.scene.ShapeObject`.
* Added `compas.geometry.vector.__radd__`.
* Added `compas.geometry.vector.__rsub__`.
* Added `compas.geometry.vector.__rmul__`.
* Added `compas.geometry.vector.__rtruediv__`.
* Added `VolMesh.cell_lines`, `VolMesh.cell_polygons`.
* Added `VolMesh.vertex_edges`.
* Added `VolMesh.from_meshes`.
* Added `VolMesh.from_polyhedrons`.

### Changed

* Changed `compas_ghpython/utilities/drawing.py` to remove `System` dependency.
* Fixed bug in `compas.geometry.ic_numpy`, which was caused by returning only the last transformation of the iteration process.
* Changed `compas.geometry.Geometry.scaled` to use `compas.geometry.Geometry.scale` on a copy.
* Changed `compas.geometry.Geometry.translated` to use `compas.geometry.Geometry.translate` on a copy.
* Changed `compas.geometry.Geometry.rotated` to use `compas.geometry.Geometry.rotate` on a copy.
* Changed `VolMesh._plane` back to point to a cell for every triplet of vertices.
* Fixed `VolMesh.add_halfface`, `VolMesh.add_cell`, `VolMesh.vertex_halffaces`, `VolMesh.vertex_cells`, `VolMesh.edge_halffaces`, `VolMesh.halfface_cell`, `VolMesh.halfface_opposite_cell`, `VolMesh.halfface_opposite_halfface`, `VolMesh.cell_neighbors`.
* Changed ordering of `Volmesh.edges()` to be deterministic.
* Changed ordering and direction of `Volmesh.vertex_edges()` to be deterministic.
* Changed check for empty vertices and faces to use `is None` to add support for `numpy` arrays.
* Changed order of `u` and `v` of `compas.geometry.SphericalSurface` to the match the excpected parametrisation.
* Changed `compas.geometry.Shape.to_vertices_and_faces` to use `Shape.vertices` and `Shape.faces` or `Shape.triangles`.
* Changed default of `compas.scene.descriptors.color.ColorAttribute` to `None` to support native coloring in CAD contexts.
* Changed `compas.colors.ColorDict.__data__` and `compas.colors.ColorDict.__from_data__` to properly support serialisation.
* Moved `compas_blender.utilities.drawing` to `compas_blender.drawing` with backward compatible imports and deprecation warning.
* Moved `compas_ghpython.utilities.drawing` to `compas_ghpython.drawing` with backward compatible imports and deprecation warning.
* Moved `compas_rhino.utilities.drawing` to `compas_rhino.drawing` with backward compatible imports and deprecation warning.
* Changed `draw_nodes` and `draw_edges` of `compas_blender.scene.GraphObject`, `compas_ghpython.scene.GraphObject`, and `compas_rhino.scene.GraphObject` to use only attributes instead of parameters.
* Changed `draw_vertices`, `draw_edges` and `draw_faces` of `compas_blender.scene.MeshObject`, `compas_ghpython.scene.MeshObject`, and `compas_rhino.scene.MeshObject` to use only attributes instead of parameters.
* Changed `draw_vertices`, `draw_edges` and `draw_faces` of `compas_blender.scene.VolMeshObject`, `compas_ghpython.scene.VolMeshObject`, and `compas_rhino.scene.VolMeshObject` to use only attributes instead of parameters.
* Changed registration of `Capsule`, `Cone`, `Cylinder`, `Sphere`, `Torus` to `ShapeObject` in `compas_blender.scene`.
* Updated `compas.geometry.vector.__mul__` to allow element-wise multiplication with another vector.
* Updated `compas.geometry.vector.__truediv__` to allow element-wise division with another vector.
* Fixed bug in registration `shapely` boolean plugins.
* Temporarily restrict `numpy` to versions lower than `2.x`.

### Removed

* Removed `System` dependency in `compas_ghpython/utilities/drawing.py`.
* Removed GH plugin for `compas.scene.clear` since it clashed with the Rhino version.

## [2.1.1] 2024-05-14

### Added

* Added `compas.geometry.Line.point_from_start` and `compas.geometry.Line.point_from_end`.
* Added `compas.geometry.Line.flip` and `compas.geometry.Line.flipped`.
* Added an `compas.geometry.Frame.interpolate_frame(s)` method
* Added `compas.colors.Color.contrast`.
* Added `compas.geometry.Brep.from_plane`.
* Added `compas.tolerance.Tolerance.angulardeflection`.
* Added `compas.tolerance.Tolerance.update_from_dict`.
* Added `compas.scene.SceneObject.scene` attribute.
* Added `compas.datastructures.CellNetwork.is_faces_closed`
* Added `compas.datastructures.CellNetwork.delete_edge`
* Added `compas.datastructures.CellNetwork.delete_cell`
* Added `compas.datastructures.CellNetwork.delete_face`
* Added `compas.datastructures.CellNetwork.cells_to_graph`
* Added `compas.datastructures.CellNetwork.face_plane`
* Added `compas.datastructures.CellNetwork.cell_volume`
* Added `compas.datastructures.CellNetwork.cell_neighbors`

### Changed

* Changed and update the `compas_view2` examples into `compas_viewer`.
* Changed and updated the `compas_view2` examples into `compas_viewer`.
* Changed `compas.scene.Scene` to inherent from `compas.datastructrues.Tree`.
* Changed `compas.scene.SceneObject` to inherent from `compas.datastructrues.TreeNode`.
* Changed `compas.geoemetry._core.predicates_3` bug fix in `is_coplanar` while loop when there are 4 points.
* Changed to implementation of `Mesh.unify_cycles` to use the corresponding function of `compas.topology.orientation`.
* Fixed bug in `compas.topology.orientation.unify_cycles`.
* Fixed bug in `Mesh.thickened`.
* Fixed various bugs in `compas.geometry.Quaternion`.
* Changed repo config to `pyproject.toml`.
* Fixed broken import in `copas.geometry.trimesh_smoothing_numpy`.
* Changed `RhinoBrep.trimmed` to return single result or raise `BrepTrimmingError` instead of returning a list.
* Changed order of imports according to `isort` and changed line length to `179`.
* Changed use of `compas.geometry.allclose` to `compas.tolerance.TOL.is_allclose`.
* Changed use of `compas.geometry.close` to `compas.tolerance.TOL.is_close`.
* Changed imports of itertools to `compas.itertools` instead of `compas.utilities`.
* Changed `compas.tolerance.Tolerance` to a singleton, to ensure having only library-wide tolerance values.
* Updated `compas_rhino.conversions.point_to_compas` to allow for `Rhino.Geometry.Point` as input.
* Changed `compas.datastructures.Tree.print_hierarchy` to `compas.datastructures.Tree.__str__`.
* Changed `compas.scene.SceneObject.__init__` to accept `item` as kwarg.
* Fixed `compas.geometry.bbox_numpy.minimum_volume_box` to avoid `numpy.linalg.LinAlgError`.

### Removed

* Removed `compas.scene.SceneObjectNode`, functionalities merged into `compas.scene.SceneObject`.
* Removed `compas.scene.SceneTree`, functionalities merged into `compas.scene.Scene`.
* Removed default implementation of `compas.geometry.trimesh_geodistance` since nonexistent.
* Removed `compas.utilities.geometric_key` and replaced it by `compas.tolerance.TOL.geometric_key`.
* Removed `compas.utilities.geometric_key_xy` and replaced it by `compas.tolerance.TOL.geometric_key_xy`.
* Removed indexed attribute access from all geometry classes except `Point`, `Vector`, `Line`, `Polygon`, `Polyline`.
* Removed `compas.datastructures.Tree.print_hierarchy`.

## [2.1.0] 2024-03-01

### Added

* Added optional argument `cap_ends` to `Brep.from_extrusion()`.
* Added implementation in `RhinoBrep.from_extrusion()`.
* Added `max_depth` to `compas.datastructures.Tree.print_hierarchy()`.
* Added `compas.datastructures.Tree.to_graph()`.

### Changed

* Changed `compas.datastructures.TreeNode` to skip serialising `attributes`, `name` and `children` if being empty.
* Changed `compas.datastructures.TreeNode.__repr__` to omit `name` if `None`.
* Fix bug in `compas_rhino.geometry.NurbsCurve.from_parameters` and `compas_rhino.geometry.NurbsCurve.from_points` related to the value of the parameter `degree`.
* Changed `compas.scene.descriptors.ColorDictAttribute` to accept a `compas.colors.ColorDict` as value.
* Changed `compas_rhino.scene.RhinoMeshObject.draw` to preprocess vertex and face color dicts into lists.
* Changed `compas_rhino.conversions.vertices_and_faces_to_rhino` to handle vertex color information correctly.
* Changed `compas_rhino.conversions.average_color` return type `compas.colors.Color` instead of tuple.

### Removed

## [2.0.4] 2024-02-12

### Added

### Changed

* Fixed bug in `compas_rhino.scene`.

### Removed

## [2.0.3] 2024-02-09

### Added

* Added `compas.linalg`.
* Added `compas.matrices`.
* Added `compas.itertools`.
* Added `compas_rhino.scene.helpers`.
* Added `compas.scene.SceneObject.contrastcolor`.

### Changed

* Fixed bug in `compas.geometry.oriented_bounding_box_numpy` to support points in plane.
* Changed `compas_rhino.scene.RhinoSceneObject` to pass on positional arguments.
* Changed `compas_rhino.scene.RhinoBoxObject.draw` to use attributes only.
* Changed `compas_rhino.scene.RhinoBrepObject.draw` to use attributes only.
* Changed `compas_rhino.scene.RhinoCapsuleObject.draw` to use attributes only.
* Changed `compas_rhino.scene.RhinoCircleObject.draw` to use attributes only.
* Changed `compas_rhino.scene.RhinoConeObject.draw` to use attributes only.
* Changed `compas_rhino.scene.RhinoCurveObject.draw` to use attributes only.
* Changed `compas_rhino.scene.RhinoCylinderObject.draw` to use attributes only.
* Changed `compas_rhino.scene.RhinoEllipseObject.draw` to use attributes only.
* Changed `compas_rhino.scene.RhinoFrameObject.draw` to use attributes only.
* Changed `compas_rhino.scene.RhinoGraphObject.draw` to use attributes only.
* Changed `compas_rhino.scene.RhinoLineObject.draw` to use attributes only.
* Changed `compas_rhino.scene.RhinoMeshObject.draw` to use attributes only.
* Changed `compas_rhino.scene.RhinoPlaneObject.draw` to use attributes only.
* Changed `compas_rhino.scene.RhinoPointObject.draw` to use attributes only.
* Changed `compas_rhino.scene.RhinoPolygonObject.draw` to use attributes only.
* Changed `compas_rhino.scene.RhinoPolyhedronObject.draw` to use attributes only.
* Changed `compas_rhino.scene.RhinoPolylineObject.draw` to use attributes only.
* Changed `compas_rhino.scene.RhinoSphereObject.draw` to use attributes only.
* Changed `compas_rhino.scene.RhinoSurfaceObject.draw` to use attributes only.
* Changed `compas_rhino.scene.RhinoTorusObject.draw` to use attributes only.
* Changed `compas_rhino.scene.RhinoVectorObject.draw` to use attributes only.
* Changed `compas_rhino.scene.RhinoVolMeshObject.draw` to use attributes only.

### Removed

* Removed `compas.geometry.linalg`.
* Removed `compas.topology.matrices`.
* Removed `compas.utilities.itertools`.

## [2.0.2] 2024-02-06

### Added

* Added Blender paths for Windows.
* Added `compas_rhino.print_python_path`.
* Added `compas_blender.print_python_path`.

### Changed

* Fixed bug in `compas.tolerange.Tolerance.format_number()` related to IronPython environment.

### Removed


## [2.0.1] 2024-02-01

### Added

* Added pluggable `compas.geometry.surfaces.nurbs.new_nurbssurface_from_native`.
* Added `compas.geometry.NurbsSurface.from_native`.
* Added plugin `compas_rhino.geometry.surfaces.new_nurbssurface_from_plane`.

### Changed

* Fixed bug in `compas_blender.clear`.
* Fixed bug in `compas_rhino.conversions.surface_to_compas`.
* Fixed bug in `compas_rhino.conversions.surface_to_compas_mesh`.
* Fixed bug in `compas_rhino.conversions.surface_to_compas_quadmesh`.
* Fixed bug in plugin `compas_rhino.geometry.curves.new_nurbscurve_from_native`.
* Fixed bug in plugin `compas_rhino.geometry.surfaces.new_nurbssurface_from_native`.

### Removed

* Removed plugin `compas_rhino.geometry.surfaces.new_surface_from_plane`.


## [2.0.0] 2024-01-31

### Added

* Added `group` attribute to `compas_rhino.scene.RhinoSceneObject`.
* Added `_guid_mesh`, `_guids_vertices`, `_guids_edges`, `_guids_faces`, `_guids_vertexlabels`, `_guids_edgelables`, `_guids_facelabels`, `_guids_vertexnormals`, `_guids_facenormals`, `_guids_spheres`, `_guids_pipes`, `disjoint` attributes to `compas_rhino.scene.MeshObject`.
* Added `_guids_nodes`, `_guids_edges`, `_guids_nodelabels`, `_guids_edgelables`, `_guids_spheres`, `_guids_pipes` attributes to `compas_rhino.scene.GraphObject`.
* Added `_guids_vertices`, `_guids_edges`, `_guids_faces`, `_guids_cells`, `_guids_vertexlabels`, `_guids_edgelables`, `_guids_facelabels`, `_guids_celllabels`, `disjoint` attributes to `compas_rhino.scene.MeshObject`.
* Added test for `compas.scene.Scene` serialisation.

### Changed

* Changed `compas.scene.Mesh`'s `show_vertices`, `show_edges`, `show_faces` to optionally accept a sequence of keys.
* Changed `compas.scene.Graph`'s `show_nodes`, `show_edges` to optionally accept a sequence of keys.
* Changed `compas.scene.VolMesh`'s `show_vertices`, `show_edges`, `show_faces`, `show_cells` to optionally accept a sequence of keys.
* Fixed missing implementation of `Sphere.base`.
* Fixed bug in `intersection_sphere_sphere`.

### Removed

* Removed kwargs from `compas_rhino.scene.MeshObject.draw`.
* Removed kwargs from `compas_rhino.scene.GraphObject.draw`.
* Removed kwargs from `compas_rhino.scene.VolMeshObject.draw`.

## [2.0.0-beta.4] 2024-01-26

### Added

* Added `compas_rhino.objects`.
* Added `compas_rhino.layers`.
* Added `compas_rhino.install_with_pip`.
* Added `before_draw` pluggable to `compas.scene.Scene.draw`.
* Added `after_draw` pluggable to `compas.scene.Scene.draw`.
* Added description in tutorial about `compas.scene.context`.
* Added `compas_blender.data`.
* Added `compas_blender.collections`.
* Added `compas_blender.objects`.
* Added `compas_rhino.ui`.
* Added `compas_rhino.unload_modules`.
* Added `compas_ghpython.unload_modules`.
* Added `compas_ghpython.sets`.
* Added `compas_ghpython.timer`.
* Added `scale` and `scaled` to `compas.datastructures.Datastructure`.
* Added `rotate` and `rotated` to `compas.datastructures.Datastructure`.
* Added `translate` and `translated` to `compas.datastructures.Datastructure`.

### Changed

* Changed `compas.tolerance.Tolerance` into singleton.
* Changed `compas_rhino.geometry.curves.nursb.RhinoNurbsCurve` to use private data API.
* Changed `compas_rhino.geometry.surfaces.nursb.RhinoNurbsSurface` to use private data API.
* Changed `compas.scene.Scene.redraw` to `draw`.
* Fixed `register_scene_objects` not called when there is a context given in kwargs of `SceneObject`.

### Removed

* Removed `compas_blender.geometry.curves`.
* Removed `compas_rhino.utilities.objects`.
* Removed `compas_rhino.utilities.layers`.
* Removed `compas_rhino.utilities.constructors`.
* Removed `compas_rhino.utilities.document`.
* Removed `compas_rhino.utilities.geometry`.
* Removed `compas_rhino.utilities.misc`.
* Removed `compas_blender.utilities.data`.
* Removed `compas_blender.utilities.collections`.
* Removed `compas_blender.utilities.objects`.
* Removed `compas_ghpython.utilities.sets`.
* Removed `compas_ghpython.utilities.timer`.

## [2.0.0-beta.3] 2024-01-19

### Added

* Added `compas.dtastructures.Network` as alias of `compas.datastructures.Graph`.
* Added `compas.data.Data.name` and included it in serialisation in case `compas.data.Data._name is not None`.

### Changed

* Merged `compas.datastructures.Halfedge` into `compas.datastructures.Mesh`.
* Merged `compas.datastructures.Network` into `compas.datastructures.Graph`.
* Merged `compas.datastructures.Halfface` into `compas.datastructures.VolMesh`.
* Fixed `RhinoBrep` doesn't get capped after trimming.
* Changed `compas.data.Data.data` to `compas.data.Data.__data__`.
* Changed `compas.data.Data.dtype` to `compas.data.Data.__dtype__`.
* Changed `compas.data.Data.from_data` to `compas.data.Data.__from_data__`.
* Changed `compas.geometry.triangulation_earclip` face vertex index reversion when the polygon is flipped.

### Removed

* Removed `compas.datastructures.Network`.
* Removed `compas.datastructures.Halfedge`.
* Removed `compas.datastructures.Halfface`.
* Removed `compas.data.Data.attributes`.
* Removed `compas.data.Datastructure.attributes`.
* Removed `attributes` from `compas.datastructures.Assembly.data`.
* Removed `attributes` from `compas.datastructures.CellNetwork.data`.
* Removed `attributes` from `compas.datastructures.Graph.data`.
* Removed `attributes` from `compas.datastructures.Mesh.data`.
* Removed `attributes` from `compas.datastructures.Tree.data`.
* Removed `attributes` from `compas.datastructures.VolMesh.data`.
* Removed `compas.data.Data.to_data`.
* Removed `compas.rpc.XFunc`.

## [2.0.0-beta.2] 2024-01-12

### Added

* Added `viewerinstance` in `compas.scene.Scene` to support viewers context detection.
* Added `compas_rhino8` as starting point for Rhino8 support.
* Added `compas.scene.SceneObjectNode`.
* Added `compas.scene.SceneTree`.
* Added `compas.scene.SceneObject.node`.
* Added `compas.scene.SceneObject.frame`.
* Added `compas.scene.SceneObject.worldtransformation`.
* Added `compas.scene.SceneObject.parent`.
* Added `compas.scene.SceneObject.children`.
* Added `compas.scene.SceneObject.add()`.
* Added tutorial for `compas.datastructures.Tree`.
* Added Serialisation capability to `compas.scene.Scene`.
* Added `show` flag to `compas.scene.SceneObject`.
* Added `show_points` flag to `compas.scene.GeometryObject`.
* Added `show_lines` flag to `compas.scene.GeometryObject`.
* Added `show_surfaces` flag to `compas.scene.GeometryObject`.
* Added `show_vertices` flag to `compas.scene.MeshObject`.
* Added `show_edges` flag to `compas.scene.MeshObject`.
* Added `show_faces` flag to `compas.scene.MeshObject`.
* Added `show_nodes` flag to `compas.scene.NetworkObject`.
* Added `show_edges` flag to `compas.scene.NetworkObject`.
* Added `show_vertices` flag to `compas.scene.VolMeshObject`.
* Added `show_edges` flag to `compas.scene.VolMeshObject`.
* Added `show_faces` flag to `compas.scene.VolMeshObject`.
* Added `show_cells` flag to `compas.scene.VolMeshObject`.
* Added `compas.data.Data.to_jsonstring` and `compas.data.Data.from_jsonstring`.
* Added `compas.data.Data.attributes`.
* Added optional param `working_directory` to `compas.rpc.Proxy` to be able to start services defined in random locations.
* Added `compas.datastructures.Datastructure.transform` and `compas.datastructures.Datastructure.transformed`.
* Added `compas.datastructures.Datastructure.transform_numpy` and `compas.datastructures.Datastructure.transformed_numpy`.
* Added `compas.datastructures.Halfedge.flip_cycles`.
* Added `compas.datastructures.Halfedge.is_connected`, `compas.datastructures.Halfedge.connected_vertices`, `compas.datastructures.Halfedge.connected_faces`.
* Added `compas.datastructures.Mesh.join`.
* Added `compas.datastructures.Mesh.weld` and `compas.datastructures.Mesh.remove_duplicate_vertices`.
* Added `compas.datastructures.Mesh.quads_to_triangles`.
* Added `compas.datastructures.Mesh.unify_cycles`.
* Added `compas.datastructures.Mesh.aabb` and `compas.datastructures.Mesh.obb`.
* Added `compas.datastructures.Mesh.offset` and `compas.datastructures.Mesh.thickened`.
* Added `compas.datastructures.Mesh.exploded`.
* Added `compas.datastructures.Mesh.adjacency_matrix`, `compas.datastructures.Mesh.connectivity_matrix`, `compas.datastructures.Mesh.degree_matrix`, `compas.datastructures.Mesh.laplacian_matrix`.
* Added `compas.topology.vertex_adjacency_from_edges`, `compas.topology.vertex_adjacency_from_faces`, `compas.topology.edges_from_faces`, `compas.topology.faces_from_edges`.
* Added `compas.datastructures.Network.split_edge`, `compas.datastructures.Network.join_edges`.
* Added `compas.datastructures.Network.smooth`.
* Added `compas.datastructures.Network.is_crossed`, `compas.datastructures.Network.is_xy`, `compas.datastructures.Network.is_planar`, `compas.datastructures.Network.is_planar_embedding`, `compas.datastructures.Network.count_crossings`, `compas.datastructures.Network.find_crossings`, `compas.datastructures.Network.embed_in_plane`.
* Added `compas.datastructures.Network.find_cycles`.
* Added `compas.datastructures.Network.shortest_path`.
* Added `compas.datastructures.Network.transform`.
* Added `compas.datastructures.Graph.is_connected`.
* Added `compas.datastructures.Graph.adjacency_matrix`, `compas.datastructures.Graph.connectivity_matrix`, `compas.datastructures.Graph.degree_matrix`, `compas.datastructures.Graph.laplacian_matrix`.

### Changed

* Changed the `__str__` of `compas.geometry.Point` and `compas.geometry.Vector` to use a limited number of decimals (determined by `Tolerance.PRECISION`). Note: `__repr__` will instead maintain full precision.
* Changed `docs` Workflow to only be triggered on review approval in pull requests.
* Changed `draw` implementations of `compas.scene.SceneObject` to always use the `worldtransformation` of the `SceneObject`.
* Fixed typo in name `Rhino.Geometry.MeshingParameters` in `compas_rhino.geometry.RhinoBrep.to_meshes()`.
* Fixed `TypeErrorException` when serializing a `Mesh` which has been converted from Rhino.
* Fixed color conversions in `compas_rhion.conversions.mesh_to_compas`.
* Changed `SceneObject` registration to allow for `None` context.
* Changed `compas.data.Data.name` to be stored in `compas.data.Data.attributes`.
* Changed `compas.data.Data.__jsondump__` to include `compas.data.Data.attributes` if the dict is not empty.
* Changed `compas.data.Data.__jsonload__` to update `compas.data.Data.attributes` if the attribute dict is provided.
* Changed `compas.datastructures.Graph` to take additional `**kwargs`, instead of only `name=None` specifically.
* Changed `compas.datastructures.Network` to take additional `**kwargs`, instead of only `name=None` specifically.
* Changed `compas.datastructures.Halfedge` to take additional `**kwargs`, instead of only `name=None` specifically.
* Changed `compas.datastructures.Mesh` to take additional `**kwargs`, instead of only `name=None` specifically.
* Moved registration of `ping` and `remote_shutdown` of the RPC server to `compas.rpc.Server.__init__()`.
* Moved `FileWatcherService` to `compas.rpc.services.watcher` so it can be reused.
* Changed `compas.datastructures.Mesh.subdivide` to `compas.datastructures.Mesh.subdivided`.
* Moved `compas.numerical.pca_numpy` to `compas.geometry.pca_numpy`.
* Moved `compas.numerical.scalafield_contours` to `compas.geometry.scalarfield_contours`.
* Moved `compas.numerical.matrices` to `compas.topology.matrices`.
* Moved `compas.numerical.linalg` to `compas.geometry.linalg`.
* Changed `watchdog` dependency to be only required for platforms other than `emscripten`.
* Changed `compas.geometry.earclip_polygon` algorithm because the current one does not handle several cases.

### Removed

* Removed `compas_rhino.forms`. Forms will be moved to `compas_ui`.
* Removed `compas.scene.NoSceneObjectContextError`.
* Removed `compas.datastructures.Datastructure.attributes` and `compas.datastructures.Datastructure.name` (moved to `compas.data.Data`).
* Removed `attributes` from `compas.datastructures.Graph.data`.
* Removed `attributes` from `compas.datastructures.Network.data`.
* Removed `attributes` from `compas.datastructures.Halfedge.data`.
* Removed `attributes` from `compas.datastructures.Mesh.data`.
* Removed `compas.datastructures.mesh_bounding_box` and `compas.datastructures.mesh_bounding_box_xy`.
* Removed `compas.datastructures.mesh_oriented_bounding_box_numpy` and `compas.datastructures.mesh_oriented_bounding_box_xy_numpy`.
* Removed `compas.datastructures.mesh_delete_duplicate_vertices`.
* Removed `compas.datastructures.mesh_is_connected` and `compas.datastructures.mesh_connected_components`.
* Removed `compas.datastructures.mesh_isolines_numpy` and `compas.datastructures.mesh_contours_numpy`.
* Removed `compas.datastructures.trimesh_gaussian_curvature`.
* Removed `compas.datastructures.trimesh_descent`.
* Removed `compas.datastructures.mesh_disconnected_vertices`, `compas.datastructures.mesh_disconnected_faces` and `compas.datastructures.mesh_explode`.
* Removed `compas.datastructures.mesh_geodesic_distances_numpy`.
* Removed `compas.datastructures.trimesh_face_circle`.
* Removed `compas.datastructures.mesh_weld`, `compas.datastructures.meshes_join`, `compas.datastructures.meshes_join_and_weld`.
* Removed `compas.datastructures.mesh_offset` and `compas.datastructures.mesh_thicken`.
* Removed `compas.datastructures.mesh_face_adjacency` and `compas.datastructures.mesh_unify_cycles`.
* Removed `compas.datastructures.mesh_transform`, `compas.datastructures.mesh_transformed`, `compas.datastructures.mesh_transform_numpy`, `compas.datastructures.mesh_transformed_numpy`.
* Removed `compas.datastructures.mesh_quads_to_triangles`.
* Removed `compas.datastructures.volmesh_bounding_box`.
* Removed `compas.datastructures.volmesh_transform` and `compas.datastructures.volmesh_transformed`.
* Removed `compas.topology.unify_cycles_numpy` and `compas.topology.face_adjacency_numpy`.
* Removed `compas.topology.unify_cycles_rhino` and `compas.topology.face_adjacency_rhino`.
* Removed `compas.datastructures.network_is_connected`.
* Removed `compas.datastructures.network_complement`.
* Removed `compas.datastructures.network_disconnected_nodes`, `compas.datastructures.network_disconnected_edges`, `compas.datastructures.network_explode`.
* Removed `compas.datastructures.network_adjacency_matrix`, `compas.datastructures.network_connectivity_matrix`, `compas.datastructures.network_degree_matrix`, `compas.datastructures.network_laplacian_matrix`.
* Removed `compas.datastructures.network_transform`, `compas.datastructures.network_transformed`.
* Removed `compas.datastructures.network_shortest_path`.
* Removed `compas.numerical`.

## [2.0.0-beta.1] 2023-12-20

### Added

* Added `compas.geometry.Box.to_brep()`.
* Added `compas.geometry.Cone.to_brep()`.
* Added `compas.geometry.Cylinder.to_brep()`.
* Added `compas.geometry.Sphere.to_brep()`.
* Added `compas.geometry.Torus.to_brep()`.
* Added `compas.brep.Brep.from_iges()`.
* Added `compas.brep.Brep.to_iges()`.
* Added `compas.tolerance`.
* Added `compas.tolerance.Tolerance`.
* Added `compas.tolerance.Tolerance.ABSOLUTE` and `compas.tolerance.Tolerance.absolute`.
* Added `compas.tolerance.Tolerance.RELATIVE` and `compas.tolerance.Tolerance.relative`.
* Added `compas.tolerance.Tolerance.ANGULAR` and `compas.tolerance.Tolerance.angular`.
* Added `compas.tolerance.Tolerance.APPROXIMATION` and `compas.tolerance.Tolerance.approximation`.
* Added `compas.tolerance.Tolerance.PRECISION` and `compas.tolerance.Tolerance.precision`.
* Added `compas.tolerance.Tolerance.LINEARDEFLECTION` and `compas.tolerance.Tolerance.lineardeflection`.
* Added `compas.tolerance.Tolerance.is_zero`.
* Added `compas.tolerance.Tolerance.is_positive`.
* Added `compas.tolerance.Tolerance.is_negative`.
* Added `compas.tolerance.Tolerance.is_between`.
* Added `compas.tolerance.Tolerance.is_angle_zero`.
* Added `compas.tolerance.Tolerance.is_close`.
* Added `compas.tolerance.Tolerance.is_allclose`.
* Added `compas.tolerance.Tolerance.is_angles_close`.
* Added `compas.tolerance.Tolerance.geometric_key`.
* Added `compas.tolerance.Tolerance.format_number`.
* Added `compas.tolerance.Tolerance.precision_from_tolerance`.
* Added `compas.scene.Scene`.
* Added `compas.json_loadz()` and `compas.json_dumpz()` to support ZIP compressed JSON files.
* Added `compas.datastructures.assembly.delete_part()`.
* Added `compas.datastructures.assembly.delete_connection()`.
* Added `compas.geometry.Brep.from_breps()`.
* Added `compas.geometry.Brep.from_planes()`.
* Added `compas.geometry.Brep.to_iges()`.
* Added `compas.geometry.Brep.to_meshes()`.
* Added `compas.geometry.Brep.to_polygons()`.
* Added `compas.geometry.Brep.to_stl()`.
* Added `compas.geometry.Brep.heal()`.
* Added `compas.geometry.Brep.edge_faces()`.
* Added `compas.geometry.Brep.edge_loop()`.
* Added `compas.geometry.Brep.fillet()`.
* Added `compas.geometry.Brep.filleted()`.
* Added `compas.geometry.BrepFilletError`.
* Added `compas.geometry.Brep.is_shell`.
* Added `compas.geometry.Brep.contains()`.
* Added `compas.geometry.BrepFace.adjacent_faces()`.
* Added `compas_rhino.geometry.RhinoBrep.is_manifold`.
* Added `compas_rhino.geometry.RhinoBrep.contains()`.
* Added `compas_rhino.geometry.RhinoBrepFace.adjacent_faces()`.
* Added `compas_rhino.geometry.RhinoBrepFace.as_brep()`.
* Added `compas.geometry.BrepEdge.orientation`.
* Added `compas.geometry.BrepEdge.type`.
* Added `compas.geometry.BrepEdge.length`.
* Added `compas.geometry.BrepFace.type`.
* Added `compas.geometry.BrepFace.add_loop()`.
* Added `compas.geometry.BrepFace.add_loops()`.
* Added `compas.geometry.BrepFace.to_polygon()` with generic implementation.
* Added `compas.geometry.BrepFace.try_get_nurbssurface()`.
* Added `compas_rhino.geometry.RhinoBrepFace.area`.
* Added `compas_rhino.geometry.RhinoBrepFace.centroid`.
* Added `compas_rhino.geometry.RhinoBrepFace.edges`.
* Added `compas_rhino.geometry.RhinoBrepFace.is_cone`.
* Added `compas_rhino.geometry.RhinoBrepFace.is_cylinder`.
* Added `compas_rhino.geometry.RhinoBrepFace.is_torus`.
* Added `compas_rhino.geometry.RhinoBrepFace.is_sphere`.
* Added `compas_rhino.geometry.RhinoBrepFace.nurbssurface`.
* Added `compas_rhino.geometry.RhinoBrepFace.vertices`.
* Added `compas_rhino.geometry.RhinoBrepLoop.trims`.
* Added `compas_rhino.geometry.RhinoBrepEdge.length`.
* Added `compas_rhino.geometry.RhinoBrepEdge.centroid`.
* Added `compas.geometry.BrepFace.native_face`.
* Added `compas.geometry.BrepEdge.native_edge`.
* Added `compas.geometry.BrepLoop.native_loop`.
* Added `compas.geometry.BrepTrim.native_trim`.
* Added `compas.geometry.BrepVertex.native_vertex`.
* Added `compas_rhino.geometry.RhinoBrepFace.native_face`.
* Added `compas_rhino.geometry.RhinoBrepEdge.native_edge`.
* Added `compas_rhino.geometry.RhinoBrepLoop.native_loop`.
* Added `compas_rhino.geometry.RhinoBrepTrim.native_trim`.
* Added `compas_rhino.geometry.RhinoBrepVertex.native_vertex`.
* Added `color`, `opacity` attributes to `compas.scene.SceneObject`.
* Added `pointcolor`, `linecolor`, `surfacecolor`, `pointsize`, `linewidth` attributes to `compas.scene.GeometryObject`.
* Added `compas_rhino.geometry.brep.RhinoBrep.to_meshes()`.
* Added `compas_blender.`
* Added `compas.geometry.Brep.trimmed()`.
* Added `compas.geometry.RhinoBrep.slice()`.

### Changed

* Changed `compas.geometry.NurbsSurface.u_space` to `space_u`.
* Changed `compas.geometry.NurbsSurface.v_space` to `space_v`.
* Changed `compas.geometry.NurbsSurface.u_isocurve` to `isocurve_u`.
* Changed `compas.geometry.NurbsSurface.v_isocurve` to `isocurve_v`.
* Changed `compas.brep.Brep.from_step_file` to `from_step`.
* Moved `compas.brep` to `compas.geometry.brep`.
* Updated `compas-actions.docs` workflow to `v3`.
* `Artists` classes are renamed to `SceneObject` classes and now under `compas.scene`, `compas_rhino.scene`, `compas_ghpython.scene`, `compas_blender.scene`.
* Context related functions like `register`, `build`, `redraw` and `clear` are moved to `compas.scene.context` from `compas.scene.SceneObject`.
* Changed plugin selection to fall back to a default implementation if possible.
* Fixed `AttributeError` `_edges` in `compas_rhino.geometry.RhinoBrepLoop.edges`.
* Fixed `compas_rhino.geometry.RhinoBrep` serialization.
* Naming convention for `ColorDictAttributes` in `compas.scene.MeshObject`, `compas.scene.NetworkObject` and `compas.scene.VolmeshObject` is changed e.g. from `vertex_color` to `vertexcolor`.
* The building of correct type of `SceneObject` is moved backed to `__new__` of `SceneObject` itself.
* Changed `compas_blender.install` to use symlinks.
* Moved `URDF` parsing from `compas.files` to the `compas_robots` extension (`compas_robots.files.URDF`).
* Changed signature of `compas.geometry.Brep.slice()`

### Removed

* Removed `compas_rhino.geometry.RhinoBrepFace.data.setter`.
* Removed `compas_rhino.geometry.RhinoBrepEdge.data.setter`.
* Removed `compas_rhino.geometry.RhinoBrepLoop.data.setter`.
* Removed `compas_rhino.geometry.RhinoBrepTrim.data.setter`.
* Removed `compas_rhino.geometry.RhinoBrepVertex.data.setter`.
* Removed `compas.PRECISION`.
* Removed `compas.set_precision`.

## [2.0.0-alpha.2] 2023-11-07

### Added

* Added `Frame.axes`
* Added `compas.datastructures.TreeNode` and `compas.datastructures.Tree` classes.
* Added `EllipseArtist` to `compas_rhino` and `compas_ghpython`.
* Added `compas.scene.Scene`.

### Changed

* Changed `Network.is_planar` to rely on `NetworkX` instead `planarity` for planarity checking.
* Removed `planarity` from requirements.
* Fixed argument order at `compas.geometry.cone.circle`.
* Pinned `jsonschema` version to >=4.17, <4.18 to avoid Rust toolchain
* Fixed `box_to_compas` in `compas_rhino.conversions` to correctly take in the center of the box as the center point of the frame.
* Removed `cython` from requirements.
* Made X and Y axis optional in the constructor of `Frame`.
* Moved `compas.geometry.brep` to `compas.brep`.
* Changed `networkx` version to `>=3.0` to ensure support for `is_planar`.
* Moved `compas.geometry.curves.nurbs_.py` and `compas.geometry.surfaces.nurbs_.py` to `compas_nurbs`.
* Fixed `mesh_to_compas` returning an empty `Mesh` when colors and/or face normals are missing.

### Removed


## [2.0.0-alpha.1] 2023-09-20

### Added

* Added `create_id` to `compas_ghpython.utilities`. (moved from `compas_fab`)
* Added representation for features in `compas.datastructures.Part`.
* Added `split` and `split_by_length` to `compas.geometry.Polyline`.
* Added `compas.rpc.XFunc`.
* Added attribute `compas.color.Color.DATASCHEMA`.
* Added attribute `compas.data.Data.DATASCHEMA`.
* Added attribute `compas.datastructures.Graph.DATASCHEMA`.
* Added attribute `compas.datastructures.Halfedge.DATASCHEMA`.
* Added attribute `compas.datastructures.Halfface.DATASCHEMA`.
* Added attribute `compas.geometry.Arc.DATASCHEMA`.
* Added attribute `compas.geometry.Bezier.DATASCHEMA`.
* Added attribute `compas.geometry.Box.DATASCHEMA`.
* Added attribute `compas.geometry.Capsule.DATASCHEMA`.
* Added attribute `compas.geometry.Circle.DATASCHEMA`.
* Added attribute `compas.geometry.Cone.DATASCHEMA`.
* Added attribute `compas.geometry.Cylinder.DATASCHEMA`.
* Added attribute `compas.geometry.Ellipse.DATASCHEMA`.
* Added attribute `compas.geometry.Frame.DATASCHEMA`.
* Added attribute `compas.geometry.Line.DATASCHEMA`.
* Added attribute `compas.geometry.NurbsCurve.DATASCHEMA`.
* Added attribute `compas.geometry.NurbsSurface.DATASCHEMA`.
* Added attribute `compas.geometry.Plane.DATASCHEMA`.
* Added attribute `compas.geometry.Point.DATASCHEMA`.
* Added attribute `compas.geometry.Pointcloud.DATASCHEMA`.
* Added attribute `compas.geometry.Polygon.DATASCHEMA`.
* Added attribute `compas.geometry.Polyhedron.DATASCHEMA`.
* Added attribute `compas.geometry.Polyline.DATASCHEMA`.
* Added attribute `compas.geometry.Sphere.DATASCHEMA`.
* Added attribute `compas.geometry.Torus.DATASCHEMA`.
* Added attribute `compas.geometry.Quaternion.DATASCHEMA`.
* Added attribute `compas.geometry.Vector.DATASCHEMA`.
* Added implementation of property `compas.color.Color.data`.
* Added `compas.data.Data.validate_data`.
* Added `compas.data.Data.__jsondump__`.
* Added `compas.data.Data.__jsonload__`.
* Added `compas.data.schema.dataclass_dataschema`.
* Added `compas.data.schema.dataclass_typeschema`.
* Added `compas.data.schema.dataclass_jsonschema`.
* Added `compas.data.schema.compas_jsonschema`.
* Added `compas.data.schema.compas_dataclasses`.
* Added `compas.datastructures.Graph.to_jsondata`.
* Added `compas.datastructures.Graph.from_jsondata`.
* Added `compas.datastructures.Halfedge.halfedge_loop_vertices`.
* Added `compas.datastructures.Halfedge.halfedge_strip_faces`.
* Added `compas.datastructures.Mesh.vertex_point`.
* Added `compas.datastructures.Mesh.vertices_points`.
* Added `compas.datastructures.Mesh.set_vertex_point`.
* Added `compas.datastructures.Mesh.edge_start`.
* Added `compas.datastructures.Mesh.edge_end`.
* Added `compas.datastructures.Mesh.edge_line`.
* Added `compas.datastructures.Mesh.face_points`.
* Added `compas.datastructures.Mesh.face_polygon`.
* Added `compas.datastructures.Mesh.face_circle`.
* Added `compas.datastructures.Mesh.face_frame`.
* Added `compas.datastructures.Graph.node_index` and `compas.datastructures.Graph.index_node`.
* Added `compas.datastructures.Graph.edge_index` and `compas.datastructures.Graph.index_edge`.
* Added `compas.datastructures.Halfedge.vertex_index` and `compas.datastructures.Halfedge.index_vertex`.
* Added `compas.geometry.Hyperbola`.
* Added `compas.geometry.Parabola`.
* Added `compas.geometry.PlanarSurface`.
* Added `compas.geometry.CylindricalSurface`.
* Added `compas.geometry.SphericalSurface`.
* Added `compas.geometry.ConicalSurface`.
* Added `compas.geometry.ToroidalSurface`.
* Added `compas.geometry.trimesh_descent_numpy`.
* Added `compas.geometry.trimesh_gradient_numpy`.
* Added `compas.geometry.boolean_union_polygon_polygon` pluggable.
* Added `compas.geometry.boolean_intersection_polygon_polygon` pluggable.
* Added `compas.geometry.boolean_difference_polygon_polygon` pluggable.
* Added `compas.geometry.boolean_symmetric_difference_polygon_polygon` pluggable.
* Added `compas.geometry.boolean_union_polygon_polygon` Shapely-based plugin.
* Added `compas.geometry.boolean_intersection_polygon_polygon` Shapely-based plugin.
* Added `compas.geometry.boolean_difference_polygon_polygon` Shapely-based plugin.
* Added `compas.geometry.boolean_symmetric_difference_polygon_polygon` Shapely-based plugin.
* Added `compas.geometry.Pointcloud.from_ply`.
* Added `compas.geometry.Curve.to_points`.
* Added `compas.geometry.Curve.to_polyline`.
* Added `compas.geometry.Curve.to_polygon`.
* Added `compas.geometry.Surface.to_vertices_and_faces`.
* Added `compas.geometry.Surface.to_triangles`.
* Added `compas.geometry.Surface.to_quads`.
* Added `compas.geometry.Surface.to_mesh`.
* Added `compas.geometry.Curve.point_at`.
* Added `compas.geometry.Curve.tangent_at`.
* Added `compas.geometry.Curve.normal_at`.
* Added `compas.geometry.Surface.point_at`.
* Added `compas.geometry.Surface.normal_at`.
* Added `compas.geometry.Surface.frame_at`.
* Added `compas.geometry.Polyline.parameter_at`.
* Added `compas.geometry.Polyline.divide_at_corners`.
* Added `mesh_to_rhino` to `compas_rhino.conversions`.
* Added `vertices_and_faces_to_rhino` to `compas_rhino.conversions`.
* Added `polyhedron_to_rhino` to `compas_rhino.conversions`.
* Added `from_mesh` plugin to `compas_rhino.geometry.RhinoBrep`.
* Added `compas.geometry.Plane.worldYZ` and `compas.geometry.Plane.worldZX`.
* Added `compas.datastructures.CellNetwork`.
* Added `compas_rhino.conversions.brep_to_compas_box`.
* Added `compas_rhino.conversions.brep_to_compas_cone`.
* Added `compas_rhino.conversions.brep_to_compas_cylinder`.
* Added `compas_rhino.conversions.brep_to_compas_sphere`.
* Added `compas_rhino.conversions.brep_to_rhino`.
* Added `compas_rhino.conversions.capsule_to_rhino_brep`.
* Added `compas_rhino.conversions.cone_to_rhino_brep`.
* Added `compas_rhino.conversions.curve_to_rhino`.
* Added `compas_rhino.conversions.cylinder_to_rhino_brep`.
* Added `compas_rhino.conversions.extrusion_to_compas_box`.
* Added `compas_rhino.conversions.extrusion_to_rhino_cylinder`.
* Added `compas_rhino.conversions.extrusion_to_rhino_torus`.
* Added `compas_rhino.conversions.polyline_to_rhino_curve`.
* Added `compas_rhino.conversions.surface_to_compas`.
* Added `compas_rhino.conversions.surface_to_compas_mesh`.
* Added `compas_rhino.conversions.surface_to_compas_quadmesh`.
* Added `compas_rhino.conversions.surface_to_rhino`.
* Added `compas_rhino.conversions.torus_to_rhino_brep`.
* Added `compas_rhino.artists._helpers.attributes`.
* Added `compas_rhino.artists._helpers.ngon`.
* Added `compas.geometry.find_span`.
* Added `compas.geometry.construct_knotvector`.
* Added `compas.geometry.knotvector_to_knots_and_mults`.
* Added `compas.geometry.knots_and_mults_to_knotvector`.
* Added `compas.geometry.compute_basisfuncs`.
* Added `compas.geometry.compute_basisfuncsderivs`.
* Added `compas.geometry.DefaultNurbsCurve` as try-last, Python-only plugin for `compas.geometry.NurbsCurve`.
* Added `compas.geometry.DefaultNurbsSurface` as try-last, Python-only plugin for `compas.geometry.NurbsSurface`.
* Added color count to constructor functions of `compas.colors.ColorMap`.

### Changed

* Temporarily skip testing for python 3.7 due to a bug related to MacOS 13.
* Fixed bug that caused a new-line at the end of the `compas.HERE` constant in IronPython for Mac.
* Fixed unbound method usage of `.cross()` on `Plane`, `Vector` and `Frame`.
* Fixed Grasshopper `draw_polylines` method to return `PolylineCurve` instead of `Polyline` because the latter shows as only points.
* Fixed bug in the `is_polygon_in_polygon_xy` that was not correctly generating all the edges of the second polygon before checking for intersections.
* Fixed `area_polygon` that was, in some cases, returning a negative area.
* Fixed uninstall post-process.
* Fixed support for `System.Decimal` data type on json serialization.
* Fixed `offset_polygon` raising a TypeError when inputing a Polygon instead of a list of Points.
* Simplified `compas.datastructures.Part` for more generic usage.
* Changed `GLTFMesh.from_mesh` to read texture coordinates, vertex normals and colors if available and add to `GLTFMesh`
* Fixed bug in `VolMeshArtist.draw_cells` for Rhino, Blender and Grasshopper.
* Changed edge parameter of `compas.datastructures.Halfedge.edge_faces` to 1 edge identifier (tuple of vertices) instead of two serparate vertex identifiers.
* Changed edge parameter of `compas.datastructures.Halfedge.halfedge_face` to 1 edge identifier (tuple of vertices) instead of two serparate vertex identifiers.
* Changed edge parameter of `compas.datastructures.Halfedge.is_edge_on_boundary` to 1 edge identifier (tuple of vertices) instead of two serparate vertex identifiers.
* Changed edge parameter of `compas.datastructures.Halfedge.halfedge_after` to 1 edge identifier (tuple of vertices) instead of two serparate vertex identifiers.
* Changed edge parameter of `compas.datastructures.Halfedge.halfedge_before` to 1 edge identifier (tuple of vertices) instead of two serparate vertex identifiers.
* Changed edge parameter of `compas.datastructures.trimesh_edge_cotangent` to 1 edge identifier (tuple of vertices) instead of two serparate vertex identifiers.
* Changed edge parameter of `compas.datastructures.trimesh_edge_cotangents` to 1 edge identifier (tuple of vertices) instead of two serparate vertex identifiers.
* Changed edge parameter of `compas.datastructures.Mesh.edge_coordinates` to 1 edge identifier (tuple of vertices) instead of two serparate vertex identifiers.
* Changed edge parameter of `compas.datastructures.Mesh.edge_length` to 1 edge identifier (tuple of vertices) instead of two serparate vertex identifiers.
* Changed edge parameter of `compas.datastructures.Mesh.edge_vector` to 1 edge identifier (tuple of vertices) instead of two serparate vertex identifiers.
* Changed edge parameter of `compas.datastructures.Mesh.edge_point` to 1 edge identifier (tuple of vertices) instead of two serparate vertex identifiers.
* Changed edge parameter of `compas.datastructures.Mesh.edge_midpoint` to 1 edge identifier (tuple of vertices) instead of two serparate vertex identifiers.
* Changed edge parameter of `compas.datastructures.Mesh.edge_direction` to 1 edge identifier (tuple of vertices) instead of two serparate vertex identifiers.
* Changed edge parameter of `compas.datastructures.is_collapse_legal` to 1 edge identifier (tuple of vertices) instead of two serparate vertex identifiers.
* Changed edge parameter of `compas.datastructures.mesh_collapse_edge` to 1 edge identifier (tuple of vertices) instead of two serparate vertex identifiers.
* Changed edge parameter of `compas.datastructures.trimesh_collapse_edge` to 1 edge identifier (tuple of vertices) instead of two serparate vertex identifiers.
* Changed edge parameter of `compas.datastructures.mesh_insert_vertex_on_edge` to 1 edge identifier (tuple of vertices) instead of two serparate vertex identifiers.
* Changed edge parameter of `compas.datastructures.mesh_split_edge` to 1 edge identifier (tuple of vertices) instead of two serparate vertex identifiers.
* Changed edge parameter of `compas.datastructures.trimesh_split_edge` to 1 edge identifier (tuple of vertices) instead of two serparate vertex identifiers.
* Changed edge parameter of `compas.datastructures.trimesh_swap_edge` to 1 edge identifier (tuple of vertices) instead of two serparate vertex identifiers.
* Changed `compas.datastructures.Mesh.vertex_laplacian` to return `compas.geometry.Vector`.
* Changed `compas.datastructures.Mesh.neighborhood_centroid` to return `compas.geometry.Point`.
* Changed `compas.datastructures.Mesh.vertex_normal` to return `compas.geometry.Vector`.
* Changed `compas.datastructures.Mesh.edge_vector` to return `compas.geometry.Vector`.
* Changed `compas.datastructures.Mesh.edge_direction` to return `compas.geometry.Vector`.
* Changed `compas.datastructures.Mesh.edge_point` to return `compas.geometry.Point`.
* Changed `compas.datastructures.Mesh.edge_midpoint` to return `compas.geometry.Point`.
* Changed `compas.datastructures.Mesh.face_normal` to return `compas.geometry.Vector`.
* Changed `compas.datastructures.Mesh.face_centroid` to return `compas.geometry.Point`.
* Changed `compas.datastructures.Mesh.face_center` to return `compas.geometry.Point`.
* Changed `compas.datastructures.Mesh.face_plane` to return `compas.geometry.Plane`.
* Changed JSON validation to Draft202012.
* Changed `compas.data.Data.to_json` to include `compact=False` parameter.
* Changed `compas.data.Data.to_jsonstring` to include `compact=False` parameter.
* Changed `compas.data.json_dump` to include `compact=False` parameter.
* Changed `compas.data.json_dumps` to include `compact=False` parameter.
* Changed `compas.data.DataEncoder` and `compas.data.DataDecoder` to support `to_jsondata` and `from_jsondata`.
* Moved all API level docstrings from the `__init__.py` to the correspoding `.rst` file in the docs.
* Fixed `AttributeError` in Plotter's `PolylineArtist` and `SegementArtist`.
* Fixed wrong key type when de-serializing `Graph` with integer keys leading to node not found.
* Changed base class for `compas.geometry.Transformation` to `compas.data.Data`.
* Moved all core transformation functions to `compas.geometry._core`.
* Changed base class of `compas.geometry.Arc` to `compas.geometry.Curve.`
* Changed base class of `compas.geometry.Bezier` to `compas.geometry.Curve.`
* Changed base class of `compas.geometry.Circle` to `compas.geometry.Curve.`
* Changed base class of `compas.geometry.Ellipse` to `compas.geometry.Curve.`
* Changed base class of `compas.geometry.Line` to `compas.geometry.Curve.`
* Changed base class of `compas.geometry.Polyline` to `compas.geometry.Curve.`
* Changed `compas.geometry.oriented_bounding_box_numpy` to minimize volume.
* Fixed data interface `compas.datastructures.Assembly` and `compas.datastructures.Part`.
* Changed data property of `compas.datastructures.Graph` to contain only JSON compatible data.
* Changed data property of `compas.datastructures.Halfedge` to contain only JSON compatible data.
* Changed data property of `compas.datastructures.Halfface` to contain only JSON compatible data.
* Changed `__repr__` of `compas.geometry.Point` and `compas.geometry.Vector` to not use limited precision (`compas.PRECISION`) to ensure proper object reconstruction through `eval(repr(point))`.
* Changed `compas.datastructures.Graph.delete_edge` to delete invalid (u, u) edges and not delete edges in opposite directions (v, u)
* Fixed bug in `compas.datastructures.Mesh.insert_vertex`.
* Fixed bug in `compas.geometry.angle_vectors_signed`.
* Fixed bug in `compas.geometry.Polyline.split_at_corners` where angles were sometimes wrongly calculated.
* Changed `compas.artists.MeshArtist` default colors.
* Fixed bug in `compas.geometry.curves.Polyline` shorten and extend methods.
* Changed internal _plane storage of the `compas.datastructures.Halfface` from `_plane[u][v][w]` to `_plane[u][v][fkey]`
* Fixed `SyntaxError` when importing COMPAS in GHPython.

### Removed

* Removed all `__all__` beyond second level package.
* Removed deprecated `compas.utilities.coercing`.
* Removed deprecated `compas.utilities.encoders`.
* Removed deprecated `compas.utilities.xfunc`.
* Removed `compas.datastructures.Halfedge.get_any_vertex`.
* Removed `compas.datastructures.Halfedge.get_any_vertices`.
* Removed `compas.datastructures.Halfedge.get_any_face`.
* Removed "schemas" folder and all contained `.json` files from `compas.data`.
* Removed `compas.data.Data.jsondefinititions`.
* Removed `compas.data.Data.jsonvalidator`.
* Removed `compas.data.Data.validate_json`.
* Removed `compas.data.Data.validate_jsondata`.
* Removed `compas.data.Data.validate_jsonstring`.
* Removed `compas.data.Data.__getstate__`.
* Removed `compas.data.Data.__setstate__`.
* Removed setter of property `compas.data.Data.data` and similar setters in all data classes.
* Removed properties `compas.data.Data.DATASCHEMA` and `compas.data.Data.JSONSCHEMANAME`.
* Removed properties `compas.datastructures.Graph.DATASCHEMA` and `compas.datastructures.Graph.JSONSCHEMANAME`.
* Removed properties `compas.datastructures.Halfedge.DATASCHEMA` and `compas.datastructures.Halfedge.JSONSCHEMANAME`.
* Removed properties `compas.datastructures.Halfface.DATASCHEMA` and `compas.datastructures.Halfface.JSONSCHEMANAME`.
* Removed properties `compas.geometry.Arc.DATASCHEMA` and `compas.geometry.Arc.JSONSCHEMANAME`.
* Removed properties `compas.geometry.Bezier.DATASCHEMA` and `compas.geometry.Bezier.JSONSCHEMANAME`.
* Removed properties `compas.geometry.Box.DATASCHEMA` and `compas.geometry.Box.JSONSCHEMANAME`.
* Removed properties `compas.geometry.Capsule.DATASCHEMA` and `compas.geometry.Capsule.JSONSCHEMANAME`.
* Removed properties `compas.geometry.Circle.DATASCHEMA` and `compas.geometry.Circle.JSONSCHEMANAME`.
* Removed properties `compas.geometry.Cone.DATASCHEMA` and `compas.geometry.Cone.JSONSCHEMANAME`.
* Removed properties `compas.geometry.Cylinder.DATASCHEMA` and `compas.geometry.Cylinder.JSONSCHEMANAME`.
* Removed properties `compas.geometry.Ellipse.DATASCHEMA` and `compas.geometry.Ellipse.JSONSCHEMANAME`.
* Removed properties `compas.geometry.Frame.DATASCHEMA` and `compas.geometry.Frame.JSONSCHEMANAME`.
* Removed properties `compas.geometry.Line.DATASCHEMA` and `compas.geometry.Line.JSONSCHEMANAME`.
* Removed properties `compas.geometry.NurbsCurve.DATASCHEMA` and `compas.geometry.NurbsCurve.JSONSCHEMANAME`.
* Removed properties `compas.geometry.NurbsSurface.DATASCHEMA` and `compas.geometry.NurbsSurface.JSONSCHEMANAME`.
* Removed properties `compas.geometry.Plane.DATASCHEMA` and `compas.geometry.Plane.JSONSCHEMANAME`.
* Removed properties `compas.geometry.Point.DATASCHEMA` and `compas.geometry.Point.JSONSCHEMANAME`.
* Removed properties `compas.geometry.Pointcloud.DATASCHEMA` and `compas.geometry.Pointcloud.JSONSCHEMANAME`.
* Removed properties `compas.geometry.Polygon.DATASCHEMA` and `compas.geometry.Polygon.JSONSCHEMANAME`.
* Removed properties `compas.geometry.Polyhedron.DATASCHEMA` and `compas.geometry.Polyhedron.JSONSCHEMANAME`.
* Removed properties `compas.geometry.Polyline.DATASCHEMA` and `compas.geometry.Polyline.JSONSCHEMANAME`.
* Removed properties `compas.geometry.Sphere.DATASCHEMA` and `compas.geometry.Sphere.JSONSCHEMANAME`.
* Removed properties `compas.geometry.Torus.DATASCHEMA` and `compas.geometry.Torus.JSONSCHEMANAME`.
* Removed properties `compas.geometry.Quaternion.DATASCHEMA` and `compas.geometry.Quaternion.JSONSCHEMANAME`.
* Removed properties `compas.geometry.Vector.DATASCHEMA` and `compas.geometry.Vector.JSONSCHEMANAME`.
* Removed `compas.datastructures.Graph.key_index`and `compas.datastructures.Graph.index_key`.
* Removed `compas.datastructures.Graph.uv_index`and `compas.datastructures.Graph.index_uv`.
* Removed `compas.datastructures.Halfedge.key_index` and `compas.datastructures.Halfedge.index_key`.
* Removed `compas.numerical.dr` and `compas.numerical.dr_numpy` (moved to separate `compas_dr`).
* Removed `compas.numerical.fd_numpy` to (moved to separate `compas_fd`).
* Removed `compas.numerical.topop_numpy` (moved to separate `compas_topopt`).
* Removed `compas.numerical.mma` and `compas.numerical.lma`.
* Removed `compas.numerical.descent`, `compas.numerical.devo`, and `compas.numerical.ga`.
* Removed `compas.numerical.utilities`.
* Removed class attribute `CONTEXT` from `compas.artists.Artist`.
* Removed class attribute `AVAILABLE_CONTEXTS` form `compas.artists.Artist`.
* Removed `compas.geometry.Primitive`.
* Removed classmethod `compas.color.Color.from_data`.
* Removed `validate_data` from `compas.data.validators`.
* Removed `json_validate` from `compas.data.json`.
* Removed `compas_rhino.conversions.Box`.
* Removed `compas_rhino.conversions.Circle`.
* Removed `compas_rhino.conversions.Cone`.
* Removed `compas_rhino.conversions.Curve`.
* Removed `compas_rhino.conversions.Cylinder`.
* Removed `compas_rhino.conversions.Ellipse`.
* Removed `compas_rhino.conversions.Line`.
* Removed `compas_rhino.conversions.Mesh`.
* Removed `compas_rhino.conversions.Plane`.
* Removed `compas_rhino.conversions.Point`.
* Removed `compas_rhino.conversions.Polyline`.
* Removed `compas_rhino.conversions.Vector`.
* Removed `compas_rhino.artists.NetworkArtist.draw_nodelabels`.
* Removed `compas_rhino.artists.NetworkArtist.draw_edgelabels`.
* Removed `compas_rhino.artists.MeshArtist.draw_vertexlabels`.
* Removed `compas_rhino.artists.MeshArtist.draw_edgelabels`.
* Removed `compas_rhino.artists.MeshArtist.draw_facelabels`.
* Removed `compas_rhino.artists.VolMeshArtist.draw_vertexlabels`.
* Removed `compas_rhino.artists.VolMeshArtist.draw_edgelabels`.
* Removed `compas_rhino.artists.VolMeshArtist.draw_facelabels`.
* Removed `compas_rhino.artists.VolMeshArtist.draw_celllabels`.
* Removed `compas.robots`, replaced with `compas_robots` package.
* Removed `compas.artists.robotmodelartist`.
* Removed `compas_blender.artists.robotmodelartist`.
* Removed `compas_ghpython.artists.robotmodelartist`.
* Removed `compas_rhino.artists.robotmodelartist`.

## [1.17.5] 2023-02-16

### Added

* Added conversion function `frame_to_rhino_plane` to `compas_rhino.conversions`.
* Added `RhinoSurface.from_frame` to `compas_rhino.geometry`.
* Added representation for trims with `compas.geometry.BrepTrim`.
* Added `Arc` to `compas.geometry`.
* Added `Arc` conversion functions to `compas_rhino.conversions`.
* Added `from_sphere` alternative constructor to `RhinoBrep`.
* Added support for singular trims to `RhinoBrep`.

### Changed

* Patched [CVE-2007-4559](https://github.com/advisories/GHSA-gw9q-c7gh-j9vm) vulnerability.
* Updated workflows to v2.
* Fixed attribute error in `compas_rhino.conversions.ellipse_to_compas`.
* Changed deepcopy of `RhinoBrep` to use the native `Rhino.Geometry` mechanism.
* The normal of the cutting plane is no longer flipped in `compas_rhino.geometry.RhinoBrep`.
* Planar holes caused by `RhinoBrep.trim` are now automatically capped.
* Fixed `Polygon` constructor to not modify the input list of points.
* Fixed serialization of sphere and cylinder Breps in `RhinoBrep`.
* Fixed serialization of some trimmed shapes in `RhinoBrep`.
* Freeze black version to 22.12.0.
* Fixed `is_point_in_circle_xy` second argument to access the origin of the plane of the circle.
* Changed `compas.datastructures.Graph.data` to contain unprocessed `node` and `edge` dicts.
* Changed `compas.datastructures.Halfedge.data` to contain unprocessed `vertex`, `face`, `facedata`, and `edgedata` dicts.
* Changed `compas.datastructures.Halfface.data` to contain unprocessed `vertex`, `cell`, `edge_data`, `face_data`, and `cell_data` dicts.
* Changed `compas.geometry.Arc.data` to contain unprocessed COMPAS geometry objects, instead of their data dicts.
* Changed `compas.geometry.Bezier.data` to contain unprocessed COMPAS geometry objects, instead of their data dicts.
* Changed `compas.geometry.Box.data` to contain unprocessed COMPAS geometry objects, instead of their data dicts.
* Changed `compas.geometry.Capsule.data` to contain unprocessed COMPAS geometry objects, instead of their data dicts.
* Changed `compas.geometry.Circle.data` to contain unprocessed COMPAS geometry objects, instead of their data dicts.
* Changed `compas.geometry.Cone.data` to contain unprocessed COMPAS geometry objects, instead of their data dicts.
* Changed `compas.geometry.Cylinder.data` to contain unprocessed COMPAS geometry objects, instead of their data dicts.
* Changed `compas.geometry.Ellipse.data` to contain unprocessed COMPAS geometry objects, instead of their data dicts.
* Changed `compas.geometry.Frame.data` to contain unprocessed COMPAS geometry objects, instead of their data dicts.
* Changed `compas.geometry.Line.data` to contain unprocessed COMPAS geometry objects, instead of their data dicts.
* Changed `compas.geometry.NurbsCurve.data` to contain unprocessed COMPAS geometry objects, instead of their data dicts.
* Changed `compas.geometry.NurbsSurface.data` to contain unprocessed COMPAS geometry objects, instead of their data dicts.
* Changed `compas.geometry.Plane.data` to contain unprocessed COMPAS geometry objects, instead of their data dicts.
* Changed `compas.geometry.Pointcloud.data` to contain unprocessed COMPAS geometry objects, instead of their data dicts.
* Changed `compas.geometry.Polygon.data` to contain unprocessed COMPAS geometry objects, instead of their data dicts.
* Changed `compas.geometry.Polyhedron.data` to contain unprocessed COMPAS geometry objects, instead of their data dicts.
* Changed `compas.geometry.Polyline.data` to contain unprocessed COMPAS geometry objects, instead of their data dicts.
* Changed `compas.geometry.Sphere.data` to contain unprocessed COMPAS geometry objects, instead of their data dicts.
* Changed `compas.geometry.Torus.data` to contain unprocessed COMPAS geometry objects, instead of their data dicts.
* Changed `compas.geometry.Quaternion.data` to contain unprocessed COMPAS geometry objects, instead of their data dicts.

### Removed

## [1.17.4] 2022-12-06

### Added

* Added option for per-vertex color specification to `compas_rhino.utilities.drawing.draw_mesh`.

### Changed

* Fixed strange point values in RhinoNurbsCurve caused by conversion `ControlPoint` to COMPAS instead of `ControlPoint.Location`.
* Fixed flipped order of NURBS point count values when creating RhinoNurbsSurface from parameters.
* Changed serialization format and reconstruction procedure of `RhinoBrep`.

### Removed

* Removed Python 3.6 from build workflows as it reached end-of-life at the end of 2021.

## [1.17.3] 2022-11-09

### Added

* Added `compas_rhino.INSTALLATION_ARGUMENTS`.

### Changed

* Fixed bug in Rhino installation due to redefinition of command line arguments in `compas_ghpython.components.get_version_from_args`.

### Removed

## [1.17.2] 2022-11-07

### Added

### Changed

* Changed `compas._os._polyfill_symlinks` to use junction (/J) instead of symbolic link (/D).

### Removed

## [1.17.1] 2022-11-06

### Added

* Added `compas_rhino.geometry.RhinoCurve.offset`.
* Added `compas.geometry.Surface.from_plane`.
* Added `compas.geometry.surfaces.surface.new_surface_from_plane` pluggable.
* Added `compas_rhino.geometry.surfaces.new_surface_from_plane` plugin.
* Added `compas_rhino.geometry.RhinoSurface.intersections_with_curve`.

### Changed

* Fixed bug in `compas_rhino.geometry.RhinoCurve.frame_at`.
* Changed implementation of `compas.datastructures.mesh_planarize_faces` to include edge midpoints.

### Removed

## [1.17.0] 2022-10-07

### Added

* Added gltf extensions: `KHR_materials_transmission`, `KHR_materials_specular`, `KHR_materials_ior`, `KHR_materials_clearcoat`, `KHR_Texture_Transform`, `KHR_materials_pbrSpecularGlossiness`
* Added `GLTFContent.check_extensions_texture_recursively`
* Added `GLTFContent.get_node_by_name`, `GLTFContent.get_material_index_by_name`
* Added `GLTFContent.add_material`, `GLTFContent.add_texture`, `GLTFContent.add_image`
* Added pluggable `Brep` support with `compas.geometry.brep`.
* Added Rhino `Brep` plugin in `compas_rhino.geometry.brep`.
* Added boolean operations to the `compas_rhino` `Brep` backend.
* Added boolean operation operator overloads in `compas.geometry.Brep`
* Added `format` task using `black` formatter.
* Added a `test_intersection_circle_circle_xy` in the `test_intersections`
* Added split operation to `compas_rhino.geometry.Brep`.
* Added a `RhinoArtist` in `compas_rhino`.
* Added a `RhinoArtist` in `compas_ghpython`.

### Changed

* Based all gltf data classes on `BaseGLTFDataClass`
* Fixed `Color.__get___` AttributeError.
* Fixed  `RhinoSurface.curvature_at` not returning a Vector, but a Rhino SurfaceCurvature class object
* Fixed `cylinder_to_rhino` conversion to match `compas.geometry.Cylinder` location.
* Changed identification of cylinder brep face to non-zero in `compas_rhino.conversions.cylinder.Cylinder`.
* Changed linter to `black`.
* Automatically trigger `invoke format` during `invoke release`.
* Fixed bug in `intersections.intersection_circle_circle_xy` where the Circle's Plane was accessed instead of the centre.
* Fixed bug in `_core.tangent` where the Circle's Plane was accessed instead of the centre.
* Fixed the `test_tangent` to work with a properly defined circle
* `RhinoBrep` serialization works now with surface types other than NURBS.
* Fixed bug in finding halfedge before a given halfedge if that halfedge is on the boundary (`Mesh.halfedge_before`).
* Renamed `Brep.from_brep` to `Brep.from_native`.

### Removed

## [1.16.0] 2022-06-20

### Added

* Added `Polyline.extend`, `Polyline.extended`, `Polyline.shorten`,  `Polyline.shortened`.
* Added `Data.sha256` for computing a hash value of data objects, for example for comparisons during version control.
* Added optional `path` parameter to `compas.rpc.Proxy` to allow for non-package calls.
* Added Grasshopper component to call RPC functions.
* Added alternative installation procedure for Blender on Windows.
* Added `Mesh.to_lines` method and tests.
* Added `Data.guid` to JSON serialization.
* Added `Data.guid` to pickle state.
* Added `Assembly.find_by_key` to locate parts by key.
* Added `clear_edges` and `clear_nodes` to `NetworkArtist` for ghpython.
* Added `ToString` method to `Data` to ensure that Rhino/Grasshopper correctly casts objects to string.

### Changed

* Set `jinja >= 3.0` to dev dependencies to fix docs build error.
* Fixed removing of collections for `compas_plotters`.
* Fixed bug in `compas_plotters.plotter.Plotter.add_from_list`.
* Fixed bug in `compas.robots.Configuration`.
* Rebuild part index after deserialization in `Assembly`.
* Fixed bug in `compas.artists.colordict.ColorDict`.
* Change `Mesh.mesh_dual` with option of including the boundary.
* Fixed type error in `compas_rhino.conversions.box_to_rhino`.
* Moved from `autopep8` to `black`
* Fixed bug in `compas.utilities.linspace` for number series with high precision start and stop values.
* Fixed uncentered viewbox in `Plotter.zoom_extents()`
* Changed `RobotModelArtists.atteched_tool_models` to dictionary to support multiple tools.
* Locked `sphinx` to 4.5.
* Changed `GLTFExporter` such that generated gltfs can be viewed with webxr
* Fixed source directory path in `compas_ghpython.uninstall` plugin.
* Fixed bug in `compas_ghpython.components`that ignored input list of `.ghuser` objects to uninstall.
* Fixed conversion bug of transformed `Box` in `compas_rhino.conversions`

### Removed

* Removed unused `compas_rhino.objects` (moved to `compas_ui`).
* Removed unused `compas_rhino.ui` (moved to `compas_ui`).

## [1.15.1] 2022-03-28

### Added

* Added optional `triangulated` flag to `Mesh.to_vertices_and_faces`.
* Added geometry information of active meshes to the serialization/deserialization of robot model's `MeshDescriptor`.
* Added Grasshopper component to draw any COMPAS object.
* Added new icons to Grasshopper components and default to icon style.

### Changed

* Fixed bug in `normal_polygon` in `compas.geometry`.
* Fixed bug in Blender mesh conversion.
* Changed Rhino plugin installer to check for and install required plugin packages.
* Refactor robot model artists to use the same `Mesh.to_vertices_and_faces` everywhere.
* Fix debug print on Blender artist.

### Removed

## [1.15.0] 2022-03-22

### Added

* Added descriptor support to `compas.colors.Color`.
* Added descriptor protocol metaclass to `compas.artists.Artist`.
* Added `compas.artists.colordict.ColorDict` descriptor.
* Added `allclose` to doctest fixtures.
* Added `compas.colors.Color.coerce` to construct a color out og hex, RGB1, and RGB255 inputs.
* Added `compas.datastructures.Network.from_pointcloud`.
* Added `compas.datastructures.VolMesh.from_meshgrid`.
* Added `vertices_where`, `vertices_where_predicate`, `edges_where`, `edges_where_predicate` to `compas.datastructures.HalfFace`.
* Added `faces_where`, `faces_where_predicate`, `cells_where`, `cells_where_predicate` to `compas.datastructures.HalfFace`.
* Added `VolMeshArtist` to registered Blender artists.
* Added `3.1` to supported versions for Blender installer.
* Added `compas.artist.NoArtistContextError`.

### Changed

* Changed `compas.geometry.surfaces.nurbs.from_fill` to accept up to 4 curves as input.
* Changed `compas_rhino.artists.MeshArtist.draw` to draw the mesh only.
* Changed `compas_blender.artists.MeshArtist.draw` to draw the mesh only.
* Changed `compas_ghpython.artists.MeshArtist.draw` to draw the mesh only.
* Changed `compas_rhino.artists.MeshArtist.draw_vertexlabels` to use the colors of the vertex color dict.
* Changed `compas_rhino.artists.MeshArtist.draw_edgelabels` to use the colors of the edge color dict.
* Changed `compas_rhino.artists.MeshArtist.draw_facelabels` to use the colors of the face color dict.
* Changed `compas_blender.artists.MeshArtist.draw_vertexlabels` to use the colors of the vertex color dict.
* Changed `compas_blender.artists.MeshArtist.draw_edgelabels` to use the colors of the edge color dict.
* Changed `compas_blender.artists.MeshArtist.draw_facelabels` to use the colors of the face color dict.
* Changed `compas_ghpython.artists.MeshArtist.draw_vertexlabels` to use the colors of the vertex color dict.
* Changed `compas_ghpython.artists.MeshArtist.draw_edgelabels` to use the colors of the edge color dict.
* Changed `compas_ghpython.artists.MeshArtist.draw_facelabels` to use the colors of the face color dict.
* Fixed `compas_blender.uninstall`.
* Changed `planarity` to optional requirement on all platforms.
* Changed `numba` to optional requirement on all platforms.
* Changed raw github content path for `compas.get`.
* Changed `compas.datastructures.Graph.nodes_where` to accept conditions as kwargs.
* Changed `compas.datastructures.Graph.edges_where` to accept conditions as kwargs.
* Changed `compas.datastructures.Halfedge.vertices_where` to accept conditions as kwargs.
* Changed `compas.datastructures.Halfedge.edges_where` to accept conditions as kwargs.
* Changed `compas.datastructures.Halfedge.faces_where` to accept conditions as kwargs.
* Changed `compas.datastructures.Halfface.vertices_where` to accept conditions as kwargs.
* Changed `compas.datastructures.Halfface.edges_where` to accept conditions as kwargs.
* Changed `compas.datastructures.Halfface.faces_where` to accept conditions as kwargs.
* Changed `compas.datastructures.Halfface.cells_where` to accept conditions as kwargs.
* Fixed `compas_blender.artists.VolMeshArtist.draw` and `compas_blender.artists.VolMeshArtist.draw_cells`.
* Fixed `compas_ghpython.artists.VolMeshArtist.draw` and `compas_ghpython.artists.VolMeshArtist.draw_cells`.
* Fixed `compas_rhino.artists.VolMeshArtist.draw` and `compas_rhino.artists.VolMeshArtist.draw_cells`.
* Improved error messages when artist instance cannot be created.
* Fixed exception when calculating geometry of `compas.datastructures.Part` without features.
* Fixed bug in `compas_rhino.conversions.RhinoCurve.to_compas`.
* Fixed bug in `compas_rhino.conversions.RhinoSurface.to_compas`.

### Removed

* Removed `compas.numerical.drx`.

## [1.14.1] 2022-02-16

### Added

* Added doc test step in CI/CD.

### Changed

* Fixed symlink expansion for directories relative to the COMPAS installation folder, eg. `compas.DATA` when used from IronPython.
* Fixed the result of `compas.__version__` on dev installs to properly include git hash.
* Move `data` files inside the folder included in the source distribution (ie. non-dev installs).
* Fixed IronPython detection on ipy 2.7.12 and higher.

### Removed

## [1.14.0] 2022-02-06

### Added

* Added `compas.colors.Color`.
* Added `compas.colors.ColorMap`.
* Added `compas_blender.conversions.BlenderGeometry`.
* Added `compas_blender.conversions.BlenderCurve`.
* Added `compas_blender.conversions.BlenderMesh`.
* Added option to return strip faces from `compas.datastructure.Halfedge.edge_strip`.
* Added `compas.geometry.Bezier.transform`.
* Added `compas.geometry.Curve` as base class for curves.
* Added `compas.geometry.Surface` as base class for surfaces.
* Added `compas_rhino.geometry.RhinoCurve` as Rhino plugin for basic curves.
* Added `compas_rhino.geometry.RhinoSurface` as Rhino plugin for basic surfaces.
* Added pluggable `compas.geometry.curves.curve.new_curve`.
* Added pluggable `compas.geometry.surfaces.surface.new_surface`.
* Added `compas.artists.CurveArtist`.
* Added `compas.artists.SurfaceArtist`.
* Added `compas_rhino.artists.CurveArtist`.
* Added `compas_rhino.artists.SurfaceArtist`.
* Added `compas_ghpython.artists.CurveArtist`.
* Added `compas_ghpython.artists.SurfaceArtist`.
* Added `compas_blender.artists.CurveArtist`.
* Added `compas_blender.artists.SurfaceArtist`.
* Added `compas_rhino.utilities.draw_curves`.
* Added `compas_rhino.utilities.draw_surfaces`.
* Added `compas_blender.utilities.draw_curves`.
* Added `compas_blender.utilities.draw_surfaces`.
* Added `rgba` and `rgba255` properties to `compas.colors.Color`.
* Added `from_name` method to `compas.colors.Color`.
* Added Python 3.10 support.
* Added `RobotModel.ur5` for the sake of example.

### Changed

* Fixed bug in `mesh_slice_plane()` , `Mesh.slice_plane()`.
* Changed `compas_rhino.geometry.RhinoNurbsSurface.closest_point` to fix bug of rhino_curve to rhino_surface, plus return tuple instead.
* Changed `compas_plotters.plotter.Plotter` to normal class instead of singleton.
* Moved functionality of `compas.utilities.coercion` to `compas.data`.
* Fixed bug in `compas.geometry.NurbsSurface.to_triangles()`.
* Renamed docs site folders `latest` to `stable` and `dev` to `latest`.
* Rebased `compas.geometry.NurbsCurve` on `compas.geometry.Curve`.
* Rebased `compas.geometry.NurbsSurface` on `compas.geometry.Surface`.
* Rebased `compas_rhino.geometry.RhinoNurbsCurve` on `compas.geometry.NurbsCurve` and `compas_rhino.geometry.RhinoCurve`.
* Rebased `compas_rhino.geometry.RhinoNurbsSurface` on `compas.geometry.NurbsSurface` and `compas_rhino.geometry.RhinoSurface`.
* Fixed error message for unsupported joint types.
* Fixed support for non-standard URDF attributes on limit and mesh geometry.
* Fixed data serialization for URDF materials without color.
* Removed geometric primitives (`Origin`, `Box`, `Sphere`, `Cylinder` and `Capsule`) from `compas.robots` and replaced them with the core ones from `compas.geometry`. The old names are still available but deprecated.
* Deprecated the `load_mesh` method of `compas.robots.AbstractMeshLoader` and its sub-classes in favor of `load_meshes`.
* Fixed bug in `compas_rhino.conversions.RhinoGeometry.transform`.

### Removed

* Removed `compas.geometry.Collection`.
* Removed `compas.geometry.CollectionNumpy`.
* Removed `compas.geometry.PointCollection`.
* Removed `compas.geometry.PointCollectionNumpy`.
* Removed `compas.interop`.
* Removed `numba`; `compas.numerical.drx` will be moved to a dedicated extension package.
* Removed `ezdxf` (unused).
* Removed `laspy` (unused).
* Removed `compas_rhino.artists.MeshArtist.draw_mesh`.
* Removed `compas_blender.artists.MeshArtist.draw_mesh`.

## [1.13.3] 2021-12-17

### Added

* Added `compas_plotters.artists.NetworkArtist.draw_nodelabels`.
* Added `compas_plotters.artists.NetworkArtist.draw_edgelabels`.
* Added `compas_plotters.Plotter.fontsize`.
* Added `INSTALLED_VERSION` variable to `compas_rhino.install` to interally inform rhino version context post-installation steps.
* Added `compas_rhino.geometry.RhinoNurbsSurface`.
* Added `compas_rhino.geometry.surfaces.new_nurbssurface` plugin.
* Added `compas_rhino.geometry.surfaces.new_nurbssurface_from_parameters` plugin.
* Added `compas_rhino.geometry.surfaces.new_nurbssurface_from_points` plugin.
* Added `compas_rhino.geometry.surfaces.new_nurbssurface_from_fill` plugin.
* Added `compas_rhino.geometry.surfaces.new_nurbssurface_from_step` plugin.
* Added `compas_rhino.conversions.RhinoSurface.to_compas`.

### Changed

* Fixed bug in inheritance of `compas_plotters.artists.NetworkArtist`.
* Changed `compas_plotters.artists.MeshArtist.draw_edges` to ignore edge direction for assignment of edge colors and widths.
* Changed `compas_plotters.artists.MeshArtist.draw_vertexlabels` to use `compas_plotters.Plotter.fontsize`.
* Changed `compas_plotters.artists.MeshArtist.draw_edgelabels` to use `compas_plotters.Plotter.fontsize`.
* Changed `compas_plotters.artists.MeshArtist.draw_facelabels` to use `compas_plotters.Plotter.fontsize`.
* Fixed bug in `compas_rhino.conversions.plane_to_compas_frame`.
* Changed implementation of `compas.geometry.NurbsSurface.xyz`.
* Fixed bug in `compas.geometry.NurbsSurface.to_mesh`.
* Changed `compas_rhino.geometry.RhinoNurbsSurface.from_points` to use transposed points.
* Fixed bug in `compas_rhino.conversions.RhinoSurface.to_compas_mesh`.

### Removed

## [1.13.2] 2021-12-11

### Added

* Added `compas_ghpython.fetch_ghio_lib` to simplify the loading of Grasshopper's IO library for extension developers.

### Changed

### Removed

## [1.13.1] 2021-12-11

### Added

### Changed

* Fixed bug in `Grasshopper` plugin path on Windows.
* Fixed bug in `Grasshopper` `UserObjects` uninstall.

### Removed

## [1.13.0] 2021-12-10

### Added

* Added `compas_rhino.DEFAULT_VERSION`.
* Added `clean` option to `compas_rhino.install` to remove existing symlinks if they cannot be imported from the current environment.
* Added basic implementation of `compas.datastructures.Assembly`.
* Added `compas.is_grasshopper`.
* Added `compas.GH`.
* Added `compas.artists.Artist.CONTEXT`.
* Added `compas.artists.Artist.AVAILABLE_CONTEXTS`.
* Added `compas.artists.artist.register_artists` pluggable.

### Changed

* Updated `pr-checks` workflow for checking Changelog entry.
* Fixed return value of attributes of empty `compas_rhino.geometry.RhinoNurbsCurve`.
* Fixed error in parameter list of `compas_rhino.geometry.curves.new_nurbscurve`.
* Fixed error in parameter list of `compas_rhino.geometry.curves.new_nurbscurve_from_interpolation`.
* Fixed error in parameter list of `compas_rhino.geometry.curves.new_nurbscurve_from_step`.
* Changed `compas_rhino.install` to remove broken symlinks.
* Changed `compas_rhino.install` to reinstall broken symlinks if they can be imported from the current environment.
* Changed `compas_rhino.uninstall` to remove broken symlinks.
* Changed `compas_rhino.install_plugin` to remove broken symlinks.
* Changed default Rhino version for installation to `7.0`.
* Fixed bug in `compas_ghpython` related to importing `Grasshopper` prematurely.
* Changed `compas.artists.Artist.ITEM_ARTIST` to context-based dict.
* Changed `compas_rhino.__init__.py` functions.
* Changed `compas_ghpython.__init__.py` functions.
* Renamed `compas_ghpython.get_grasshopper_plugin_path` to `compas_ghpython.get_grasshopper_managedplugin_path`.

### Removed

* Removed `compas.artists.artist.new_artist` pluggable.

## [1.12.2] 2021-11-30

### Added

### Changed

* Moved import of `subprocess` to top of file `compas._os.py`.

### Removed

## [1.12.1] 2021-11-29

### Added

### Changed

* Fixed bug in `compas_rhino.conversions.RhinoPoint.from_geometry`.
* Changed `compas_rhino.install` to remove broken symlinks.
* Changed `compas_rhino.install` to reinstall broken symlinks if they can be imported from the current environment.
* Changed `compas_rhino.uninstall` to remove broken symlinks.
* Changed `compas_rhino.install_plugin` to remove broken symlinks.

### Removed

## [1.12.0] 2021-11-17

### Added

* Added `CircleArtist`, `LineArtist`, `PointArtist`, `PolygonArtist`, `PolylineArtist`, and `VectorArtist` to `compas_blender`.
* Added `draw_circles` and `draw_planes` to `compas_blender`.
* Added `compas_rhino.geometry.curves` plugins for `compas.geometry.curves` pluggables.
* Added `compas_rhino.geometry.RhinoNurbsCurve`.
* Added `to_compas_quadmesh` to `compas_rhino.conversions.RhinoSurface`.

### Changed

* Replaced implementation of `RGBColour` and `Float` with deprecation warning in `compas.utilities.descriptors`.
* Moved all Rhino geometry and objects wrappers to `compas_rhino.conversions`.
* Fixed bug in `compas_rhino.conversions.RhinoSurface.from_geometry`.
* Changed `compas_rhino.conversions.RhinoLine.from_geometry` to accept line curves.
* Fixed bug in `compas_rhino.geometry.RhinoNurbsCurve.closest_point`.
* Modify `to_compas_mesh` in `compas_rhino.conversions.RhinoSurface` to use brep loops.

### Removed

## [1.11.1] 2021-11-09

### Added

### Changed

* Changed `compas_rhino.uninstall` to also remove broken symlinks if no specific packages are provided for un-installation.
* Changed `compas_rhino.install` to also remove broken symlinks.

### Removed

## [1.11.0] 2021-11-08

### Added

* Added halfedge loops in `compas.datastructures.Halfedge.halfedge_loop`.
* Added halfedge strips in `compas.datastructures.Halfedge.halfedge_strip`.
* Added `compas.datastructures.mesh_split_strip` and `compas.datastructures.Mesh.split_strip`.
* Added boundingbox to `compas_rhino.conduits.BaseConduit`

### Changed

* Fixed bug in combination of `compas_rhino.artists.MeshArtist.draw_mesh` and `compas_rhino.utilities.drawing.draw_mesh`.
* Fixed bug in continuous loops in `compas.datastructures.Halfedge.edge_loop`.
* Fixed bug in continuous strips in `compas.datastructures.Halfedge.edge_strip`.
* Changed abstract method `compas.artists.MeshArtist.draw_mesh` to implemented method in `compas_plotters.artists.MeshArtist.draw_mesh`.

### Removed

## [1.10.0] 2021-11-04

### Added

* Added `compas.geometry.Curve` and `compas.geometry.NurbsCurve`.
* Added `compas.geometry.Surface` and `compas.geometry.NurbsSurface`.
* Added pluggables for `compas.geometry.NurbsCurve.__new__`, `compas.geometry.NurbsCurve.from_parameters`, `compas.geometry.NurbsCurve.from_points`, `compas.geometry.NurbsCurve.from_interpolation`, `compas.geometry.NurbsCurve.from_step`.
* Added pluggables for `compas.geometry.NurbsSurface.__new__`, `compas.geometry.NurbsSurface.from_parameters`, `compas.geometry.NurbsSurface.from_points`, `compas.geometry.NurbsSurface.from_fill`, `compas.geometry.NurbsSurface.from_step`.
* Added missing implementations for abstract clear methods of `compas_rhino.artists.volmeshartist`.
* Added `compas_rhino.geometry.RhinoBox`, `compas_rhino.geometry.RhinoCircle`, `compas_rhino.geometry.RhinoCone`, `compas_rhino.geometry.RhinoCurve`, `compas_rhino.geometry.RhinoCylinder`, `compas_rhino.geometry.RhinoEllipse`, `compas_rhino.geometry.RhinoLine`, `compas_rhino.geometry.RhinoMesh`, `compas_rhino.geometry.RhinoPlane`, `compas_rhino.geometry.RhinoPoint`, `compas_rhino.geometry.RhinoPolyline`, `compas_rhino.geometry.RhinoSphere`, `compas_rhino.geometry.RhinoSurface`, `compas_rhino.geometry.RhinoVector` as wrappers for working with Rhino geometry through geometry conversions or coercion of doc objects.
* Added `compas_rhino.conversions` from COMPAS geometry to Rhino geometry and vice versa, for primitives, shapes, curves, surfaces, meshes.
* Added `compas_rhino.coercion` from Rhino doc objects to Rhino geometry compatible with COMPAS geometry.

### Changed

* Fixed bug in directions of `compas.datastructures.Mesh.from_meshgrid`.
* Fixed bug in Rhino mesh face drawing.
* Fixed bug related to legacy uninstall on Rhino for Mac.

### Removed

## [1.9.3] 2021-11-02

### Added

### Changed

* Changed default path for Rhino 7 legacy install cleanup to Rhino7.app in `compas_rhino.__init__.py`.
* Changed z-coordinate of `compas.datastructures.Mesh.from_meshgrid` to `0.0` instead of `0`.

### Removed

## [1.9.2] 2021-11-02

### Added

* Added `draw_mesh` method to `compas_ghpython.artists.MeshArtist` to match all other mesh artists.

### Changed

* Changed new artist registration to check if subclass.
* Fixed `RobotModelArtist` for blender: missing abstract method impl and handle init order.

### Removed

## [1.9.1] 2021-10-22

### Added

* Added `Plane.offset`.
* Added `is_mesh_closed` property to `compas.datastructures.mesh_slice_plane`.

### Changed

* Fixed backward compatibility problem with artists by adding back `Artist.build` and `Artist.build_as`.
* Fixed backward compatibility problem with artists by adding `compas_rhino.artists.BaseArtist` alias for `compas_rhino.artists.RhinoArtist`.

### Removed

## [1.9.0] 2021-10-21

### Added

* Added `draw_vertexlabels`, `draw_edgelabels`, `draw_facelabels`, `draw_vertexnormals`, and `draw_facenormals` to `compas_blender.artists.MeshArtist`.
* Added optional `triangulated` flag to `to_vertices_and_faces` of all shapes.
* Added `compas.geometry.Geometry` base class.
* Added `__add__`, `__sub__`, `__and__` to `compas.geometry.Shape` for boolean operations using binary operators.
* Added `is_closed` to `compas.geometry.Polyhedron`.
* Added `Plane.offset`.
* Added `compas.artists.Artist`.
* Added pluggable `compas.artists.new_artist`.
* Added plugin `compas_rhino.artists.new_artist_rhino`.
* Added plugin `compas_blender.artists.new_artist_blender`.
* Added `compas.artist.DataArtistNotRegistered`.
* Added `draw_node_labels` and `draw_edgelabels` to `compas_blender.artists.NetworkArtist`.
* Added `compas_blender.artists.RobotModelArtist.clear`.
* Added `compas_blender.geometry.booleans` as plugin for boolean pluggables.
* Added version-based installation for Blender.
* Added several shape artists to `compas_ghpython`: `BoxArtist`, `CapsuleArtist`, `ConeArtist`, `CylinderArtist`, `PolygonArtist`, `PolyhedronArtist`, `SphereArtist`, `TorusArtist` and `VectorArtist`.
* Added support for CLR generic dictionaries to the `compas.data` decoders.
* Added `Graph.node_sample`, `Graph.edge_sample`.
* Added `Halfedge.vertex_sample`, `Halfedge.edge_sample`, `Halfedge.face_sample`.
* Added `Halfface.vertex_sample`, `Halfface.edge_sample`, `Halfface.face_sample`, `Halfface.cell_sample`.
* Added `Mesh.from_meshgrid`.

### Changed

* Fixed bug in `compas_blender.draw_texts`.
* Changed `compas_rhino.artists.BaseArtist` to `compas_rhino.artists.RhinoArtist`.
* Changed `compas_blender.artists.BaseArtist` to `compas_blender.artists.BlenderArtist`.
* Changed default resolution for shape discretisation to 16 for both u and v where relevant.
* Changed base class of `compas.geometry.Primitive` and `compas.geometry.Shape` to `compas.geometry.Geometry`.
* `compas_blender.artists.RobotModelArtist.collection` can be assigned as a Blender collection or a name.
* Generalized the parameter `color` of `compas_blender.draw_texts` and various label drawing methods.
* Changed `compas.IPY` to `compas.RHINO` in `orientation_rhino`.
* Changed `planarity` to `requires_extra` for pip installations.
* Fixed bug in handling of ngonal meshes in `compas_ghpython` artists / drawing functions.

### Removed

## [1.8.1] 2021-09-08

### Added

### Changed

### Removed

## [1.8.0] 2021-09-08

### Added

* Added pluggable function `trimesh_slice` in `compas_rhino`.
* Added equality comparison for pointclouds.
* Added `compas.data.is_sequence_of_uint`.
* Added general plotter for geometry objects and data structures based on the artist registration mechanism.
* Added support for multimesh files to OBJ reader/writer.
* Added support for attaching and detaching meshes in `compas.robots.RobotModelArtist` and drawing them.
* Added `reshape` in `compas.utilities`.
* Added `compas.geometry.NurbsCurve`.
* Added `compas.geometry.NurbsSurface`.
* Added `compas_rhino.conversions`.
* Added `compas_rhino.geometry.RhinoBox`.
* Added `compas_rhino.geometry.RhinoCone`.
* Added `compas_rhino.geometry.RhinoCylinder`.
* Added `compas_rhino.geometry.RhinoPolyline`.
* Added `compas_rhino.geometry.RhinoSphere`.
* Added basic implementation of `compas.datastructures.Assembly`.
* Added `meshes` method to artists of `compas.robots.RobotModel`.
* Added `FrameArtist` class to `compas_blender`.

### Changed

* `compas.robots.Axis` is now normalized upon initialization.
* Fixed a bug in `compas.numerical.dr_numpy` when using numpy array as inputs.
* Allowed for varying repository file structures in `compas.robots.GithubPackageMeshLoader`.
* Fixed data schema of `compas.geometry.Polyline`, `compas.geometry.Polygon`, `compas.geometry.Pointcloud`.
* Fixed `Configuration.from_data` to be backward-compatible with JSON data generated before `compas 1.3.0`.
* Changed `compas_rhino.drawing.draw_breps` to assume provided polygon is closed and automatically add missing corner to polycurve constructor.
* Changed conversion of edges and faces to uniques keys for the data dicts to use the string representation of a sorted tuple of identifiers.
* Added `dtype` to JSON decoding error message.
* Moved `compas.datastructures.mesh.core.halfedge.HalfEdge` to `compas.datastructures.halfedge.halfedge.HalfEdge`
* Moved `compas.datastructures.network.core.graph.Graph` to `compas.datastructures.graph.graph.Graph`.

### Removed

* Removed `compas.datastructures.mesh.core.mesh.BaseMesh`.
* Removed `compas.datastructures.BaseNetwork`.

## [1.7.1] 2021-06-14

### Added

### Changed

* Fixed bundling of ghuser components.

### Removed

## [1.7.0] 2021-06-14

### Added

### Changed

* `compas.robots.Axis` is now normalized upon initialization.
* Fixed a bug in `compas.numerical.dr_numpy` when using numpy array as inputs.
* Allowed for varying repository file structures in `compas.robots.GithubPackageMeshLoader`.
* Remove default implementation of `__str__` for data objects.

### Fixed

* Fixed `Configuration.from_data` to be backward-compatible with JSON data generated before `compas 1.3.0`.

### Removed

## [1.7.1] 2021-06-14

### Added

### Changed

* Fixed bundling of ghuser components.

### Removed

## [1.7.0] 2021-06-14

### Added

* Added pluggable function `trimesh_gaussian_curvature` in `compas_rhino`.
* Added pluggable function `trimesh_mean_curvature` in `compas_rhino`.
* Added pluggable function `trimesh_principal_curvature` in `compas_rhino`.
* Added `copy` and `deepcopy` functionality to `compas.robots.Configuration`.
* Added `compas.data.is_sequence_of_int` and `compas.data.is_sequence_of_float`.
* Added `compas.data.Data.JSONSCHEMANAME`.
* Added `kwargs` to all child classes of `compas.data.Data`.
* Added grasshopper component for drawing a frame.
* Added `draw_origin` and `draw_axes`.
* Added `compas.PY2`.

### Changed

* Allow str or int as joint type in `compas.robots.Joint` constructor.
* Moved json schemas to `compas.data`.
* Nested json schemas.
* `compas_ghpython.artists.FrameArtist.draw` now draws a Rhino Plane.
* Fixed bugs in `compas.geometry.bestfit_circle_numpy`.
* Changed directory where ghuser components are installed.
* Added ghuser components directory to those removed by the `clean` task.
* Clean up the ghuser directory before building ghuser components.
* Exposed function `draw_breps` in `compas_rhino.utilities`; example added.
* Added `join` flag to function `draw_breps` in `compas_rhino.utilities`
* Fixed bug in `compas.geometry.distance.closest_point_on_segment_xy`.
* Fixed bug in Rhino implementations of `trimesh` curvature functions.

### Removed

## [1.6.3] 2021-05-26

### Added

* Added `compas.topology.astar_lightest_path`.
* Added JSONSCHEMA definitions for primitives and transformations.
* Added schema implementation to primitives and transformations.
* Added JSONSCHEMA implementation to primitives and transformations.
* Added `compas.data.is_int3`, `compas.data.is_float3`, `compas_data.is_float4x4`.

### Changed

* Extended `compas.topology.astar_shortest_path` to work on `compas.datastructures.Mesh` and `compas.datastructures.Network`.
* Fixed `compas.data.Data.to_jsonstring`.
* Changed `compas.data.Data.data.setter` to raise `NotImplementedError`.
* Changed annotations of `compas_blender.artists.BaseArtist`.
* Fixed `__repr__` for primitives, shapes, transformations.

### Removed

* Removed duplicate cases from `compas.data.DataEncoder`.

## [1.6.2] 2021-05-12

### Added

### Changed

### Removed

## [1.6.1] 2021-05-12

### Added

### Changed

### Removed

## [1.6.0] 2021-05-12

### Added

* Added infrastructure for building Grasshopper components for compas packages.
* Added first Grasshopper component: COMPAS Info.
* Added Grasshopper components for JSON serialization.
* Added `compas_rhino.utilities.set_object_attributes`.
* Added `from_jsonstring` and `to_jsonstring`.
* Added Grasshopper component documentation.

### Changed

* Moved json dump and load to data package.
* Changed parameters and return value of `compas_rhino.utilities.get_object_attributes`.
* Removed `doctest` execution code from src.
* Removed `if __name__ == '__main__'` section from src.
* Optimized the conversion of Rhino Meshes to COMPAS meshes.
* Fix issue with GH User symlink created as directory symlink on some cases.

### Removed

## [1.5.0] 2021-04-20

### Added

* Added support for file-like objects, path strings and URLs to most of the methods previously accepting only file paths, eg. `compas.datastructures.Datastructure`, `compas.json_dump`, `compas.json_load`, etc.
* Added `pretty` parameter to `compas.json_dump` and `compas.json_dumps`.
* Added `compas.data.Data` as base object for all data objects (geometry, data structures, ...).

### Changed

* Moved `compas.utilities.DataEncoder` to `compas.data`.
* Moved `compas.utilities.DataDecoder` to `compas.data`.
* Changed base object of `compas.datastructures.Datastructure` to `compas.data.Data`.
* Changed base object of `compas.geometry.Primitive` to `compas.data.Data`.
* Renamed `Base` to `Data` for all data based classes.
* Fixed calculation of triangle normals.
* Fixed calculation of triangle areas.

### Removed

## [1.4.0] 2021-04-09

### Added

* Added Python 3.9 support.
* Added crease handling to catmull-clark subdivision scheme.
* Added `compas_ghpython.get_grasshopper_userobjects_path` to retrieve User Objects target folder.
* Added direction option for mesh thickening.
* Added check for closed meshes.
* Added 'loop' and 'frames' to schemes of `compas.datastructures.mesh.subdivision.mesh_subdivide`.

### Changed

* Fixed box scaling.
* Fixed a bug in `Polyline.divide_polyline_by_length` related to a floating point rounding error.
* Fixed bug in `RobotModel.zero_configuration`.
* Fixed bug in `compas.geometry.normals`.
* Fixed bug in `compas.datastructures.mesh.subdivision.mesh_subdivide_frames`.

### Removed

## [1.3.0] 2021-03-26

### Added

* Added a `invert` and `inverted` method `compas.geometry.Vector`.
* Added unetary `__neg__` operator for `compas.geometry.Vector`.
* Added `compas.robots.Configuration`, moved from `compas_fab`.

### Changed

* Fixed rhino packages installation to remove duplicates

### Removed

## [1.2.1] 2021-03-19

### Added

### Changed

### Removed

* Fixed API removals from 1.0.0 -> 1.2.0

## [1.2.0] 2021-03-18

### Added

* Added `divide_polyline`, `divide_polyline_by_length`, `Polyline.split_at_corners` and `Polyline.tangent_at_point_on_polyline`.
* Added the magic method `__str__` to `compas.geoemetry.Transformation`.
* Added `redraw` flag to the `compas_rhino` methods `delete_object`, `delete_objects` and `purge_objects`.
* Added the `__eq__` method for `compas.geometry.Circle` and `compas.geometry.Line`.
* Added support for Pylance through static API definitions.
* Added `halfedge_strip` method to `compas.datastructures.HalfEdge`.

### Changed

* Fixed bug where mimic joints were considered configurable.
* Fixed bug where `!=` gave incorrect results in Rhino for some compas objects.
* Fixed bug where `compas_rhino.BaseArtist.redraw` did not trigger a redraw.
* Fixed minor bugs in `compas.geometry.Polyline` and `compas.geometry.Polygon`.
* Fixed very minor bugs in `compas.geometry.Frame` and `compas.geometry.Quaternion`.
* Fixed bug in `compas_rhino.objects.MeshObject.modify`.
* Fixed bug in `compas_rhino.objects.MeshObject.modify_vertices`.
* Fixed bug in `compas_rhino.objects.MeshObject.modify_edges`.
* Fixed bug in `compas_rhino.objects.MeshObject.modify_faces`.
* Fixed bug in `compas_rhino.objects.VolMeshObject.modify`.
* Fixed bug in `compas_rhino.objects.VolMeshObject.modify_vertices`.
* Fixed bug in `compas_rhino.objects.VolMeshObject.modify_edges`.
* Fixed bug in `compas_rhino.objects.VolMeshObject.modify_faces`.
* Fixed bug in `compas_rhino.objects.NetworkObject.modify`.
* Fixed bug in `compas_rhino.objects.NetworkObject.modify_vertices`.
* Fixed bug in `compas_rhino.objects.NetworkObject.modify_edges`.
* Changed `compas_rhino.objects.inspect` to `compas_rhino.objects.inspectors`.
* Changed `compas_rhino.objects.select` to `compas_rhino.objects._select`.
* Changed `compas_rhino.objects.modify` to `compas_rhino.objects._modify`.

### Removed

## [1.1.0] 2021-02-12

### Added

* Added `RobotModel.remove_link`, `RobotModel.remove_joint`, `RobotModel.to_urdf_string`, and `RobotModel.ensure_geometry`.
* Added Blender Python-example to the documentation section: Tutorials -> Robots
* Added `compas_blender.unload_modules`.
* Added `after_rhino_install` and `after_rhino_uninstall` pluggable interfaces to extend the install/uninstall with arbitrary steps.

### Changed

* Fixed bug in parameter list of function `mesh_bounding_box` bound as method `Mesh.bounding_box`.
* Fixed bug in `RobotModel/RobotModelArtist.update` which raised an error when the geometry had not been loaded.
* Changed exception type when subdivide scheme argument is incorrect on `mesh_subdivide`.
* The `compas_rhino.artist.RobotModelArtist` functions `draw_visual` and `draw_collision` now return list of newly created Rhino object guids.
* Added ability of `RobotModel.add_link` to accept primitives in addition to meshes.
* Fixed bug regarding the computation of `Joint.current_origin`.
* Fixed bug regarding a repeated call to `RobotModel.add_joint`.
* Fixed bug in `compas_blender.RobotModelArtist.update`.
* Fixed bug in `compas.datastructures.mesh_slice_plane`.
* Fixed bug where initialising a `compas_blender.artists.Robotmodelartist` would create a new collection for each mesh and then also not put the mesh iton the created collection.
* Changed the initialisation of `compas_blender.artists.Robotmodelartist` to include a `collection`-parameter instead of a `layer`-parameter to be more consistent with Blender's nomenclature.
* Used a utility function from `compas_blender.utilities` to create the collection if none exists instead of using a new call to a bpy-method.

### Removed

## [1.0.0] 2021-01-18

### Added

* Added `compas.datastructures.mesh.trimesh_samplepoints_numpy`.

### Changed

* Fix Rhino7 Mac installation path
* Separate `compas.robots.Joint.origin` into the static parent-relative `origin` and the dynamic world-relative `current_origin`.
* Separate `compas.robots.Joint.axis` into the static parent-relative `axis` and the dynamic world-relative `current_axis`.
* Fixed support to convert back and forth between `compas.datastructures.Graph` and NetworkX `DiGraph`.

### Removed

## [0.19.3] 2020-12-17

### Added

### Changed

* Fix bug in `compas.datastructures.Network.neighborhood`.

### Removed

## [0.19.2] 2020-12-17

### Added

### Changed

* Changed `compas._os.prepare_environment` to prepend environment paths (fixes problem with RPC on windows).

### Removed

## [0.19.1] 2020-12-10

### Added

### Changed

* Fix bug in `compas.datastructures.AttributesView`.

### Removed

## [0.19.0] 2020-12-09

### Added

* Added `is_osx`.

### Changed

* Fix default namespace handling in URDF documents.
* Allow custom/unknown attributes in URDF `Dynamics` element.
* Moved os functions from `compas` to `compas._os`.
* Fixed bug in `is_linux`.
* Changed `is_windows` to work for CPython and IronPython.
* Changed `compas._os` functions to use `is_windows`, `is_mono`, `is_osx`.
* Changed IronPython checks to `compas.IPY` instead of `compas.is_ironpython`.
* Fixed data serialization in `compas.datastructures.HalfFace`.

### Removed

* Removed all implementations of `draw_collection`.

## [0.18.1] 2020-12-01

### Added

* Added URDF and XML writers.
* Added `compas.robots.RobotModel.to_urdf_file`.
* Added `compas.files.URDF.from_robot`.

### Changed

* Changed implementation of `Mesh.vertices_on_boundaries` to account for special cases.
* Changed `Mesh.edges_on_boundaries` corresponding to `Mesh.vertices_on_boundaries`.
* Changed `Mesh.faces_on_boundaries` corresponding to `Mesh.vertices_on_boundaries`.
* Changed `Mesh.vertices_on_boundary` to return vertices of longest boundary.
* Changed `Mesh.edges_on_boundary` to return edges of longest boundary.
* Changed `Mesh.faces_on_boundary` to return faces of longest boundary.
* Fixed default value for `compas.robots.Axis`.
* Changed surface to mesh conversion to include cleanup and filter functions, and use the outer loop of all brep faces.

### Removed

## [0.18.0] 2020-11-24

### Added

* Added `remap_values` to `compas_utilities`.
* Added `compas.datastructures.mesh_slice_plane`.
* Added `compas.json_dump`, `compas.json_dumps`, `compas.json_load`, `compas.json_loads`.

### Changed

* Fixed bug in `compas.datastructures.Network.delete_node`.
* Fixed bug in `compas.datastructures.Network.delete_edge`.
* Fixed bug in select functions for individual objects in `compas_rhino.utilities`.
* Fixed bug in `compas.datastructures.mesh_merge_faces`.
* changed base of `compas.geometry.Transformation` to `compas.base.Base`.

### Removed

* Removed `compas.datastructures.mesh_cut_by_plane`.

## [0.17.3] 2020-11-20

### Added

### Changed

* Fixed bug in `compas.geometry.is_coplanar`.
* Fixed bug in `compas.datastructures.mesh_merg_faces`.
* Fixed bug in `compas.robots.RobotModel.add_link`.
* Fixed bug in `compas.datastructures.Volmesh.cell_to_mesh`.

### Removed

## [0.17.2] 2020-11-04

### Added

### Changed

* Fixed bug in `__getstate__`, `__setstate__` of `compas.base.Base`.
* Fixed bug in `compas_rhino.artists.MeshArtist` and `compas_rhino.artists.NetworkArtist`.
* Changed length and force constraints of DR to optional parameters.
* Removed `ABCMeta` from the list of base classes of several objects in compas.

### Removed

## [0.17.1] 2020-10-28

### Added

* Added `compas_rhino.artists.BoxArtist.draw_collection`.
* Added option to show/hide vertices, edges, and faces in `compas_rhino.artists.CapsuleArtist.draw`.
* Added option to show/hide vertices, edges, and faces in `compas_rhino.artists.ConeArtist.draw`.
* Added option to show/hide vertices, edges, and faces in `compas_rhino.artists.CylinderArtist.draw`.
* Added option to show/hide vertices, edges, and faces in `compas_rhino.artists.PolyhedronArtist.draw`.
* Added option to show/hide vertices, edges, and faces in `compas_rhino.artists.SphereArtist.draw`.
* Added option to show/hide vertices, edges, and faces in `compas_rhino.artists.TorusArtist.draw`.
* Added option to show/hide vertices, edges, and faces in `compas_rhino.artists.PolygonArtist.draw`.
* Added option to show/hide vertices, edges, and faces in `compas_rhino.artists.PolylineArtist.draw`.
* Added option to show/hide vertices, edges, and faces in `compas_rhino.artists.VectorArtist.draw`.

### Changed

* Changed implementation of `compas_rhino.artists.BoxArtist.draw`.
* Fixed bug in `compas.geometry.Capsule`.
* Fixed bug in `compas.geometry.Cone`.
* Changed `compas_rhino.draw_mesh` to support Ngons if available.
* Fixed bug in polyhedron data.

### Removed

* Removed `compas_rhino.artists.PointArtist.draw_collection`.
* Removed `compas_rhino.artists.CircleArtist.draw_collection`.
* Removed `compas_rhino.artists.LineArtist.draw_collection`.

## [0.16.9] 2020-10-21

### Added

* Added binary STL writer.
* Added constructor `from_euler_angles` to `compas.geometry.Transformation`.
* Added method for adding objects from a list to `compas_plotters.GeometryPlotter`.
* Added `compas_rhino.artists.BoxArtist`.
* Added `compas_rhino.artists.CapsuleArtist`.
* Added `compas.geometry.Polyhedron.from_halfspaces` and `compas.geometry.Polyhedron.from_planes`.
* Added `compas.geometry.is_point_behind_plane` and `compas.geometry.is_point_in_polyhedron`.
* Added `centroid` and `bounding_box` properties to `compas.geometry.Pointcloud`.
* Added `edges` property to `compas.geometry.Box`.
* Added `edges` property to `compas.geometry.Polyhedron`.
* Added `compas.datastructures.network_smooth_centroid`.

### Changed

* Fixed bug in handling of keys in edge attribute functions of `compas.datastructures.Halfedge`.
* Fixed bug in `compas.geometry.Polygon.lines`.
* Fixed bug in `compas.geometry.Polyline.lines`.
* Changed `compas.geometry.Shape.to_vertices_and_faces` to `abstractmethod`.
* Fixed bug in magic methods of `compas.geometry.Box`.
* Fixed bug in `compas.geometry.Box.contains`.
* Fixed bug in `delete_vertex` and `delete_face` in `compas.datastructures.Halfedge`.
* Fixed bug in `delete_node` of `compas.datastructures.Graph`.
* Fixed bug in `summary` method of `compas.datastructures.Graph` and `compas.datastructures.Halfedge`.

### Removed

## [0.16.8] 2020-10-14

### Added

* Added `RobotModelArtist` to `compas_rhino`, `compas_ghpython` and `compas_blender`.
* Added `ToolModel`.
* Added `compas.geometry.Pointcloud`.
* Added `compas.utilities.grouper`.
* Added `PolygonArtist`, `PolylineArtist` to `GeometryPlotter`.

### Changed

* `Mesh` takes name of `Shape` in `Mesh.from_shape`.
* Fixed `zoom_extents` of `GeometryPlotter`.

### Removed

* Removed `SegmentArtist` from `compas_plotters`.

## [0.16.7] 2020-10-06

### Added

* Added functionality to the RPC service to automatically reload modules if a change is detected.

### Changed

### Removed

## [0.16.6] 2020-09-30

### Added

* Added `compas_plotters.geometryplotter.GeometryPlotter` for COMPAS geometry objects.

### Changed

* Changed `compas.base.Base.dtype` to property.
* Changed JSON schema to draft 7.
* Changed version processing to `distutils.version.LooseVersion`.

### Removed

## [0.16.5] 2020-09-26

### Added

* Added tests for halfedge data schemas.

### Changed

* Fixed RGB color processing in `compas.utilities.color_to_colordict`.
* Fixed Blender object and dat amanagement to avoid `malloc` problems.
* Updated Blender data structure artists.
* Changed Blender unused data clearing to also clear collections.
* Fixed JSON data validation of base COMPAS object.

### Removed

## [0.16.4] 2020-09-24

### Added

### Changed

* Fixed bug in `compas.geometry.Box.vertices`.
* `compas.scene.SceneObject` will now track a list of drawn Objects/GUIDs.

### Removed

## [0.16.3] 2020-09-23

### Added

* Added abstract `DATASCHEMA` to `compas.base.Base`.
* Added abstract `JSONSCHEMA` to `compas.base.Base`.
* Added `validate_data` to `compas.base.Base`.
* Added `validate_json` to `compas.base.Base`.
* Added implementation of `DATASCHEMA` to `compas.datastructures.Halfedge`.
* Added implementation of `JSONSCHEMA` to `compas.datastructures.Halfedge`.
* Added `NodeAttributeView`.
* Added implementation of `DATASCHEMA` to `compas.datastructures.Graph`.
* Added implementation of `JSONSCHEMA` to `compas.datastructures.Graph`.
* Added `compas.rpc.Proxy.restart_server`.
* Added `compas_rhino.objects.NetworkObject`.
* Added constructors `from_matrix` and `from_rotation` to `compas.geometry.Quaternion`.
* Added `draw_collection` methods to Grasshopper artists.

### Changed

* Updated naming conventions in `compas.datastructures.HalfFace` and `compas.datastructures.VolMesh`
* Moved `compas.datastructures.Datastructure` to `compas.datastructures.datastructure`.
* Changed base class of `compas.datastructures.Datastructure` to `compas.base.Base`.
* Changed `from_json` to `to_json` of meshes to use encoders and decoders.
* Moved `MutableMapping` to `compas.datastructures._mutablemapping`.
* Moved attribute views to `compas.datastructure.attributes`.

### Removed

* Removed `from_json`, `to_json`, `to_data`, `copy`, `transformed` from primitives, defaulting to the base implementation in `compas.geometry.Primitive`.
* Removed `from_json`, `to_json`, `to_data`, `copy`, `__str__`, from datastructures, defaulting to the base implementation in `compas.datastructure.Datastructure`.

## [0.16.2] 2020-08-06

### Added

* Added plugin system based on decorators: `compas.plugins.pluggable` & `compas.plugins.plugin`.
* Added `compas_rhino` implementation of the boolean operation pluggable interfaces (union/difference/intersection).
* Added `compas.datastructures.Mesh.transform_numpy`.
* Added `PluginNotInstalledError`.
* Added `compas.geometry.booleans`.
* Added tolerance parameter to angle functions.
* Added support for Rhino 7 in install/uninstall routines.
* Added install/uninstall for Rhino plugins (with support for Rhino 7).
* Added base class for all COMPAS objects `compas.base.Base`.
* Added base class for all Rhino objects representing COMPAS objects `compas_rhino.objects.Object`.
* Added mesh object representing COMPAS meshes in Rhino `compas_rhino.objects.MeshObject`.
* Added the methods `to_data` and `from_data` to `compas.robots.RobotModel`.

### Changed

* Restructure and reorganize volmesh datastructure
* Fixed scaling bug in `compas.geometry.Sphere`
* Fixed bug in `compas.datastructures.Mesh.add_vertex`.
* Fixed performance issue affecting IronPython when iterating over vertices and their attributes.
* Changed return value of drawing functions of `compas_rhino.artists.MeshArtist` to list of GUID.
* Changed return value of drawing functions of `compas_rhino.artists.NetworkArtist` to list of GUID.
* Moved "inspectors" to `compas_rhino.objects`.
* Moved "modifiers" to `compas_rhino.objects`.
* Connection attempts can now be set for `compas.Proxy.start_server` using the
  attribute `Proxy.max_conn_attempts`.
* `Scale.from_factors` can now be created from anchor frame.
* Changed vertex reading of PLY files to include all property information.

### Removed

* Removed CGAL based boolean implementations.
* Removed artist mixins from `compas_rhino`.
* Removed `clear_` functions from `compas_rhino.artists.MeshArtist`.
* Removed `clear_` functions from `compas_rhino.artists.NetworkArtist`.
* Removed `to_data`, `from_data` from `compas_rhino.artists`.
* Removed `compas_rhino.artists.BoxArtist` stub.
* Removed references to "edge" dict from `compas.datastructures.VolMesh`.

## [0.16.1] 2020-06-08

### Added

### Changed

* Fixed scaling bug in `compas.geometry.Sphere`

### Removed

## [0.16.0] 2020-06-05

### Added

* Added `compas_rhino.geometry.RhinoVector`.
* Added basic mesh cutting (`compas.datastructures.Mesh.cut()`).
* Added `compas.datastructures.Mesh.join(other)`.
* Added `compas.geometry.argmin` and `compas.geometry.argmax`.
* Added STL witer.
* Added `compas.datastructures.Mesh.to_stl`.
* Added `unweld` option to obj writing.

### Changed

* Fixed bug in `FaceAttributeView.__get_item__`: access to default was tried before attrs.
* Fixed bug in `EdgeAttributeView.__get_item__`: access to default was tried before attrs.
* Changed `VertexAttributeView.__get_item__` to follow access logic of `FaceAttributeView`.
* Fixed bug in `draw_edges` in `compas_rhino`'s `EdgeArtist`.
* Fixed bug in `draw_edges` in `compas_ghpython`'s `EdgeArtist`.
* Fixed bug in ``compas_rhino.geometry.RhinoSurface.brep_to_compas``.
* Fixed bug in ``compas.geometry.Box.from_bounding_box``
* Fixed bug in ``compas.geometry.Box.from_width_height_depth``
* Fixed inconsistencies in ``compas.geometry._transformations``.
* Renamed ``compas.geometry.Frame.to_local_coords`` to ``compas.geometry.Frame.to_local_coordinates``
* Renamed ``compas.geometry.Frame.to_world_coords`` to ``compas.geometry.Frame.to_world_coordinates``
* Renamed ``compas.geometry.Transformation.change_basis`` to ``compas.geometry.Transformation.from_change_of_basis``
* Renamed ``compas.geometry.matrix_change_basis`` to ``compas.geometry.matrix_from_change_of_basis``
* Renamed ``compas.geometry.Projection.orthogonal`` to ``compas.geometry.Projection.from_plane`` and changed input params
* Renamed ``compas.geometry.Projection.parallel`` to ``compas.geometry.Projection.from_plane_and_direction`` and changed input params
* Renamed ``compas.geometry.Projection.perspective`` to ``compas.geometry.Projection.from_plane_and_point`` and changed input params
* Changed constructor of all ``compas.geometry.Transformation`` and derivatives. Preferred way of creating any ``compas.geometry.Transformation`` is with the classmethods ``from_*``
* Changed params (point, normal) into plane for ``compas.geometry.matrix_from_parallel_projection``, ``compas.geometry.matrix_from_orthogonal_projection`` and ``compas.geometry.matrix_from_perspective_projection``

### Removed

## [0.15.6] 2020-04-27

### Added

* Extended glTF support.
* Added classmethod `from_geometry` to `RhinoMesh`
* Added `intersection_sphere_line`
* Added `intersection_plane_circle`
* Added `tangent_points_to_circle_xy`
* Added basic OBJ file writing.
* Added `Mesh.to_obj`.

### Changed

* Fixed bug in `Box.from_bounding_box`.
* Updated Blender installation docs for latest release.
* Fixed `robot.forward_kinematics()` when requested for base link.
* Fixed bug in `to_compas` conversion of Rhino meshes.
* Fixed bug where `compas.geometry.Primitive` derived classes cannot be serialized by jsonpickle.

### Removed

## [0.15.5] 2020-03-29

### Added

* Added classmethod `from_geometry` to `RhinoMesh`.
* Added conversion to polygons to `BaseMesh`.
* Re-added length, divide, space methods of `RhinoCurve`.
* Added basic OFF file writing.
* Added basic PLY file writing.
* Added `Mesh.to_ply`.
* Added `Mesh.to_off`.

### Changed

* Fixed object naming in artists of `compas_ghpython`.
* Resizing of Rhino property form.
* Fixed orientation of `RhinoSurface` discretisation.
* Check for existence of object in Rhino purge functions.
* Fixed bug in mesh boundary functions.

### Removed

## [0.15.4] 2020-03-05

### Added

* Added algorithm for pulling points onto mesh.
* Added base ellipse class to geometry primitives.
* Added circle artist to plotters.
* Added mesh artist to plotters.
* Added ellipse artist to plotters.
* Added support for robot mimicking joints.

### Changed

* Fixed bugs in `compas_rhino.artists.NetworkArtist`.
* Add conda executable path to `compas_bootstrapper.py`.

### Removed

## [0.15.3] 2020-02-26

### Added

* Added optional class parameter to `RhinoMesh.to_compas`.
* Added max int key to serialization of graph.

### Changed

* Changed name of base mesh implementation to `BaseMesh`.
* Changed name of base network implementation to `BaseNetwork`.
* Fixed bug in face finding function.

### Removed

* Removed optional requirements from setup file.
* Removed parameters from default polyhedron constructor.

## [0.15.2] 2020-02-20

### Added

### Changed

### Removed

## [0.15.1] 2020-02-16

### Added

* Added glTF support.
* Added graph and halfedge data structures.
* Added Rhino line geometry.
* Added Rhino plane geometry.

### Changed

* Fixed `compas_hpc` import problem.
* Split up topology part from geometry part for network and mesh.
* Split up network and mesh naming conventions.
* Reworked network face cycle finding.
* Updated mesh from lines.
* Updated network plotter in correspondence with network.
* Integrated mixin functionality and removed mixins.
* Meshes are now initially hidden in `compas_blender.artists.RobotModelArtist`.
* `compas_blender.artists.RobotModelArtist.draw_visual` and `compas_blender.artists.RobotModelArtist.draw_collision` now show those meshes.
* Renamed the method `draw_geometry` of `compas.robots.base_artist.RobotModelBaseArtist` to `create_geometry`.

### Removed

* Removed parallelization from network algorithms.
* Removed numba based dr implementations.

## [0.15.0] 2020-01-24

### Added

* Added `to_compas` to `compas_rhino.geometry.RhinoPoint`.
* Added `to_compas` to `compas_rhino.geometry.RhinoLine`.
* Added `to_compas` to `compas_rhino.geometry.RhinoCurve`.
* Added `to_compas` to `compas_rhino.geometry.RhinoMesh`.
* Added `brep_to_compas` to `compas_rhino.geometry.RhinoSurface`.
* Added `uv_to_compas` to `compas_rhino.geometry.RhinoSurface`.
* Added `heightfield_to_compas` to `compas_rhino.geometry.RhinoSurface`.
* Added `compas.datastructures.mesh_pull_points_numpy`.

### Changed

* Moved `compas_rhino.conduits` into `compas_rhino.artists`.
* Fixed bug in `compas.datastructures.Mesh.edges_where`.
* Fixed bug in `compas.datastructures.Mesh.faces_where`.
* Fixed bug in `compas.datastructures.Mesh.edge_attributes`.
* Fixed bug in `compas.datastructures.Mesh.face_attributes`.
* Fixed bug in `compas.datastructures.Mesh.edges`.
* Fixed bug in `compas.datastructures.Mesh.faces`.
* Fixed bug in `compas.datastructures.Mesh.offset`.

### Removed

* Removed deprecated `compas.geometry.xforms`.
* Removed deprecated `compas_rhino.helpers`.
* Removed `compas_rhino.constructors`.

## [0.14.0] 2020-01-21

### Added

* Added `compas.datastructures.mesh.Mesh.any_vertex`.
* Added `compas.datastructures.mesh.Mesh.any_face`.
* Added `compas.datastructures.mesh.Mesh.any_edge`.
* Added `compas.datastructures.mesh.Mesh.vertex_attribute`.
* Added `compas.datastructures.mesh.Mesh.vertex_attributes`.
* Added `compas.datastructures.mesh.Mesh.vertices_attribute`.
* Added `compas.datastructures.mesh.Mesh.vertices_attributes`.
* Added `compas.datastructures.mesh.Mesh.edge_attribute`.
* Added `compas.datastructures.mesh.Mesh.edge_attributes`.
* Added `compas.datastructures.mesh.Mesh.edges_attribute`.
* Added `compas.datastructures.mesh.Mesh.edges_attributes`.
* Added `compas.datastructures.mesh.Mesh.face_attribute`.
* Added `compas.datastructures.mesh.Mesh.face_attributes`.
* Added `compas.datastructures.mesh.Mesh.faces_attribute`.
* Added `compas.datastructures.mesh.Mesh.faces_attributes`.
* Added mutable attribute view for mesh vertex/face/edge attributes.

### Changed

* Default Mesh vertex, face, edge attributes are no longer copied and stored explicitly per vertex, face, edge, repesctively.
* Updating default attributes now only changes the corresponding default attribute dict.
* Updated `mesh_quads_to_triangles` to copy only customised face attributes onto newly created faces.
* Fixed bug in `compas.geometry.is_point_in_circle`.
* Fixed bug in `compas.geometry.is_polygon_convex`.
* Fixed bug in `compas.geometry.Polygon.is_convex`.
* Renamed `compas.datastructures.Mesh.has_vertex` to `compas.datastructures.Mesh.is_vertex`.
* Renamed `compas.datastructures.Mesh.has_face` to `compas.datastructures.Mesh.is_face`.
* Split `compas.datastructures.Mesh.has_edge` into `compas.datastructures.Mesh.is_edge` and `compas.datastructures.Mesh.is_halfedge`.

### Removed

* Removed `compas.datastructures.mesh.Mesh.get_any_vertex`.
* Removed `compas.datastructures.mesh.Mesh.get_any_face`.
* Removed `compas.datastructures.mesh.Mesh.get_any_edge`.
* Removed `compas.datastructures.mesh.Mesh.get_vertex_attribute`.
* Removed `compas.datastructures.mesh.Mesh.get_vertex_attributes`.
* Removed `compas.datastructures.mesh.Mesh.get_vertices_attribute`.
* Removed `compas.datastructures.mesh.Mesh.get_vertices_attributes`.
* Removed `compas.datastructures.mesh.Mesh.get_edge_attribute`.
* Removed `compas.datastructures.mesh.Mesh.get_edge_attributes`.
* Removed `compas.datastructures.mesh.Mesh.get_edges_attribute`.
* Removed `compas.datastructures.mesh.Mesh.get_edges_attributes`.
* Removed `compas.datastructures.mesh.Mesh.get_face_attribute`.
* Removed `compas.datastructures.mesh.Mesh.get_face_attributes`.
* Removed `compas.datastructures.mesh.Mesh.get_faces_attribute`.
* Removed `compas.datastructures.mesh.Mesh.get_faces_attributes`.
* Removed `compas.datastructures.mesh.Mesh.set_vertex_attribute`.
* Removed `compas.datastructures.mesh.Mesh.set_vertex_attributes`.
* Removed `compas.datastructures.mesh.Mesh.set_vertices_attribute`.
* Removed `compas.datastructures.mesh.Mesh.set_vertices_attributes`.
* Removed `compas.datastructures.mesh.Mesh.set_edge_attribute`.
* Removed `compas.datastructures.mesh.Mesh.set_edge_attributes`.
* Removed `compas.datastructures.mesh.Mesh.set_edges_attribute`.
* Removed `compas.datastructures.mesh.Mesh.set_edges_attributes`.
* Removed `compas.datastructures.mesh.Mesh.set_face_attribute`.
* Removed `compas.datastructures.mesh.Mesh.set_face_attributes`.
* Removed `compas.datastructures.mesh.Mesh.set_faces_attribute`.
* Removed `compas.datastructures.mesh.Mesh.set_faces_attributes`.
* Removed `print` statement from curvature module.

## [0.13.3] 2020-01-10

### Added

* `compas_rhino.artists.ShapeArtist` as base artist for all shape artists.
* Added `layer`, `name`, `color` attributes to `compas_rhino.artists.PrimitiveArtist`.
* Added `layer`, `name` attributes to `compas_rhino.artists.ShapeArtist`.
* Added `layer`, `name` attributes to `compas_rhino.artists.MeshArtist`.
* Added `clear_layer` method to `compas_rhino.artists.PrimitiveArtist`.
* Added `clear_layer` method to `compas_rhino.artists.ShapeArtist`.
* Added `clear_layer` method to `compas_rhino.artists.MeshArtist`.

### Changed

* Renamed `compas.utilities.maps.geometric_key2` to `geometric_key_xy`.
* Fixed bug in mirror functions.
* Fixed mirroring tests.
* Moved `BaseMesh`, `matrices`, `operations` to `compas.datastructures.mesh.core`.
* Added `transform` and `transformed` (and others) to `Mesh`.

### Removed

* `compas_rhino.artists.BoxArtist`
* Removed `layer` attribute from `compas_rhino.artists.Artist`.
* Removed `clear_layer` method from `compas_rhino.artists.Artist`.

## [0.13.2] 2020-01-06

### Added

* File reading functions for ascii files in `compas.files` has moved from the individual reader classes to a new parent class, `BaseReader`.

### Changed

* Rebased `compas_rhino.artists.MeshArtist` on new-style artist `compas_rhino.artists.Artist`.
* Renamed `compas_rhino.artists.MeshArtist.defaults` to `compas_rhino.artists.MeshArtist.settings`.
* Changed usage of (nonexisting) `compas_rhino.get_object` to `compas_rhino.get_objects`.
* Integrated vertex, face, edge mixins into `compas_rhino.artists.MeshArtist`.
* Integrated vertex, edge mixins into `compas_rhino.artists.NetworkArtist`.
* Rebased `compas_rhino.artists.VolMeshArtist` on `compas_rhino.artists.MeshArtist`.

### Removed

## [0.13.0] 2019-12-16

### Added

* Added DOI to bibtex entry.
* Added conversion for old mesh JSON data.

### Changed

* Indirectly changed mesh serialization to JSON (by changing key conversion and moving conversion into JSON methods).
* Moved conversion of int keys of mesh data to strings for json serialization to from/to json.
* Moved from/to methods for mesh into mesh definition.
* Subdivision algorithms use fast mesh copy.

### Removed

* Support for non-integer vertex and face identifiers in mesh.

## [0.12.4] 2019-12-11

### Added

### Changed

### Removed

## [0.12.3] 2019-12-11

### Added

* Added `mesh_subdivide_frames` to `compas.datastructures.subdivision`

### Changed

### Removed

## [0.12.2] 2019-12-11

### Added

* Added `intersection_segment_polyline` to `compas.geometry.intersections`
* Added `intersection_segment_polyline_xy` to `compas.geometry.intersections`
* Added `from_sides_and_radius` to `compas.geometry.Polygon`

### Changed

* Reworked docstrings of methods in `compas.geometry.queries`
* Set default `tol` to `1e-6` in `compas.geometry.queries`

### Removed

## [[0.12.1] 2019-12-10] 2019-12-10

### Added

* Added inherited methods to class docs.
* Added data structure mixins to the docs.
* Added `data` and `from_data` to `compas.geometry.Polyhedron`
* Added explicit support for collections to `compas_blender`

### Changed

* Bottom face of cylinder shape should be flipped.
* Face reading mechanism of OFF reader.
* `compas.geometry.Box` is now centred at origin by default.

### Removed

* Removed `compas.remote` because it does not provide an advatage over `compas.rpc`.

## [[0.11.4] 2019-11-26] 2019-11-26

### Added

* Added `compas_rhino.etoforms.ImageForm`.
* Added `doc8` as dev requirement.

### Changed

* Changed `compas_rhino.install_plugin` to use only the plugin name, w/o the GUID.
* Changed `iterable_like` to prevent exhausting generators passed as targets.

### Removed

* Removed `compas_rhino.ui.Controller`.
* Removed `compas_rhino.ui.Button`.

## [[0.11.2] 2019-11-19] 2019-11-19

### Added

* Added factory methods for `compas_rhino.artists._Artist`

### Changed

* Set `compas_rhino.artists.FrameArtist` layer clear to false by default.
* Wrapped internals of RPC dispatch method in try-except to catch any import problems and report back on the client side.
* Stopping of HTTP server (`compas.remote`) is now handled properly through separate thread.
* Fixed mutable init parameters of `RobotModel`
* Fixed bug in `mesh_quads_to_triangles` that caused face data to be deleted even when not necessary.
* Switched to `compas.geometry.KDTree` as fallback for `scipy.spatial.cKDTree` instead of Rhino `RTree` because it currently fails.

### Removed

## [0.11.0] 2019-11-09

### Added

* Added `iterable_like` to `compas.utilities.itertools_`
* Added `compas.geometry.icp_numpy` for pointcloud alignment using ICP.
* Added RPC command-line utility: `$ compas_rpc {start|stop} [--port PORT]`
* Added `__version__` to `compas_plotters`.
* Added `compas_plotters` to `.bumpversion.cfg`.
* Added `Colormap` to `compas.utilities`.
* Added `is_line_line_colinear()` to `compas.geometry`
* Added link to Github wiki for devguide.
* Added pointcloud alignment example to docs.
* Show git hash on `compas.__version__` if installed from git.
* Added `autopep8` to dev requirements.
* Added methods `add_joint` and `add_link` to `RobotModel`
* Added support for geometric primitives to JSON data encoder and decoder.
* Added support for `data` to all geometric primitives.

### Changed

* Docs are only deployed to github pages for tagged commits.
* Fixing printing issue with `compas.geometry.Quarternion` in ironPython.
* Fixed a missing import in `compas.geometry.Polygon`.
* Removed unused imports in `compas.geometry.Polyline`.
* Adjusted `compas.geometry.Quarternion.conjugate()` to in-place change, added `compas.geometry.Quarternion.conjugated()` instead which returns a new quarternion object.
* Fixed `rotation` property of `Transformation`.
* Simplified plugin installation (use plugin name only, without GUID).
* Bind RPC server to `0.0.0.0` instead of `localhost`.
* Fixed different argument naming between Rhino5 and Rhino6 of `rs.LayerVisible()` in `compas_rhino.utilities.objects`.

### Removed

## [0.10.0] 2019-10-28

### Added

* Added method for computing the determinant of the matrix of a transformation `compas.geometry.Transformation.determinant`.
* Added method for transposing (the matrix of) a transformation in-place `compas.geometry.Transformation.transpose`.
* Added method creating a transposed copy of a transformation `compas.geometry.Transformation.transposed`.
* Added method for invertig (the matrix of) a transformation in-place `compas.geometry.Transformation.invert`.
* Added `compas.geometry.Transformation.inverted` as an alias for `compas.geometry.Transformation.inverse`.
* Added method creating a copy of a transformation instance with a given transformation concatenated `compas.geometry.Transformation.concatenated`.
* Added method `to_vertices_and_faces` to all the classes inheriting from `compas.geometry.Shape` to create a `Mesh` representation of them.

### Changed

* Changed `compas.geometry.Transformation.inverse` to return an inverted copy of the transformation.
* Changed `compas.geometry.Transformation.decompose` to `compas.geometry.Transformation.decomposed`.
* Changed `compas.geometry.Transformation.concatenate` to add another transformation to the transformation instance.

### Removed

## [0.9.1] 2019-10-28

### Added

* Added `compas.geometry.Point.transform_collection` and `compas.geometry.Point.transformed_collection`.
* Added `compas.geometry.Vector.transform_collection` and `compas.geometry.Vector.transformed_collection`.
* Added `compas.geometry.Line.transform_collection` and `compas.geometry.Line.transformed_collection`.
* Added support for new Python plugin location for Rhino 6.0 on Mac.
* Added `compas.geometry.bestfit_frame_numpy`

### Changed

* Fixed transformation of start and end point of `compas.geometry.Line` to update the point objects in place.
* Fixed return value of `compas.numerical.pca_numpy` to return mean not as nested list.

### Removed

## [0.9.0] 2019-10-21

### Added

* Added `matrix_change_basis`, `Transformation.change_basis`
* Added `matrix_from_frame_to_frame`
* Added non-numpy versions of `global_coords`, `local_coords`
* Added static method `Frame.local_to_local_coords`
* Added `__getitem__`, `__setitem__` and `__eq__` to `Quaternion`
* Added `Vector.scaled` and `Vector.unitized`
* Added `transform_frames` and respective helper functions `dehomogenize_and_unflatten_frames`, `homogenize_and_flatten_frames`
* Added `transform_frames_numpy` and respective helper functions `dehomogenize_and_unflatten_frames_numpy`, `homogenize_and_flatten_frames_numpy`

### Changed

* Renamed `global_coords_numpy` and `local_coords_numpy` to `local_to_world_coords_numpy` and `world_to_local_coords_numpy`.
* Changed parameters `origin` `uvw` of `local_to_world_coords_numpy` and `world_to_local_coords_numpy` to `frame`.
* Fixed some returns of `Frame` and `Rotation` to use `Vector` or `Quaternion`
* Renamed methods `Frame.represent_point/vector/frame_in_global_coordinates` and `Frame.represent_point/vector/frame_in_local_coordinates` to `Frame.to_local_coords` and `Frame.to_world_coords`.

### Removed

## [0.8.1] 2019-10-01

### Added

### Changed

* Fixed unguarded import of `numpy` based transformations in mesh package.

### Removed

## [0.8.0] 2019-10-01

### Added

* Added test section for `compas.geometry.transformations`
* Added `tol` parameter to `queries.is_colinear`
* Added compas rhino installer for Rhino Mac 6.0 `compas_rhino.__init__`.
* Added oriented bounding box for meshes `compas.datastructures.mesh_oriented_bounding_box_numpy`.
* Added full testing functions for `compas.datastructures.mesh`
* Added `draw_mesh` to `compas_ghpython.artists.MeshArtist`

### Changed

* Generate sphinx documentation from markdown files in repo root for top level sections.
* Merged `compas.geometry.xforms` into `compas.geometry.transformations`
* Fixed `AttributeError: 'Mesh' object has no attribute 'neighbors'`
* Fixed Key error with `Mesh.boundary()`
* Extended `offset_polygon` and `offset_polyline` to handle colinear segments
* Fixed unsorted mesh vertex coordinates `xyz` in `compas_viewers.viewer.MeshView`
* Changed stderr parameter from STDOUT to PIPE in `compas.rpc.Proxy` for Rhino Mac 6.0.
* Fixed import of `delaunay_from_points` in `Mesh.from_points`.
* More control over drawing of text labels in Rhino.
* Extension of `face_vertex_descendant` and `face_vertex_ancestor` in `Mesh`.
* Changed the name and meaning of the parameter `oriented` in the function `Mesh.edges_on_boundary`.
* Add `axis` and `origin` defaults to `compas.robots.Joint`
* Unified vertices and face import order for .obj files with python2 and 3
* Changed python interpreter selection (e.g. RPC calls) to fallback to `python` if `pythonw` is not present on the system
* Fixed `compas_ghpython.artists.MeshArtist` to support ngons.
* Deprecate the method `draw` of `compas_ghpython.artists.MeshArtist` in favor of `draw_mesh`.
* Fix icosahedron generation
* Examples in docs/rhino updated to work with current codebase
* Callbacks tutorial updated to work with current codebase
* Base geometric primitives on `compas.geometry.Primitive` and `compas.geometry.Shape`
* Separated `numpy` based tranformations into separate module.

### Removed

* Removed `compas_viewers` to separate repo.
* Removed `compas_hpc` to separate repo.

## [0.7.2] 2019-08-09

### Added

* Added `compas_rhino.geometry.RhinoGeometry` to the docs.
* Added `compas.remote.services`.
* Added `compas.remote.services.network.py` service for handling requests for a browser-based network viewer.
* Possibility to call forward_kinematics on `compas.robots.RobotModel`
* Added `compas.set_precision` function for the setting the global precision used by COMPAS as a floating point number.

### Changed

* Fix mesh genus in `compas.datastructures`.
* Fixed missing import in `compas_rhino.geometry`.
* Removed circular imports from `compas_rhino.geometry`.
* Fix duplicate hfkeys in `compas.datastructures.volmesh.halffaces_on_boundary`.
* Moved `compas.remote.service.py` to `compas.remote.services.default.py`.
* Removed processing of face keys from data getter and setter in `compas.datastructures.Network`.
* Using `SimpleHTTPRequestHandler` instead of `BaseHTTPRequestHandler` to provide basic support for serving files via `GET`.
* Mesh mapping on surface without creating new mesh to keep attributes in `compas_rhino.geometry.surface.py`.
* Moving functionality from `compas_fab.artists.BaseRobotArtist` to `compas.robots.RobotModel`
* Fix exception of null-area polygon of centroid polygon in `compas.geometry.average.py`.
* Fix loss of precision during mesh welding in `compas.datastructures.mesh_weld`.

### Removed

## [0.7.1] 2019-06-29

### Added

### Changed

* Include `compas_plotters` and `compas_viewers` in the build instructions.
* Moved import of `subprocess` to Windows-specific situations.
* Fixed document functions failing when document name is `None`.
* Downgraded `numpy` requirements.
* Loosened `scipy` requirements.
* Default Python to `pythonw`.

### Removed

## [0.7.0] 2019-06-27

### Added

* Added filter shorthand for selecting OBJ, JSON files in Rhino.
* Added `compas_plotters`
* Added `compas_viewers`
* Added `compas_rhino.draw_circles` and the equivalent Artist method
* Add class functions to `compas.datastructures.VolMesh`.
* Added `face_neighborhood` class function to `compas.datastructures.Mesh`.
* Added `get_face_attributes_all` to `compas.datastructures._mixins.attributes`.
* Added `get_faces_attributes_all` to `compas.datastructures._mixins.attributes`.
* Added `compas.remote` package for making HTTP based Remote Procedure Calls.

### Changed

* Restructure halffaces as lists in `compas.datastructures.VolMesh`.
* Correctly handle `python-net` module presence during IronPython imports.
* Switched to `compas.IPY` check instead of `try-except` for preventing non IronPython friendly imports.
* Changed installation of compas packages to Rhino to support non-admin user accounts on Windows.
* Copy facedata in `mesh_quads_to_triangles`
* Added non-imported service for `compas.remote` for starting the subprocess that runs the server.

### Removed

* Removed `compas.plotters`
* Removed `compas.viewers`

## [0.6.2] 2019-04-30

### Added

### Changed

* Based mesh drawing for Rhino on RhinoCommon rather than Rhinoscriptsyntax.
* Fixed mesh drawing for Rhino 6

### Removed

## [0.6.1] 2019-04-29

### Added

### Changed

* Fixed bug in RPC. The services cannot have a `pass` statement as class body.

### Removed

## [0.6.0] 2019-04-29

### Added

* Added `center` property getter to `compas.geometry.Cirle` primitive
* Add `astar_shortest_path` to `compas.topology.traversal`.

### Changed

* Updated configuration instructions for Blender.
* Changed naming convention for drawing functions from `xdraw_` to `draw_`.
* Changed mesh drawing in Rhino to use separate mesh vertices per face. This makes the mesh look more "as expected" in *Shaded* view.

### Removed

* Removed support for Python 3.5.x by setting the minimum requirements for Numpy and Scipy to `1.16` and `1.2`, respectively.

## [0.5.2] 2019-04-12

### Added

* Added `draw_polylines` to `compas_rhino.artists.Artist`.
* Added `color` argument to `compas_rhino.artists.MeshArtist.draw_mesh`.
* Added named colors to `compas.utilities.colors.py`.

### Changed

* Fix `mesh_uv_to_xyz` in `RhinoSurface`.
* Fix 'mesh_weld' and 'meshes_join_and_weld' against consecutive duplicates in face vertices.
* Fix setting of environment variables in `System.Diagnostics.Process`-based subprocess for `XFunc` and `RPC`.
* Fix `XFunc` on RhinoMac.
* Fix `trimesh_subdivide_loop` from `compas.datastructures`.
* Changed Numpy and Scipy version requirements to allow for Python 3.5.x.

### Removed

* Removed `mixing.py` from `compas.utilities`.
* Removed `singleton.py` from `compas.utilities`.
* Removed `xscript.py` from `compas.utilities`.
* Removed `sorting.py` from `compas.utilities`.
* Removed `names.py` from `compas.utilities`.
* Removed `xfunc.py` from `compas_rhino.utilities`, use `compas.utilities.XFunc` instead.

## [0.5.1] 2019-03-25

### Added

### Changed

* Fix `XFunc` and `RPC` environment activation.
* Fix exception on Rhino Mac.
* Fix missing import on `compas_rhino.geometry`.
* Fix `compas.geometry.offset_polygon`.
* Fix installation for Rhino, related to implicit import of `matplotlib`.

### Removed

## [0.5.0] 2019-03-15

### Added

* Add `Circle` and `Sphere` primitives to `compas.geometry`.
* Add functions to `Plane` and `Box` primitives.
* Add functions to `compas_rhino` curve: `length` and `is_closed`.
* Add functions to `compas_rhino` surface: `kinks`, `closest_point`, `closest_point_on_boundaries`, and functions for mapping/remapping between XYZ and UV(0) spaces based on surface's parametrization (`point_xyz_to_uv`, `point_uv_to_xyz`, `line_uv_to_xyz`, `polyline_uv_to_xyz`, `mesh_uv_to_xyz`)
* Add `is_scalable` to `compas.robots.Joint`.

### Changed

* Fix exception in `Plane.transform`.
* Fix installer to remove old symlinks.
* Fix RPC proxy server.

## [0.4.22] 2019-03-05

### Added

* Add pretty print option to JSON formatter.
* Add remeshing based on `triangle`.
* Add compatibility with ETO forms to `compas_rhino` edge modifiers.

## [0.4.21] 2019-03-04

### Changed

* Fix import in `compas_rhino` vertex modifiers.

## [0.4.20] 2019-03-04

### Removed

* Remove `download_image_from_remote` utility function.

## [0.4.12] 2019-03-04

### Changed

* Small fixes on Rhino forms support.

## [0.4.11] 2019-03-03

### Added

* New function to join network edges into polylines: `network_polylines`.
* New mesh functions: `mesh_offset`, `mesh_thicken`, `mesh_weld` and `meshes_join_and_weld`.
* New mesh functions: `face_skewness`, `face_aspect_ratio`, `face_curvature` and `vertex_curvature`.
* New functions to get disconnected elements of  `Mesh`: `mesh_disconnected_vertices`, `mesh_disconnected_faces`, `mesh_explode`.
* New functions to get disconnected elements of  `Network`: `network_disconnected_vertices`, `network_disconnected_edges`, `network_explode`.
* Add statistics utility functions: `average`, `variance`, `standard_deviation`.
* Add `binomial_coefficient` function.
* Add option to create `Network` and `Mesh` from dictionaries of vertices and faces.
* Add `face_adjacency_vertices` to `Mesh`
* Add optional prefix to the rhino name attribute processor
* Add `mesh_move_vertices` to `compas_rhino`.
* Add support for relative mesh references in URDF.

### Changed

* Fix mesh centroid and mesh normal calculation.
* Refactor of drawing functions in `compas_blender`.
* Fix material creation in `compas_blender`.
* New default for subdivision: `catmullclark`.

## [0.4.9] 2019-02-10

### Added

* New class methods for `Polyhedron`: `from_platonicsolid` and `from_vertices_and_faces`.
* Constrained and conforming Delaunay triangulations based on Triangle.
* Predicate-based filtering of vertices and edges.
* `mesh.geometry`for geometry-specific functions.
* `trimesh_face_circle` in `mesh.geometry`.

### Changed

* Fix exception in `angle_vectors_signed` if vectors aligned
* Fix exception in `Polyline.point`
* Update Rhino installation merging Win32 and Mac implementations and defaulting the bootstrapper to the active python even if no CONDA environment is active during install.

### Removed

* Bound mesh operations.

## [0.4.8] 2019-01-28

### Added

* Curve tangent at parameter.
* Box shape.
* Numpy-based mesh transformations.
* Option to share axes among plotters.<|MERGE_RESOLUTION|>--- conflicted
+++ resolved
@@ -11,13 +11,10 @@
 
 ### Changed
 
-<<<<<<< HEAD
 * Changed the `__str__` of `compas.geometry.Frame`, `compas.geometry.Plane`, `compas.geometry.Polygon`, `compas.geometry.Polyhedron`, `compas.geometry.Quaternion` to use a limited number of decimals (determined by `Tolerance.PRECISION`). Note: `__repr__` will instead maintain full precision.
 * Changed the `__str__` of `compas.geometry.Pointcloud` to print total number of points instead of the long list of points. Note: `__repr__` will still print all the points with full precision.
 * Fixed bug in `Pointcloud.from_box()`.
 
-=======
->>>>>>> b23bf7bb
 ### Removed
 
 
