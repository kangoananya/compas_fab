--- conflicted
+++ resolved
@@ -36,11 +36,8 @@
 * Fixed bug in `_core.tangent` where the Circle's Plane was accessed instead of the centre.
 * Fixed the `test_tangent` to work with a properly defined circle
 * `RhinoBrep` serialization works now with surface types other than NURBS.
-<<<<<<< HEAD
+* Fixed bug in finding halfedge before a given halfedge if that halfedge is on the boundary (`Mesh.halfedge_before`).
 * Renamed `Brep.from_brep` to `Brep.from_native`.
-=======
-* Fixed bug in finding halfedge before a given halfedge if that halfedge is on the boundary (`Mesh.halfedge_before`).
->>>>>>> cb0b9869
 
 ### Removed
 
