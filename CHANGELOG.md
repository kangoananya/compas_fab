--- conflicted
+++ resolved
@@ -31,13 +31,10 @@
 * Fixed `box_to_compas` in `compas_rhino.conversions` to correctly take in the center of the box as the center point of the frame.
 * Removed `cython` from requirements.
 * Made X and Y axis optional in the constructor of `Frame`.
-<<<<<<< HEAD
-* Fixed `mesh_to_compas` returning an empty `Mesh` when colors and/or face normals are missing.
-=======
 * Moved `compas.geometry.brep` to `compas.brep`.
 * Changed `networkx` version to `>=3.0` to ensure support for `is_planar`.
 * Moved `compas.geometry.curves.nurbs_.py` and `compas.geometry.surfaces.nurbs_.py` to `compas_nurbs`.
->>>>>>> 4928ccb9
+* Fixed `mesh_to_compas` returning an empty `Mesh` when colors and/or face normals are missing.
 
 ### Removed
 
