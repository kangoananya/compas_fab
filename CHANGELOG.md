--- conflicted
+++ resolved
@@ -21,12 +21,9 @@
 
 * Allow str or int as joint type in `compas.robots.Joint` constructor.
 * `compas_ghpython.artists.FrameArtist.draw` now draws a Rhino Plane.
-<<<<<<< HEAD
 * Changed directory where ghuser components are installed.
 * Added ghuser components directory to those removed by the `clean` task.
-=======
 * Fixed bug in `compas.geometry.bestfit_circle_numpy`.
->>>>>>> dd989165
 
 ### Removed
 
