--- conflicted
+++ resolved
@@ -10,7 +10,6 @@
 ### Added
 
 * Added `compas_rhino8` as starting point for Rhino8 support.
-<<<<<<< HEAD
 * Added `compas.scene.SceneObjectNode`.
 * Added `compas.scene.SceneTree`.
 * Added `compas.scene.SceneObject.node`.
@@ -19,9 +18,7 @@
 * Added `compas.scene.SceneObject.parent`.
 * Added `compas.scene.SceneObject.children`.
 * Added `compas.scene.SceneObject.add()`.
-=======
 * Added tutorial for `compas.datastructures.Tree`.
->>>>>>> 05ef0434
 
 ### Changed
 
