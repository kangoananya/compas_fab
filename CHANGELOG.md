--- conflicted
+++ resolved
@@ -11,16 +11,13 @@
 
 ### Changed
 
-<<<<<<< HEAD
-* Fixed cannot copy `Line` using `deepcopy`.
-=======
 * Fixed `NotImplementedError` when calling `compas_rhino.conversions.surface_to_compas` on NURBS Surface.
 * Fixed `NotImplementedError` when calling `compas_rhino.conversions.surface_to_compas` on Surface.
 * Changed point comparison (`compas.geometry.Point.__eq__`) to use `TOL.is_allclose` instead of raw coordinate comparison.
 * Changed vector comparison (`compas.geometry.Vector.__eq__`) to use `TOL.is_allclose` instead of raw coordinate comparison.
 * Fixed bug in frame comparison (`compas.geometry.Frame.__eq__`).
 * Fixed bug in `compas.geometry.oriented_bounding_box_numpy`.
->>>>>>> 645dc74c
+* Fixed cannot copy `Line` using `deepcopy`.
 
 ### Removed
 
