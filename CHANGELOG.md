--- conflicted
+++ resolved
@@ -86,11 +86,8 @@
 * Changed plugin selection to fall back to a default implementation if possible.
 * Fixed `AttributeError` `_edges` in `compas_rhino.geometry.RhinoBrepLoop.edges`.
 * Fixed `compas_rhino.geometry.RhinoBrep` serialization.
-<<<<<<< HEAD
 * Naming convention for `ColorDictAttributes` in `compas.scene.MeshObject`, `compas.scene.NetworkObject` and `compas.scene.VolmeshObject` is changed e.g. from `vertex_color` to `vertexcolor`. 
-=======
 * The building of correct type of `SceneObject` is moved backed to `__new__` of `SceneObject` itself.
->>>>>>> 85c7361a
 
 ### Removed
 
