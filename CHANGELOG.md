--- conflicted
+++ resolved
@@ -23,11 +23,8 @@
 * Fixed `offset_polygon` raising a TypeError when inputing a Polygon instead of a list of Points.
 * Simplified `compas.datastructures.Part` for more generic usage.
 * Changed author email address of Tom Van Mele to tom.v.mele@gmail.com.
-<<<<<<< HEAD
 * Changed `GLTFMesh.from_mesh` to read texture coordinates, vertex normals and colors if available and add to `GLTFMesh`
-=======
 * Fixed bug in `VolMeshArtist.draw_cells` for Rhino, Blender and Grasshopper.
->>>>>>> ad47fe0f
 
 ### Removed
 
