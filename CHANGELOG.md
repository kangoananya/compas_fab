--- conflicted
+++ resolved
@@ -9,12 +9,9 @@
 
 ### Added
 
-<<<<<<< HEAD
 * Added halfedge loops in `compas.datastructures.Halfedge.halfedge_loop`.
 * Added halfedge strips in `compas.datastructures.Halfedge.halfedge_strip`.
-=======
 * Added boundingbox to `compas_rhino.conduits.BaseConduit`
->>>>>>> c751b9ff
 
 ### Changed
 
