--- conflicted
+++ resolved
@@ -227,13 +227,10 @@
 * Changed `compas.datastructures.Graph.delete_edge` to delete invalid (u, u) edges and not delete edges in opposite directions (v, u)
 * Fixed bug in `compas.datastructures.Mesh.insert_vertex`.
 * Fixed bug in `compas.geometry.angle_vectors_signed`.
-<<<<<<< HEAD
 * Fixed bug in `compas.geometry.Polyline.split_at_corners` where angles were sometimes wrongly calculated.
-=======
 * Changed `compas.artists.MeshArtist` default colors.
 * Changed internal _plane storage of the `compas.datastructures.Halfface` from `_plane[u][v][w]` to `_plane[u][v][fkey]`
 * Fixed `SyntaxError` when importing COMPAS in GHPython.
->>>>>>> cdc35186
 
 ### Removed
 
