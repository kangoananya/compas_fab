--- conflicted
+++ resolved
@@ -14,11 +14,8 @@
 * Added `Data.sha256` for computing a hash value of data objects, for example for comparisons during version control.
 * Added optional `path` parameter to `compas.rpc.Proxy` to allow for non-package calls.
 * Added Grasshopper component to call RPC functions.
-<<<<<<< HEAD
 * Added alternative installation procedure for Blender on Windows.
-=======
 * Added `Mesh.to_lines` method and tests.
->>>>>>> 68558ee9
 
 ### Changed
 
