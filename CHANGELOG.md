--- conflicted
+++ resolved
@@ -18,13 +18,10 @@
 
 * Changed `compas.datastructures.TreeNode` to skip serialising `attributes`, `name` and `children` if being empty.
 * Changed `compas.datastructures.TreeNode.__repr__` to omit `name` if `None`.
-<<<<<<< HEAD
 * Fix bug in `compas_rhino.geometry.NurbsCurve.from_parameters` and `compas_rhino.geometry.NurbsCurve.from_points` related to the value of the parameter `degree`.
-=======
 * Changed `compas.scene.descriptors.ColorDictAttribute` to accept a `compas.colors.ColorDict` as value.
 * Changed `compas_rhino.scene.RhinoMeshObject.draw` to preprocess vertex and face color dicts into lists.
 * Changed `compas_rhino.conversions.vertices_and_faces_to_rhino` to handle vertex color information correctly.
->>>>>>> 910965d1
 
 ### Removed
 
