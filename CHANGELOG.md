--- conflicted
+++ resolved
@@ -36,12 +36,9 @@
 * Fixed bug in `compas.utilities.linspace` for number series with high precision start and stop values.
 * Fixed uncentered viewbox in `Plotter.zoom_extents()`
 * Changed `RobotModelArtists.atteched_tool_models` to dictionary to support multiple tools.
-<<<<<<< HEAD
+* Locked `sphinx` to 4.5.
 * Fixed source directory path in `compas_ghpython.uninstall` plugin.
 * Fixed bug in`compas_ghpython.components`that ignored input list of `.ghuser` objects to uninstall.
-=======
-* Locked `sphinx` to 4.5.
->>>>>>> d5846c0d
 
 ### Removed
 
