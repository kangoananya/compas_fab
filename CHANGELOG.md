# Changelog

All notable changes to this project will be documented in this file.

The format is based on [Keep a Changelog](https://keepachangelog.com/en/1.0.0/),
and this project adheres to [Semantic Versioning](https://semver.org/spec/v2.0.0.html).

## Unreleased

### Added

* Added `compas_fab.robots.Waypoints` class to represent a sequence of targets. It has two child classes: `FrameWaypoints` and `PointAxisWaypoints`.
* Added `compas_fab.robots.Target` class to represent a motion planning target.
* Added also child classes `FrameTarget`, `PointAxisTarget`, `ConfigurationTarget`, `ConstraintSetTarget`
* Unlike previous constraints, `Targets` do not contain `group` as parameter. Instead, group parameter is passed to the planning call.
* Target scaling function is now embeded in the code for Targets. `scaled()` should be called by the user before passing the target to the `plan_motion` function.

### Changed

<<<<<<< HEAD
* Renamed `PybulletClient.get_cached_robot` to `PybulletClient.get_cached_robot_model` to avoid confusion between the `RobotModel` and `Robot` class.
* Renamed `PybulletClient.ensure_cached_robot` to `PybulletClient.ensure_cached_robot_model`.
* Renamed `PybulletClient.ensure_cached_robot_geometry` to `PybulletClient.ensure_cached_robot_model_geometry`.
* Renamed `PybulletClient.cache_robot` to `PybulletClient.cache_robot_model`.
* Backend planners now use multi-inherence instead of `__call__` to include the backend functions. This allows for better generated documentation.
* `Robot.plan_carteisan_motion()` now accepts `Waypoints` as target. Implementation for `FrameWaypoints` is supported with same functionality as before. Simply wrap `Frame` objects using `FrameWaypoints(frames)`.
=======
* Backend planners use multi-inherence instead of `__call__` to include the backend functions. This allows for better generated documentation.
* `Robot.plan_cartesian_motion()` now accepts `Waypoints` as target. Implementation for `FrameWaypoints` is supported with same functionality as before. Simply wrap `Frame` objects using `FrameWaypoints(frames)`.
>>>>>>> 74dfc5ab
* Changed `BoundingVolume`, `Constraint`, `JointConstraint`, `OrientationConstraint`, `PositionConstraint` to inherit from `compas.data.Data` class.
* Change the signature of `plan_motion()` to use `target` (`Target` class) instead of `goal_constraints`. Only one target is accepted. Users who wish to compose their own constraint sets can still use `ConstraintSetTarget`.
* Moved `Robot.orientation_constraint_from_frame()` to `OrientationConstraint.from_frame()`, as constraints are no longer intended for users to use directly.
* Moved `Robot.position_constraint_from_frame()` to `PositionConstraint.from_frame()`, as constraints are no longer intended for users to use directly.
* Moved `Robot.constraints_from_frame()` to ros.backend_features and is handled by `convert_target_to_goal_constraints()`. Users who wish to use a frame as target should use a `FrameTarget` instead.
* Changed the behavior of Duration class when accepting both seconds (float) and nanoseconds (int) where the decimal point of seconds and the nanoseconds add up to more than 1 second.
* Changed GH Component `ConstraintsFromPlane` to `FrameTargetFromPlane`.
* Changed GH Component `ConstraintsFromTargetConfiguration` to `ConfigurationTarget`.

### Removed

* Removed `plan_cartesian_motion_deprecated` and `plan_motion_deprecated` methods from `Robot` class
* Removed `forward_kinematics_deprecated` and `inverse_kinematics_deprecated` method from `Robot` class

## [1.0.2] 2024-02-22

### Added

### Changed

* Raise `BackendFeatureNotSupportedError` exceptions when a features is not supported by the planner, instead of generic `Exception`.

### Removed


## [1.0.1] 2024-02-20

### Added

### Changed

### Removed


## [1.0.0] 2024-02-20

### Added

* Add parameter to control which link the tool is connected to in Grasshopper.
* Introduced `compas_fab.robots.RobotLibrary` class with 4 built-in robots.
* Added a script to extract URDF, SRDF and meshes from a Docker MoveIt instance.

### Changed

* Changed `CollisionMesh` inherit from `compas.data.Data`
* Changed `AttachedCollisionMesh` to inherit from `compas.data.Data`
* Changed `Robot` inherit from `compas.data.Data`
* Changed `RobotSemantics` inherit from `compas.data.Data`
* Changed `Tool` to inherit from `compas.data.Data`
* Renamed `Tool.link_name` to `Tool.connected_to`
* Migrate to COMPAS 2.x: add dependency to `compas_robots`
* Migrate to COMPAS 2.x: use `compas.tolerance` module instead of `compas.PRECISION`
* Add `attributes` to `Trajectory` class.
* Fixed `data` serialization API to comply with `COMPAS 2.0` private data API.
* Use the tool's `connected_to` link when showing end-effector frames in Grasshopper.
* Change default end-effector link name from `ee_link` to `tool0`.

### Removed

* Removed V-Rep backend.
* Removed outdated `PathPlan` class.
* Removed outdated rfl demo class.
* Remove deprecated aliases for artists (currently on `compas_robots`).
* Removed `compas_fab.robots.ur5` because it is now part of `compas_fab.robots.RobotLibrary`.
* Removed data files of ur5 and ur10e from `src/compas_fab/data/universal_robots` because they are now in of `src/compas_fab/data/robot_library`.

## [0.28.0] 2023-05-10

### Added

* Added `Forward Kinematics` GH component.

### Changed

* Updated install process of GH components.
* Added caching to the GH component that visualizes scene, to avoid retrieving the whole scene too often.

### Fixed

* Fixed pre-Noetic support on the MoveIt planner when a tool is attached to the robot.

## 0.27.0

### Added

* Added support for attached and non-attached collision mesh visualization to the `Robot Visualize` GH component.
* Added a prefix to all GH components.
* Added `append` to the operations of the `Collision Mesh` GH component.

### Changed

* Changed behavior of `Attach Tool` GH component to only attach the tool but not add it to the planning scene state.
* Duration class takes floats as `sec` variable.
* Changed the behavior of `forward_kinematics`, `inverse_kinematics`, `iter_inverse_kinematics`, `plan_cartesian_motion` and constraints construction methods (`orientation_constraint_from_frame`, `position_constraint_from_frame`, `constraints_from_frame`) in `Robot` class to use the frame of the attached tool if a tool is attached. This behavior can be reverted back (ie. only calculate T0CF) using the flag `use_attached_tool_frame` of all these methods.
* Fixed usage of `tangent_points_to_circle_xy` in Spherical Wrist solver to work with COMPAS v1.16 and older.

### Fixed

* Fixed DH params for analytical IK solver of UR3e and UR10e.
* Fixed Kinetic support on IK, FK, and motion planning calls.
* Fixed `Publish to topic` Grasshopper component when the `ros_client` has been replaced (eg. disconnected and reconnected).

### Deprecated

### Removed

## 0.26.0

### Added

* Added a new GH component - `ConstraintsFromTargetConfiguration`
* Added some missing information to GH and V-REP docs.
* Added a `Robot().attached_tools` property to allow attaching tools to multiple planning groups simultaneously.

### Changed

* Replaced icon for GH component - `ConstraintsFromPlane`
* `Robot().attached_tool` now points to the tool attached to the `robot.main_group_name`.
* Added parameter `group` to the `AttachToolComponent`

### Fixed

* Attaching a tool to a planning group doesn't overwrite the tool attached to other groups.
* Changed `Trajectory` to inherit from `compas.data.Data` class to fix a serialization error that expects guid to be present.

### Deprecated

### Removed

## 0.25.0

### Changed

* Changed Grasshopper components to default to icon display.
* Changed to use `compas_rhino.conversions` to coerce frames.

### Fixed

* Fixed link parameter name when doing FK inside the GH component to display attached collision meshes.
* Fixed transform of the attached collision mesh frame inside the GH component.
* Fixed uninstall process not removing GH components.

## 0.24.0

### Added

* Added `compas_fab.robots.ReachabilityMap`
* Added `compas_fab.robots.DeviationVectorsGenerator`
* Added `compas_fab.robots.OrthonormalVectorsFromAxisGenerator`

### Changed

### Fixed

* Fixed `ROSmsg` import on GH components for publish/subscribe.

### Deprecated

### Removed

## 0.23.0

### Added

* Added `compas_fab.backends.PyBulletClient.load_ur5()` method to simplify some examples.
* Added Grasshopper components to get a zero configuration and to merge two configurations.

### Changed

* Moved all public API classes in `compas_fab.backends` to second-level imports.
* Updated to COMPAS 1.14.
* Simplified call to remove an attached tool by also removing the remaining collision mesh from the world automatically.

### Fixed

* Fixed PyBullet loading of meshes.
* Fixed missing flag in reset planning scene call.
* Fixed issue on cartesian and kinematic planning when model contains passive joints.
* Fixed pose of collision mesh in ROS Noetic being ignored.

### Deprecated

* Deprecated `compas_fab.utilities.write_data_to_json` in favor of `compas.data.json_dump`.
* Deprecated `compas_fab.utilities.read_data_from_json` in favor of `compas.data.json_load`.

### Removed

## 0.22.0

### Added

* Added `Attach Tool` GH component: crowd-coded at McNeel's Robotic Fabrication Workshop!

### Changed

### Fixed

### Deprecated

### Removed

## 0.21.1

### Added

### Changed

* Changed default wire visibility to hidden in some GH components for cleaner Grasshopper files.

### Fixed

### Deprecated

### Removed

## 0.21.0

### Added

* Added a new backend: analytical kinematics for spherical-wrist and offset-wrist robots.

### Fixed

* Consider `AttachedCollisionMesh` in `AnalyticalInverseKinematics`.

## 0.20.1

### Removed

* Removed the bundled binary files for the `VrepClient` remote API. To use V-REP, use the `remoteApi` binaries provided with the software.

## 0.20.0

### Added

* Added `PoseArray`, `MultiArrayDimension`, `MultiArrayLayout`, `Int8MultiArray`, `Float32MultiArray`, `Int32` to `compas_fab.backends.ros.messages`
* Added `unordered_disabled_collisions` attribute to `PyBulletClient` and `RobotSemantics`
* Added better support for concave meshes in the `PyBulletClient`
* Added `Robot.iter_inverse_kinematics` to allow iterating over all IK solutions provided by a solver

### Changed

* Changed the backend feature `InverseKinematics.inverse_kinematics` to be a generator. As a consequence of this, `ClientInterface.inverse_kinematics` and `PlannerInterface.inverse_kinematics` have changed to generators as well
* Standardized the yielded type of `InverseKinematics.inverse_kinematics` across the PyBullet, MoveIt and V-REP planners
* Added iterative accurate IK resolution for PyBullet

### Fixed

* Fixed `UnsupportedOperation` error when using `PyBulletClient` in Jupyter notebook (raised by `redirect_stdout`)
* Fixed `JointTrajectoryPoint.from_data` to be backward-compatible with JSON data generated before `compas_fab` 0.18
* Fixed `JointTrajectory.from_data` to be backward-compatible with JSON data generated before `compas_fab` 0.17

### Deprecated

### Removed

## 0.19.1

### Added

### Changed

### Fixed

* Fixed bundling of ghuser components

### Deprecated

### Removed

## 0.19.0

### Added

* Added documentation for Grasshopper components.
* Added Grasshopper components to publish and subscribe to ROS topics.

### Changed

* Updated `build-ghuser-components` task
* Updated to COMPAS 1.7

### Fixed

### Deprecated

### Removed

## 0.18.3

### Added

### Changed

* Made consistent use of `repr` in nested objects

### Fixed

* Fixed bug in `compas.backends.PyBulletClient.convert_mesh_to_body` circumventing PyBullet's propensity to cache

### Deprecated

### Removed

## 0.18.2

### Added

### Changed

### Fixed

### Deprecated

### Removed

## 0.18.1

### Fixed

* Fix error message during uninstall of Grasshopper components

## 0.18.0

### Added

* Grasshopper components now also for Mac
* Added support for MoveIt on ROS Noetic
* Added support for Python 3.9

### Changed

* The `Configuration` class has moved to `compas.robots`, but is still aliased within `compas_fab.robots`
* Lazily load `V-REP remoteApi` library

### Fixed

* Fixed `repr()` of `ROSmsg` class
* Fixed data type of secs and nsecs in `Time` ROS message
* Fixed `CollisionObject.to_collision_meshes`
* Fixed serialization of joint names for `compas_fab.robots.JointTrajectoryPoint`
* Fixed deserialization of `AttachedCollisionMesh`

### Deprecated

* `compas_fab.robots.Configuration` is being deprecated in favor of `compas.robots.Configuration`

## 0.17.0

### Added

* Added python components library for Grasshopper
* Added `compas_fab.robots.PyBulletClient.get_robot_configuration`
* Added `compas_fab.robots.Robot.ensure_geometry`
* Added serialization methods to `compas_fab.robots.CollisionMesh` and `compas_fab.robots.AttachedCollisionMesh`
* Added `attached_collision_meshes` attribute to `compas_fab.robots.JointTrajectory`
* Added `compas_fab.backends.PlanningSceneComponents.__ne__`
* Added dictionary behavior to `compas_fab.robots.JointTrajectoryPoint.merge`
* Added length limitations to attributes of `compas_fab.robots.JointTrajectoryPoint.merge`

### Changed

* Updated to `COMPAS 1.1`
* `Configuration` & `JointTrajectoryPoint`: the attributes `values` and `types` changed to `joint_values` and `joint_types` respectively.

### Fixed

* Fixed bug in the PyBullet client where one could not update the configuration of a robot with an attached collision mesh
* Fixed bug existing since version 0.12 where `compas_fab.backends.RosClient.add_attached_collision_mesh` added collision objects to the scene, but did not attached them to the robot
* Fixed bug when keys with `None` values were passed to the planner.

### Deprecated

### Removed

* Remove `compas_fab.robots.JointTrajectoryPoint.merge`

## 0.16.0

### Changed

* Updated to `COMPAS 1.0`

## 0.15.0

### Added

### Changed

* Updated to `COMPAS 0.19`

### Fixed

### Deprecated

### Removed

## 0.14.0

### Added

* Added new backend feature `ResetPlanningScene`
* Added `MoveItResetPlanningScene`

### Changed

* Updated to `COMPAS 0.18`
* Use `compas.IPY` to check for IronPython

### Fixed

* Fixed bug in `remove_attached_tool` of `PlanningScene`

## 0.13.1

### Added

* Added `name` property to `Tool` class.

### Fixed

* Fixed bug in `add_attached_tool` of `PlanningScene`
* Fixed `frame_id` generation when tool name changes
* Fixed freeze with some sync planning scene methods on Grasshopper/IronPython

## 0.13.0

### Changed

* Updated to `COMPAS 0.17`

## 0.12.0

### Added

* **PyBullet integration**: added support for PyBullet client and forward/inverse kinematic solver
* Added `ClientInterface`, `PlannerInterface` and various backend feature interfaces
* Added implementations of these interfaces for ROS and V-REP
* Added `attributes` dictionary to `Robot` class
* Added `compas_fab.robots.Tool.from_t0cf_to_tcf`
* Added `compas_fab.robots.Tool.from_tcf_to_t0cf`
* Added `joint_names` as optional parameter for all `compas_fab.robots.Configuration` constructors
* Added `compas_fab.robots.Configuration.iter_differences`
* Added `compas_fab.robots.Configuration.max_difference`
* Added `compas_fab.robots.Configuration.close_to`
* Added `compas_fab.robots.Configuration.merge`
* Added `compas_fab.robots.JointTrajectoryPoint.merge`
* Added `compas_fab.robots.Semantics.group_states`
* Added `compas_fab.robots.Robot.get_configuration_from_group_state`

### Changed

* Updated to `COMPAS 0.16.9`
* Renamed `compas_fab.robots.Robot.to_local_coords` to `compas_fab.robots.Robot.to_local_coordinates`
* Renamed `compas_fab.robots.Robot.to_world_coords` to `compas_fab.robots.Robot.to_world_coordinates`
* Backend clients have been restructured according to the new interfaces
* Parameter `backend` of forward kinematics has been renamed to `solver`
* The signatures of all kinematics, motion planning and planning scene management methods have been homogenized across backend clients and within `Robot`
* All examples have been updated to reflect these changes
* The installer to Rhino has been unified with COMPAS core. Now running `python -m compas_rhino.install` will also detect and install COMPAS FAB and its dependencies.
* Renamed all `RobotArtist` implementations to `RobotModelArtist` to reflect
  the fact they depend on `compas.robots.RobotModel`.
* Renamed  `compas_fab.robots.Robot.from_tool0_to_attached_tool` to `compas_fab.robots.Robot.from_t0cf_to_tcf`
* Renamed  `compas_fab.robots.Robot.from_attached_tool_to_tool0` to `compas_fab.robots.Robot.from_tcf_to_t0cf`
* Changed ROS planning scene methods to be synchronous.


### Fixed

* Attached collision meshes are included in inverse kinematics calculations in ROS

### Deprecated

* The methods `forward_kinematics`, `inverse_kinematics`, `plan_cartesian_motion` and `plan_motion`
  of `Robot` class have been refactored, but a backwards-compatible deprecated version with the old
  signatures still exists suffixed by `_deprecated`, e.g. `forward_kinematics_deprecated`.
* `RobotArtist` are deprecated in favor of `RobotModelArtist`.

### Removed

## 0.11.0

### Added

* Added optional `joint_names` to `Configuration`
* Added `Configuration.scaled`
* Added `full_joint_state` to `Robot.inverse_kinematics`
* Added `Semantics.get_all_configurable_joints`

### Changed

* Updated to `COMPAS 0.15`
* Construct `full_configuration` with `values`, `types`, `joint_names` in `Robot` rather than in `MoveItPlanner`
* `MoveItPlanner` returns `start_configuration` with set `joint_names`
* Removed parameter `names` from `RobotArtist.update`
* Updated Grasshopper examples
* `Robot`: `forward_kinematics` returns now `frame_WCF`
* `MoveItPlanner`: `forward_kinematics` takes now instance of `Configuration` and `robot`
* `MoveItPlanner`: `inverse_kinematics` takes now instance of `Configuration` and `robot`
* Property :class:`compas_fab.robots.Robot.artist` does not try to scale robot
  geometry if links and/or joints are not defined.
* In :class:`compas_fab.robots.constraints.JointConstraint`, added `tolerance_above` and
  `tolerance_below` for allowing asymmetrical constraints.
* In :class:`compas_fab.robots.Robot`, changed the `constraints_from_configuration`
  function with `tolerances_above` and `tolerances_below`.
* :meth:`compas_fab.robots.CollisionMesh.scale` now takes a scale factor
  instead of a :class:`compas.geometry.Scale` instance as an argument.

### Fixed

* Convert constraints on inverse kinematics and cartesian planner to ROS messages
* Fix support for trajectory constraints on kinematic planner

## 0.10.2

### Added

* Added Python 3.8 support

### Changed

* Updated to `COMPAS 0.13`

## 0.10.1

### Fixed

* Fix DAE parser to handle `polylist` meshes
* Bumped `roslibpy` dependency to `0.7.1` to fix blocking service call issue on Mac OS

## 0.10.0

### Added

* Added `attach_tool`, `detach_tool`, `draw_attached_tool`, `from_tool0_to_attached_tool` and `from_attached_tool_to_tool0` to `Robot`
* Added `attach_tool` and `detach_tool` to `Artist`
* Added `add_attached_tool` and `remove_attached_tool` to `PlanningScene`
* Added redraw/clear layer support to :class:`~compas_fab.rhino.RobotArtist` for Rhino
* Added material/color support for DAE files on ROS file loader

### Changed

* Changed `inverse_kinematics`, `plan_cartesian_motion` and `plan_motion` to use the attached_tool's `AttachedCollisionMesh` if set

### Fixed

* Fixed mutable init parameters of `Configuration`, `JointTrajectoryPoint`, `JointTrajectory` and `Robot.basic`.
* Fixed interface of :class:`~compas_fab.blender.RobotArtist` for Blender
* Fixed DAE parsing of meshes with multiple triangle sets

## 0.9.0

### Added

* Added `load_robot` method to ROS client to simplify loading robots from running ROS setup.
* Added `compas_fab.robots.Wrench`: a Wrench class representing force in free space, separated into its linear (force) and angular (torque) parts.
* Added `compas_fab.robots.Inertia`: a Inertia class representing spatial distribution of mass in a rigid body

### Changed

* Updated to `COMPAS 0.11`

## 0.8.0

### Changed

* Updated to `COMPAS 0.10`
* Add better support for passive joints on IK, Cartesian and Kinematic planning

### Fixed

* Use WorldXY's origin as default for robots that are have no parent join on their base
* Fixed parsing of semantics (SRDF) containing nested groups
* Fixed DAE support on ROS File loader

## 0.7.0

### Changed

* Fixed Python 2 vs Python 3 incompatibilities in `compas_fab.sensors` module
* Changed example for loading PosConCM (includes parity argument, differs from PosCon3D)
* Changed format `compas_fab.sensors.baumer.PosConCM.set_flex_mount()`
* Changed tasks.py to run `invoke test`
* Renamed `compas_fab.backends.CancellableTask` to `compas_fab.backends.CancellableFutureResult`
* ROS client: changed joint trajectory follower (`follow_joint_trajectory`) to support generic `JointTrajectory` arguments.
* ROS client: changed return type of trajectory execution methods to `CancellableFutureResult`

### Added

* Added `compas_fab.sensors.baumer.PosCon3D.reset()`
* Added `compas_fab.sensors.baumer.PosConCM.reset()`
* ROS client: added support for MoveIt! execution action via `client.execute_joint_trajectory`.
* Added `compas_fab.backends.FutureResult` class to deal with long-running async tasks

### Removed

* Removed `compas_fab.sensors.baumer.PosConCM.get_live_monitor_data()`
* Removed non-implemented methods from `compas_fab.robots.Robot`: `send_frame`, `send_configuration`, `send_trajectory`

### Fixed

* Fixed missing planner initialization when used without context manager.

## 0.6.0

### Changed

* Updated `COMPAS` dependency to `0.8.1`
* Base robot artist functionality moved to `compas.robots.RobotModel`
* `Robot`: `inverse_kinematics` returns now group configuration
* `Robot`: `forward_kinematics` has new parameter `backend` to select either `client` FK or `model` FK.
* `Robot`: `forward_kinematics` returns now `frame_RCF`
* `Robot`: `forward_kinematics` doesn't need full configuration anymore
* Fixed delays when modifying the planning scene of ROS.

### Added

* Added `jump_threshold` parameter to `plan_cartesian_motion`
* Added `action_name` parameter to reconfigure joint trajectory follower action.
* Added support to retrieve the full planning scene.

### Removed

* Removed `compas_fab.Robot.get_configuration`

## 0.5.0

### Changed

* ROS Client: renamed `compute_cartesian_path` to `plan_cartesian_motion`
* ROS Client: renamed `motion_plan_goal_frame` and
  `motion_plan_goal_configuration` to `plan_motion`
* ROS Client: removed methods from `Robot` that are now handled with
  `PlanningScene`, e.g. `add_collision_mesh` and
  `add_attached_collision_mesh`
* ROS Client: change the return type of `plan_motion` and `plan_cartesian_motion`
  to the new trajectory classes.
* ROS File Server Loader: moved to `compas_fab.backends` package
* ROS File Server Loader: renamed `load` to `load_urdf` and sync'd API to other loaders.
* V-REP Client: renamed `get_end_effector_pose` to `forward_kinematics`
* V-REP Client: renamed `find_robot_states` to `inverse_kinematics`
* V-REP Client: renamed `find_path_plan_to_config` to
  `plan_motion_to_config`
* V-REP Client: renamed `find_path_plan` to `plan_motion`
* V-REP Client: changed `is_connected` to become a property
* Made `robot_artist` default `None` on `Robot` constructor
* Changed `PathPlan` class to use the new trajectory classes

### Added

* Added `scale` method to `Configuration`
* Implemented Constraints (`OrientationConstraint`, `PositionConstraint`, `JointConstraint`) to use with `plan_motion`
* Implemented `PlanningScene`, `CollisionMesh` and `AttachedCollisionMesh`
* Added generic representations for motion planning requests (`JointTrajectory`, `JointTrajectoryPoint`, `Duration`)
* Added UR5 robot model data for example purposes
* Added several doc examples

### Removed

* Aliases for `Frame` and `Transformation`. Import from `compas.geometry` instead.

## 0.4.1

### Fixed

* Fixed missing library for V-REP on macOS

### Deprecated

* The aliases for `Frame` and `Transformation` will be removed, in the future, import directly from `compas` core.

## 0.4.0

### Added

* Color parameter to Rhino robot artist

### Changed

* Updated to `COMPAS 0.4.10`

## 0.3.0

### Added

* Deeper integration with MoveIt! motion planning services
* Added sync and async versions of many ROS service calls
* Added support for cancellable tasks/actions

### Changed

* Renamed `UrdfImporter` to `RosFileServerLoader`
* Updated to `COMPAS 0.4.8`

## 0.2.1

### Added

* Robot artist for Blender

## 0.2.0

### Added

* First open source release!
* V-REP and ROS clients
* Updated to `COMPAS 0.3.2`

## 0.1.0

### Added

* Initial version<|MERGE_RESOLUTION|>--- conflicted
+++ resolved
@@ -17,17 +17,13 @@
 
 ### Changed
 
-<<<<<<< HEAD
+
 * Renamed `PybulletClient.get_cached_robot` to `PybulletClient.get_cached_robot_model` to avoid confusion between the `RobotModel` and `Robot` class.
 * Renamed `PybulletClient.ensure_cached_robot` to `PybulletClient.ensure_cached_robot_model`.
 * Renamed `PybulletClient.ensure_cached_robot_geometry` to `PybulletClient.ensure_cached_robot_model_geometry`.
 * Renamed `PybulletClient.cache_robot` to `PybulletClient.cache_robot_model`.
 * Backend planners now use multi-inherence instead of `__call__` to include the backend functions. This allows for better generated documentation.
 * `Robot.plan_carteisan_motion()` now accepts `Waypoints` as target. Implementation for `FrameWaypoints` is supported with same functionality as before. Simply wrap `Frame` objects using `FrameWaypoints(frames)`.
-=======
-* Backend planners use multi-inherence instead of `__call__` to include the backend functions. This allows for better generated documentation.
-* `Robot.plan_cartesian_motion()` now accepts `Waypoints` as target. Implementation for `FrameWaypoints` is supported with same functionality as before. Simply wrap `Frame` objects using `FrameWaypoints(frames)`.
->>>>>>> 74dfc5ab
 * Changed `BoundingVolume`, `Constraint`, `JointConstraint`, `OrientationConstraint`, `PositionConstraint` to inherit from `compas.data.Data` class.
 * Change the signature of `plan_motion()` to use `target` (`Target` class) instead of `goal_constraints`. Only one target is accepted. Users who wish to compose their own constraint sets can still use `ConstraintSetTarget`.
 * Moved `Robot.orientation_constraint_from_frame()` to `OrientationConstraint.from_frame()`, as constraints are no longer intended for users to use directly.
