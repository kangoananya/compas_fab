--- conflicted
+++ resolved
@@ -33,12 +33,9 @@
 * Added general plotter for geometry objects and data structures based on the artist registration mechanism.
 * Added support for multimesh files to OBJ reader/writer.
 * Added support for attaching and detaching meshes in `compas.robots.RobotModelArtist` and drawing them.
-<<<<<<< HEAD
 * Added basic implementation of `compas.datastructures.Assembly`.
-=======
 * Added `meshes` method to artists of `compas.robots.RobotModel`.
 * Added `FrameArtist` class to `compas_blender`.
->>>>>>> 6a42f210
 
 ### Changed
 
