--- conflicted
+++ resolved
@@ -27,19 +27,14 @@
 * Changed `compas_rhino.drawing.draw_breps` to assume provided polygon is closed and automatically add missing corner to polycurve constructor.
 * Changed conversion of edges and faces to uniques keys for the data dicts to use the string representation of a sorted tuple of identifiers.
 * Added `dtype` to JSON decoding error message.
-<<<<<<< HEAD
 * Moved `compas.datastructures.mesh.core.halfedge.HalfEdge` to `compas.datastructures.halfedge.halfedge.HalfEdge`
+* Moved `compas.datastructures.network.core.graph.Graph` to `compas.datastructures.graph.graph.Graph`.
 
 ### Removed
 
 * Removed `compas.datastructures.mesh.core.mesh.BaseMesh`.
-=======
-* Moved `compas.datastructures.network.core.graph.Graph` to `compas.datastructures.graph.graph.Graph`.
-
-### Removed
 
 * Removed `compas.datastructures.BaseNetwork`.
->>>>>>> f8f76d7d
 
 ## [1.7.1] 2021-06-14
 
