# Changelog

All notable changes to this project will be documented in this file.

The format is based on [Keep a Changelog](https://keepachangelog.com/en/1.0.0/),
and this project adheres to [Semantic Versioning](https://semver.org/spec/v2.0.0.html).

## Unreleased

### Added

* Added attribute `start_vertex` to `compas.geometry.BrepTrim`.
* Added attribute `end_vertex` to `compas.geometry.BrepTrim`.
* Added attribute `vertices` to `compas.geometry.BrepTrim`.
* Added attribute `start_vertex` to `compas_rhino.geometry.RhinoBrepTrim`.
* Added attribute `start_vertex` to `compas_rhino.geometry.RhinoBrepTrim`.
* Added attribute `vertices` to `compas_rhino.geometry.RhinoBrepTrim`.

### Changed

* Fixed `PluginNotInstalledError` when using `Brep.from_boolean_*` in Rhino.
<<<<<<< HEAD
* Expose the parameters `radius` and `nmax` from `compas.topology._face_adjacency` to `compas.topology.face_adjacency` and further propagate them to `unify_cycles` and `Mesh.unify_cycles`.
* Modify `face_adjacency` to avoid using `compas.topology._face_adjacency` by default when there are more than 100 faces, unless one of the parameters `radius`, `nmax` is passed
=======
* Added support for `Polyline` as input for `compas_rhino.Brep.from_extrusion`.
>>>>>>> f24872a1

### Removed


## [2.6.1] 2024-11-09

### Added

### Changed

* Fixed bug in `compas_rhino.scene.RhinoMeshObject.clear()`.

### Removed


## [2.6.0] 2024-11-08

### Added

* Added key conversion map to `compas.colors.ColorDict` to avoid serialisation problems with tuple keys when used in combination with edges.
* Added `Scene.find_all_by_itemtype`.

### Changed

* Fixed bug in `VolMesh.delete_cell`.
* Fixed `NoneType` error when calling `compas.geometry.Sphere.edges`.
* Fixed bug in `VolMesh.vertex_halffaces`.
* Fixed bug in `VolMesh.vertex_cells`.
* Fixed bug in `VolMesh.is_halfface_on_boundary`.

### Removed

* Removed `VolMesh.halfface_adjacent_halfface` because of general nonsensicalness, and because it is (and probably always has been) completely broken.


## [2.5.0] 2024-10-25

### Added

* Added instructions for creating new data types to the dev guide.
* Added `compact=False`, `minimal=False` to `compas.data.Data.to_json()` to `compas.data.Data.to_jsonstring()`.
* Added `copy_guid=False` to `compas.data.Data.copy()`. If true, the copy has the same guid as the original.
* Added implementation of `Brep.from_loft()` to `compas_rhino`.

### Changed

* Fixed `RuntimeError` when using `compas_rhino.unload_modules` in CPython`.
* Fixed bug in `Box.scaled` causing a `TypeError` due to incorrect parameter forwarding.
* Changed argument names of `Box.scale()` to `x`, `y`, `z`, instead of `factor` and made `y` and `z` optional to keep positional arguments backwards compatible.
* Fixed import errors in `compas_rhino.conduits` for Rhino 8.
* Fixed doctest failures.
* Fixed bug in serialization when `compas.datastructures.attributes.AttributeView` is used.
* Fixed bug in the serialisation of empty scenes.
* Fixed bug in serialisation process due to `name` attribute appearing in json representation after copy even if not present before copy.

### Removed


## [2.4.3] 2024-10-04

### Added

### Changed

* Fixed support for `compas_gpython` in Rhino 8 Grasshopper CPython components.
* Changed installation instructions for Rhino 8 in the user guide.
* Fixed `Graph.from_edges` always returning `None`.

### Removed

* Removed deprecated module `compas_ghpython.utilities`. For drawing functions, use `compas_ghpython.drawing` directly.

## [2.4.2] 2024-09-17

### Added

* Added `compas.scene.Scene.find_by_name` to find the first scene object with the given name.
* Added `compas.scene.Scene.find_by_itemtype` to find the first scene object with a data item of the given type.

### Changed

* Fixed args for `SceneObject` on Grasshopper `Draw` component.
* Replaced use of `Rhino.Geometry.VertexColors.SetColors` with a for loop and `SetColor` in `compas_ghpyton` since the former requires a `System.Array`.
* Fixed `Mesh.face_circle`.

### Removed


## [2.4.1] 2024-08-25

### Added

### Changed

* Changed supported Blender versions to latest LTS versions (3.3, 3.6, 4.2).
* Fixed bug in `compas_rhino.conversions.cone_to_compas`.
* Fixed bug in `compas_rhino.conversions.cylinder_to_compas`.
* Fixed bug in `compas_rhino.scene.RhinoMeshObject.draw_vertexnormals` (scale not used).
* Fixed bug in `compas_rhino.scene.RhinoMeshObject.draw_facenormals` (scale not used).
* Changed scene object registration to stop printing messages.

### Removed

## [2.4.0] 2024-08-22

### Added

* Added `compas.scene.Scene.redraw`.
* Added `compas.scene.Scene.context_objects` representing all objects drawn in the visualisation context by the scene.
* Added `compas.scene.Scene.clear_context` with optional `guids` to clear some or all objects from the visualisation context.
* Added `clear_scene` and `clear_context` parameters to `compas.scene.Scene.clear` to differentiate between removing objects from the scene internally or removing corresponding objects from the viz context, or both (default).
* Added `compas_rhino.conversions.extrusion_to_compas_box` as direct conversion of extrusion breps.

### Changed

* Changed the `__str__` of `compas.geometry.Frame`, `compas.geometry.Plane`, `compas.geometry.Polygon`, `compas.geometry.Polyhedron`, `compas.geometry.Quaternion` to use a limited number of decimals (determined by `Tolerance.PRECISION`). Note: `__repr__` will instead maintain full precision.
* Changed the `__str__` of `compas.geometry.Pointcloud` to print total number of points instead of the long list of points. Note: `__repr__` will still print all the points with full precision.
* Fixed bug in `Pointcloud.from_box()`.
* Changed `compas.scene.MeshObject` to not use vertex coordinate caching because it is too fragile.
* Changed `compas_rhino.scene.RhinoMeshObject` to keep track of element-guid pairs in dicts.
* Changed `compas.scene.Scene._guids` to a default value of `[]`.
* Fixed bug due to missing import in `compas_rhino.scene.graphobject`.
* Changed `compas_rhino.scene.RhinoMeshObject.draw_vertexnormals` to use the same selection of vertices as `draw_vertices`.
* Changed `compas_rhino.scene.RhinoMeshObject.draw_vertexnormals` to use the corresponding vertex color if no color is specified.
* Changed `compas_rhino.scene.RhinoMeshObject.draw_facenormals` to use the same selection of vertices as `draw_faces`.
* Changed `compas_rhino.scene.RhinoMeshObject.draw_facenormals` to use the corresponding face color if no color is specified.

### Removed


## [2.3.0] 2024-07-06

### Added

* Added code coverage report uploads to codecov.io.
* Added `compas.geometry.surfaces.surface.Surface.from_native`.
* Added `compas.geometry.surfaces.nurbs.NurbsSurface.from_plane`.
* Added `compas.geometry.surfaces.nurbs.NurbsSurface.from_cylinder`.
* Added `compas.geometry.surfaces.nurbs.NurbsSurface.from_extrusion`.
* Added `compas.geometry.surfaces.nurbs.NurbsSurface.from_frame`.
* Added `compas.geometry.surfaces.nurbs.NurbsSurface.from_interpolation`.
* Added `compas.geometry.surfaces.nurbs.NurbsSurface.from_revolution`.
* Added `compas.geometry.surfaces.nurbs.NurbsSurface.from_sphere`.
* Added `compas.geometry.surfaces.nurbs.NurbsSurface.from_torus`.
* Added `compas_rhino.geometry.surfaces.surface_from_native`.
* Added `compas_rhino.geometry.surfaces.nurbssurface_from_native`.
* Added `compas_rhino.geometry.surfaces.nurbssurface_from_cylinder`.
* Added `compas_rhino.geometry.surfaces.nurbssurface_from_fill`.
* Added `compas_rhino.geometry.surfaces.nurbssurface_from_torus`.
* Added `compas_rhino.geometry.surfaces.nurbs.NurbsSurface.from_corners`.
* Added `compas_rhino.geometry.surfaces.nurbs.NurbsSurface.from_cylinder`.
* Added `compas_rhino.geometry.surfaces.nurbs.NurbsSurface.from_frame`.
* Added `compas_rhino.geometry.surfaces.nurbs.NurbsSurface.from_sphere`.
* Added `compas_rhino.geometry.surfaces.nurbs.NurbsSurface.from_torus`.
* Added `compas.geometry.curves.curve.Curve.from_native`.
* Added `compas_rhino.geometry.curves.curve.Curve.from_native`.
* Added `compas_rhino.geometry.curves.nurbs.NurbsCurve.from_native`.
* Added `compas_rhino.conversions.breps.brep_to_compas_mesh`.
* Added `compas_rhino.conversions.docobjects.brepobject_to_compas`.
* Added `compas_rhino.conversions.docobjects.curveobject_to_compas`.
* Added `compas_rhino.conversions.docobjects.meshobject_to_compas`.
* Added `compas_rhino.conversions.docobjects.pointobject_to_compas`.
* Added `compas.datastructures.HashTree` and `compas.datastructures.HashNode`.

### Changed

* Fixed bug in `compas.geometry.curves.curve.Curve.reversed` by adding missing parenthesis.
* Fixed all doctests so we can run `invoke test --doctest`.
* Changed `compas.geometry.surfaces.surface.Surface.__new__` to prevent instantiation of `Surface` directly.
* Changed `compas.geometry.surfaces.nurbs.NurbsSurface.__new__` to prevent instantiation of `NurbsSurface` directly.
* Fixed bug in `compas.geometry.surfaces.nurbs.NurbsSurface.__data__`.
* Changed `compas.geometry.surfaces.nurbs.new_nurbssurface_from_...` to `nurbssurface_from_...`.
* Changed `compas.geometry.curves.curve.Curve.__new__` to prevent instantiation of `Curve` directly.
* Changed `compas.geometry.curves.nurbs.new_nurbscurve_from_...` to `nurbscurve_from_...`.
* Changed `compas.geometry.curves.nurbs.NurbsCurve.__new__` to prevent instantiation of `NurbsCurve` directly.
* Changed `compas_rhino.geometry.curves.new_nurbscurve_from_...` to `nurbscurve_from_...`.
* Fixed `compas_ghpython` Grasshopper components not included in published pakcage.
* Changed `compas.colors.Color.coerce` to take color as is, if it is already an instance of `compas.colors.Color`.
* Changed `compas_rhino.conversions.surfaces.surface_to_compas` to work only with surface geometry.
* Changed `compas_rhino.conversions.curves.curve_to_compas_line` to work only with geometry.
* Changed `compas_rhino.conversions.curves.curve_to_compas_circle` to work only with geometry.
* Changed `compas_rhino.conversions.curves.curve_to_compas_ellipse` to work only with geometry.
* Changed `compas_rhino.conversions.curves.curve_to_compas_polyline` to work only with geometry.
* Changed `compas_rhino.objects.get_point_coordinates` to deprecated (removed in v2.3).
* Changed `compas_rhino.objects.get_line_coordinates` to deprecated (removed in v2.3).
* Changed `compas_rhino.objects.get_polyline_coordinates` to deprecated (removed in v2.3).
* Changed `compas_rhino.objects.get_polygon_coordinates` to deprecated (removed in v2.3).
* Fixed a bug in `worldtransformation` of `compas.scene.SceneObject` to include the object's own frame.

### Removed

* Removed pluggable `compas.geometry.surfaces.surface.new_surface`.
* Removed pluggable `compas.geometry.surfaces.surface.new_surface_from_plane`.
* Removed `compas.geometry.surfaces.surface.Surface.from_plane`.
* Removed `compas.geometry.surfaces.surface.ConicalSurface.__new__`.
* Removed `compas.geometry.surfaces.surface.CylindricalSurface.__new__`.
* Removed `compas.geometry.surfaces.surface.PlanarSurface.__new__`.
* Removed `compas.geometry.surfaces.surface.SphericalSurface.__new__`.
* Removed `compas.geometry.surfaces.surface.ToroidalSurface.__new__`.
* Removed `compas.geometry.surfaces.nurbs.NurbsSurface.__init__`.
* Removed `compas_rhino.geometry.surfaces.new_surface`.
* Removed `compas_rhino.geometry.surfaces.new_nurbssurface`.
* Removed `compas_rhino.geometry.surfaces.nurbs.NurbsSurface.__from_data__`.
* Removed `compas_rhino.geometry.surfaces.surface.Surface.from_corners`.
* Removed `compas_rhino.geometry.surfaces.surface.Surface.from_cylinder`.
* Removed `compas_rhino.geometry.surfaces.surface.Surface.from_frame`.
* Removed `compas_rhino.geometry.surfaces.surface.Surface.from_sphere`.
* Removed `compas_rhino.geometry.surfaces.surface.Surface.from_torus`.
* Removed `compas.geometry.curves.arc.Arc.__new__`.
* Removed `compas.geometry.curves.bezier.Bezier.__new__`.
* Removed `compas.geometry.curves.conic.Conic.__new__`.
* Removed `compas.geometry.curves.polyline.Polyline.__new__`.
* Removed `compas.geometry.curves.curve.new_curve`.
* Removed `compas.geometry.curves.curve.new_nurbscurve`.
* Removed `compas_rhino.geometry.curves.new_curve`.
* Removed `compas_rhino.geometry.curves.new_nurbscurve`.
* Removed `compas_rhino.conversions.surfaces.data_to_rhino_surface`.
* Removed `compas_rhino.conversions.surfaces.surface_to_compas_data`.
* Removed `compas_rhino.conversions.surfaces.surface_to_compas_quadmesh`.
* Removed `compas_rhino.conversions.curves.curve_to_compas_data`.

## [2.2.1] 2024-06-25

### Added

### Changed

* Fixed error in `compas_ghpython` causing `Scene` to fail in Grasshopper.

### Removed

## [2.2.0] 2024-06-24

### Added

* Added `maxiter` parameter to `compas.geometry.icp_numpy`.
* Added `resolution_u` and `resolution_v` to `compas.geometry.Shape` to control discretisation resolution.
* Added `vertices`, `edges`, `faces`, `triangles` to `compas.geometry.Shape`.
* Added `points`, `lines`, `polygons` to `compas.geometry.Shape`.
* Added abstract `compute_vertices`, `compute_edges`, `compute_faces`, `compute_triangles` to `compas.geometry.Shape`.
* Added implementation of `compute_vertices`, `compute_edges`, `compute_faces` to `compas.geometry.Box`.
* Added implementation of `compute_vertices`, `compute_edges`, `compute_faces` to `compas.geometry.Capsule`.
* Added implementation of `compute_vertices`, `compute_edges`, `compute_faces` to `compas.geometry.Cone`.
* Added implementation of `compute_vertices`, `compute_edges`, `compute_faces` to `compas.geometry.Cylinder`.
* Added implementation of `compute_vertices`, `compute_edges`, `compute_faces` to `compas.geometry.Sphere`.
* Added implementation of `compute_vertices`, `compute_edges`, `compute_faces` to `compas.geometry.Torus`.
* Added `compas_blender.scene.ShapeObject`.
* Added `compas.geometry.vector.__radd__`.
* Added `compas.geometry.vector.__rsub__`.
* Added `compas.geometry.vector.__rmul__`.
* Added `compas.geometry.vector.__rtruediv__`.
* Added `VolMesh.cell_lines`, `VolMesh.cell_polygons`.
* Added `VolMesh.vertex_edges`.
* Added `VolMesh.from_meshes`.
* Added `VolMesh.from_polyhedrons`.

### Changed

* Changed `compas_ghpython/utilities/drawing.py` to remove `System` dependency.
* Fixed bug in `compas.geometry.ic_numpy`, which was caused by returning only the last transformation of the iteration process.
* Changed `compas.geometry.Geometry.scaled` to use `compas.geometry.Geometry.scale` on a copy.
* Changed `compas.geometry.Geometry.translated` to use `compas.geometry.Geometry.translate` on a copy.
* Changed `compas.geometry.Geometry.rotated` to use `compas.geometry.Geometry.rotate` on a copy.
* Changed `VolMesh._plane` back to point to a cell for every triplet of vertices.
* Fixed `VolMesh.add_halfface`, `VolMesh.add_cell`, `VolMesh.vertex_halffaces`, `VolMesh.vertex_cells`, `VolMesh.edge_halffaces`, `VolMesh.halfface_cell`, `VolMesh.halfface_opposite_cell`, `VolMesh.halfface_opposite_halfface`, `VolMesh.cell_neighbors`.
* Changed ordering of `Volmesh.edges()` to be deterministic.
* Changed ordering and direction of `Volmesh.vertex_edges()` to be deterministic.
* Changed check for empty vertices and faces to use `is None` to add support for `numpy` arrays.
* Changed order of `u` and `v` of `compas.geometry.SphericalSurface` to the match the excpected parametrisation.
* Changed `compas.geometry.Shape.to_vertices_and_faces` to use `Shape.vertices` and `Shape.faces` or `Shape.triangles`.
* Changed default of `compas.scene.descriptors.color.ColorAttribute` to `None` to support native coloring in CAD contexts.
* Changed `compas.colors.ColorDict.__data__` and `compas.colors.ColorDict.__from_data__` to properly support serialisation.
* Moved `compas_blender.utilities.drawing` to `compas_blender.drawing` with backward compatible imports and deprecation warning.
* Moved `compas_ghpython.utilities.drawing` to `compas_ghpython.drawing` with backward compatible imports and deprecation warning.
* Moved `compas_rhino.utilities.drawing` to `compas_rhino.drawing` with backward compatible imports and deprecation warning.
* Changed `draw_nodes` and `draw_edges` of `compas_blender.scene.GraphObject`, `compas_ghpython.scene.GraphObject`, and `compas_rhino.scene.GraphObject` to use only attributes instead of parameters.
* Changed `draw_vertices`, `draw_edges` and `draw_faces` of `compas_blender.scene.MeshObject`, `compas_ghpython.scene.MeshObject`, and `compas_rhino.scene.MeshObject` to use only attributes instead of parameters.
* Changed `draw_vertices`, `draw_edges` and `draw_faces` of `compas_blender.scene.VolMeshObject`, `compas_ghpython.scene.VolMeshObject`, and `compas_rhino.scene.VolMeshObject` to use only attributes instead of parameters.
* Changed registration of `Capsule`, `Cone`, `Cylinder`, `Sphere`, `Torus` to `ShapeObject` in `compas_blender.scene`.
* Updated `compas.geometry.vector.__mul__` to allow element-wise multiplication with another vector.
* Updated `compas.geometry.vector.__truediv__` to allow element-wise division with another vector.
* Fixed bug in registration `shapely` boolean plugins.
* Temporarily restrict `numpy` to versions lower than `2.x`.

### Removed

* Removed `System` dependency in `compas_ghpython/utilities/drawing.py`.
* Removed GH plugin for `compas.scene.clear` since it clashed with the Rhino version.

## [2.1.1] 2024-05-14

### Added

* Added `compas.geometry.Line.point_from_start` and `compas.geometry.Line.point_from_end`.
* Added `compas.geometry.Line.flip` and `compas.geometry.Line.flipped`.
* Added an `compas.geometry.Frame.interpolate_frame(s)` method
* Added `compas.colors.Color.contrast`.
* Added `compas.geometry.Brep.from_plane`.
* Added `compas.tolerance.Tolerance.angulardeflection`.
* Added `compas.tolerance.Tolerance.update_from_dict`.
* Added `compas.scene.SceneObject.scene` attribute.
* Added `compas.datastructures.CellNetwork.is_faces_closed`
* Added `compas.datastructures.CellNetwork.delete_edge`
* Added `compas.datastructures.CellNetwork.delete_cell`
* Added `compas.datastructures.CellNetwork.delete_face`
* Added `compas.datastructures.CellNetwork.cells_to_graph`
* Added `compas.datastructures.CellNetwork.face_plane`
* Added `compas.datastructures.CellNetwork.cell_volume`
* Added `compas.datastructures.CellNetwork.cell_neighbors`

### Changed

* Changed and update the `compas_view2` examples into `compas_viewer`.
* Changed and updated the `compas_view2` examples into `compas_viewer`.
* Changed `compas.scene.Scene` to inherent from `compas.datastructrues.Tree`.
* Changed `compas.scene.SceneObject` to inherent from `compas.datastructrues.TreeNode`.
* Changed `compas.geoemetry._core.predicates_3` bug fix in `is_coplanar` while loop when there are 4 points.
* Changed to implementation of `Mesh.unify_cycles` to use the corresponding function of `compas.topology.orientation`.
* Fixed bug in `compas.topology.orientation.unify_cycles`.
* Fixed bug in `Mesh.thickened`.
* Fixed various bugs in `compas.geometry.Quaternion`.
* Changed repo config to `pyproject.toml`.
* Fixed broken import in `copas.geometry.trimesh_smoothing_numpy`.
* Changed `RhinoBrep.trimmed` to return single result or raise `BrepTrimmingError` instead of returning a list.
* Changed order of imports according to `isort` and changed line length to `179`.
* Changed use of `compas.geometry.allclose` to `compas.tolerance.TOL.is_allclose`.
* Changed use of `compas.geometry.close` to `compas.tolerance.TOL.is_close`.
* Changed imports of itertools to `compas.itertools` instead of `compas.utilities`.
* Changed `compas.tolerance.Tolerance` to a singleton, to ensure having only library-wide tolerance values.
* Updated `compas_rhino.conversions.point_to_compas` to allow for `Rhino.Geometry.Point` as input.
* Changed `compas.datastructures.Tree.print_hierarchy` to `compas.datastructures.Tree.__str__`.
* Changed `compas.scene.SceneObject.__init__` to accept `item` as kwarg.
* Fixed `compas.geometry.bbox_numpy.minimum_volume_box` to avoid `numpy.linalg.LinAlgError`.

### Removed

* Removed `compas.scene.SceneObjectNode`, functionalities merged into `compas.scene.SceneObject`.
* Removed `compas.scene.SceneTree`, functionalities merged into `compas.scene.Scene`.
* Removed default implementation of `compas.geometry.trimesh_geodistance` since nonexistent.
* Removed `compas.utilities.geometric_key` and replaced it by `compas.tolerance.TOL.geometric_key`.
* Removed `compas.utilities.geometric_key_xy` and replaced it by `compas.tolerance.TOL.geometric_key_xy`.
* Removed indexed attribute access from all geometry classes except `Point`, `Vector`, `Line`, `Polygon`, `Polyline`.
* Removed `compas.datastructures.Tree.print_hierarchy`.

## [2.1.0] 2024-03-01

### Added

* Added optional argument `cap_ends` to `Brep.from_extrusion()`.
* Added implementation in `RhinoBrep.from_extrusion()`.
* Added `max_depth` to `compas.datastructures.Tree.print_hierarchy()`.
* Added `compas.datastructures.Tree.to_graph()`.

### Changed

* Changed `compas.datastructures.TreeNode` to skip serialising `attributes`, `name` and `children` if being empty.
* Changed `compas.datastructures.TreeNode.__repr__` to omit `name` if `None`.
* Fix bug in `compas_rhino.geometry.NurbsCurve.from_parameters` and `compas_rhino.geometry.NurbsCurve.from_points` related to the value of the parameter `degree`.
* Changed `compas.scene.descriptors.ColorDictAttribute` to accept a `compas.colors.ColorDict` as value.
* Changed `compas_rhino.scene.RhinoMeshObject.draw` to preprocess vertex and face color dicts into lists.
* Changed `compas_rhino.conversions.vertices_and_faces_to_rhino` to handle vertex color information correctly.
* Changed `compas_rhino.conversions.average_color` return type `compas.colors.Color` instead of tuple.

### Removed

## [2.0.4] 2024-02-12

### Added

### Changed

* Fixed bug in `compas_rhino.scene`.

### Removed

## [2.0.3] 2024-02-09

### Added

* Added `compas.linalg`.
* Added `compas.matrices`.
* Added `compas.itertools`.
* Added `compas_rhino.scene.helpers`.
* Added `compas.scene.SceneObject.contrastcolor`.

### Changed

* Fixed bug in `compas.geometry.oriented_bounding_box_numpy` to support points in plane.
* Changed `compas_rhino.scene.RhinoSceneObject` to pass on positional arguments.
* Changed `compas_rhino.scene.RhinoBoxObject.draw` to use attributes only.
* Changed `compas_rhino.scene.RhinoBrepObject.draw` to use attributes only.
* Changed `compas_rhino.scene.RhinoCapsuleObject.draw` to use attributes only.
* Changed `compas_rhino.scene.RhinoCircleObject.draw` to use attributes only.
* Changed `compas_rhino.scene.RhinoConeObject.draw` to use attributes only.
* Changed `compas_rhino.scene.RhinoCurveObject.draw` to use attributes only.
* Changed `compas_rhino.scene.RhinoCylinderObject.draw` to use attributes only.
* Changed `compas_rhino.scene.RhinoEllipseObject.draw` to use attributes only.
* Changed `compas_rhino.scene.RhinoFrameObject.draw` to use attributes only.
* Changed `compas_rhino.scene.RhinoGraphObject.draw` to use attributes only.
* Changed `compas_rhino.scene.RhinoLineObject.draw` to use attributes only.
* Changed `compas_rhino.scene.RhinoMeshObject.draw` to use attributes only.
* Changed `compas_rhino.scene.RhinoPlaneObject.draw` to use attributes only.
* Changed `compas_rhino.scene.RhinoPointObject.draw` to use attributes only.
* Changed `compas_rhino.scene.RhinoPolygonObject.draw` to use attributes only.
* Changed `compas_rhino.scene.RhinoPolyhedronObject.draw` to use attributes only.
* Changed `compas_rhino.scene.RhinoPolylineObject.draw` to use attributes only.
* Changed `compas_rhino.scene.RhinoSphereObject.draw` to use attributes only.
* Changed `compas_rhino.scene.RhinoSurfaceObject.draw` to use attributes only.
* Changed `compas_rhino.scene.RhinoTorusObject.draw` to use attributes only.
* Changed `compas_rhino.scene.RhinoVectorObject.draw` to use attributes only.
* Changed `compas_rhino.scene.RhinoVolMeshObject.draw` to use attributes only.

### Removed

* Removed `compas.geometry.linalg`.
* Removed `compas.topology.matrices`.
* Removed `compas.utilities.itertools`.

## [2.0.2] 2024-02-06

### Added

* Added Blender paths for Windows.
* Added `compas_rhino.print_python_path`.
* Added `compas_blender.print_python_path`.

### Changed

* Fixed bug in `compas.tolerange.Tolerance.format_number()` related to IronPython environment.

### Removed


## [2.0.1] 2024-02-01

### Added

* Added pluggable `compas.geometry.surfaces.nurbs.new_nurbssurface_from_native`.
* Added `compas.geometry.NurbsSurface.from_native`.
* Added plugin `compas_rhino.geometry.surfaces.new_nurbssurface_from_plane`.

### Changed

* Fixed bug in `compas_blender.clear`.
* Fixed bug in `compas_rhino.conversions.surface_to_compas`.
* Fixed bug in `compas_rhino.conversions.surface_to_compas_mesh`.
* Fixed bug in `compas_rhino.conversions.surface_to_compas_quadmesh`.
* Fixed bug in plugin `compas_rhino.geometry.curves.new_nurbscurve_from_native`.
* Fixed bug in plugin `compas_rhino.geometry.surfaces.new_nurbssurface_from_native`.

### Removed

* Removed plugin `compas_rhino.geometry.surfaces.new_surface_from_plane`.


## [2.0.0] 2024-01-31

### Added

* Added `group` attribute to `compas_rhino.scene.RhinoSceneObject`.
* Added `_guid_mesh`, `_guids_vertices`, `_guids_edges`, `_guids_faces`, `_guids_vertexlabels`, `_guids_edgelables`, `_guids_facelabels`, `_guids_vertexnormals`, `_guids_facenormals`, `_guids_spheres`, `_guids_pipes`, `disjoint` attributes to `compas_rhino.scene.MeshObject`.
* Added `_guids_nodes`, `_guids_edges`, `_guids_nodelabels`, `_guids_edgelables`, `_guids_spheres`, `_guids_pipes` attributes to `compas_rhino.scene.GraphObject`.
* Added `_guids_vertices`, `_guids_edges`, `_guids_faces`, `_guids_cells`, `_guids_vertexlabels`, `_guids_edgelables`, `_guids_facelabels`, `_guids_celllabels`, `disjoint` attributes to `compas_rhino.scene.MeshObject`.
* Added test for `compas.scene.Scene` serialisation.

### Changed

* Changed `compas.scene.Mesh`'s `show_vertices`, `show_edges`, `show_faces` to optionally accept a sequence of keys.
* Changed `compas.scene.Graph`'s `show_nodes`, `show_edges` to optionally accept a sequence of keys.
* Changed `compas.scene.VolMesh`'s `show_vertices`, `show_edges`, `show_faces`, `show_cells` to optionally accept a sequence of keys.
* Fixed missing implementation of `Sphere.base`.
* Fixed bug in `intersection_sphere_sphere`.

### Removed

* Removed kwargs from `compas_rhino.scene.MeshObject.draw`.
* Removed kwargs from `compas_rhino.scene.GraphObject.draw`.
* Removed kwargs from `compas_rhino.scene.VolMeshObject.draw`.

## [2.0.0-beta.4] 2024-01-26

### Added

* Added `compas_rhino.objects`.
* Added `compas_rhino.layers`.
* Added `compas_rhino.install_with_pip`.
* Added `before_draw` pluggable to `compas.scene.Scene.draw`.
* Added `after_draw` pluggable to `compas.scene.Scene.draw`.
* Added description in tutorial about `compas.scene.context`.
* Added `compas_blender.data`.
* Added `compas_blender.collections`.
* Added `compas_blender.objects`.
* Added `compas_rhino.ui`.
* Added `compas_rhino.unload_modules`.
* Added `compas_ghpython.unload_modules`.
* Added `compas_ghpython.sets`.
* Added `compas_ghpython.timer`.
* Added `scale` and `scaled` to `compas.datastructures.Datastructure`.
* Added `rotate` and `rotated` to `compas.datastructures.Datastructure`.
* Added `translate` and `translated` to `compas.datastructures.Datastructure`.

### Changed

* Changed `compas.tolerance.Tolerance` into singleton.
* Changed `compas_rhino.geometry.curves.nursb.RhinoNurbsCurve` to use private data API.
* Changed `compas_rhino.geometry.surfaces.nursb.RhinoNurbsSurface` to use private data API.
* Changed `compas.scene.Scene.redraw` to `draw`.
* Fixed `register_scene_objects` not called when there is a context given in kwargs of `SceneObject`.

### Removed

* Removed `compas_blender.geometry.curves`.
* Removed `compas_rhino.utilities.objects`.
* Removed `compas_rhino.utilities.layers`.
* Removed `compas_rhino.utilities.constructors`.
* Removed `compas_rhino.utilities.document`.
* Removed `compas_rhino.utilities.geometry`.
* Removed `compas_rhino.utilities.misc`.
* Removed `compas_blender.utilities.data`.
* Removed `compas_blender.utilities.collections`.
* Removed `compas_blender.utilities.objects`.
* Removed `compas_ghpython.utilities.sets`.
* Removed `compas_ghpython.utilities.timer`.

## [2.0.0-beta.3] 2024-01-19

### Added

* Added `compas.dtastructures.Network` as alias of `compas.datastructures.Graph`.
* Added `compas.data.Data.name` and included it in serialisation in case `compas.data.Data._name is not None`.

### Changed

* Merged `compas.datastructures.Halfedge` into `compas.datastructures.Mesh`.
* Merged `compas.datastructures.Network` into `compas.datastructures.Graph`.
* Merged `compas.datastructures.Halfface` into `compas.datastructures.VolMesh`.
* Fixed `RhinoBrep` doesn't get capped after trimming.
* Changed `compas.data.Data.data` to `compas.data.Data.__data__`.
* Changed `compas.data.Data.dtype` to `compas.data.Data.__dtype__`.
* Changed `compas.data.Data.from_data` to `compas.data.Data.__from_data__`.
* Changed `compas.geometry.triangulation_earclip` face vertex index reversion when the polygon is flipped.

### Removed

* Removed `compas.datastructures.Network`.
* Removed `compas.datastructures.Halfedge`.
* Removed `compas.datastructures.Halfface`.
* Removed `compas.data.Data.attributes`.
* Removed `compas.data.Datastructure.attributes`.
* Removed `attributes` from `compas.datastructures.Assembly.data`.
* Removed `attributes` from `compas.datastructures.CellNetwork.data`.
* Removed `attributes` from `compas.datastructures.Graph.data`.
* Removed `attributes` from `compas.datastructures.Mesh.data`.
* Removed `attributes` from `compas.datastructures.Tree.data`.
* Removed `attributes` from `compas.datastructures.VolMesh.data`.
* Removed `compas.data.Data.to_data`.
* Removed `compas.rpc.XFunc`.

## [2.0.0-beta.2] 2024-01-12

### Added

* Added `viewerinstance` in `compas.scene.Scene` to support viewers context detection.
* Added `compas_rhino8` as starting point for Rhino8 support.
* Added `compas.scene.SceneObjectNode`.
* Added `compas.scene.SceneTree`.
* Added `compas.scene.SceneObject.node`.
* Added `compas.scene.SceneObject.frame`.
* Added `compas.scene.SceneObject.worldtransformation`.
* Added `compas.scene.SceneObject.parent`.
* Added `compas.scene.SceneObject.children`.
* Added `compas.scene.SceneObject.add()`.
* Added tutorial for `compas.datastructures.Tree`.
* Added Serialisation capability to `compas.scene.Scene`.
* Added `show` flag to `compas.scene.SceneObject`.
* Added `show_points` flag to `compas.scene.GeometryObject`.
* Added `show_lines` flag to `compas.scene.GeometryObject`.
* Added `show_surfaces` flag to `compas.scene.GeometryObject`.
* Added `show_vertices` flag to `compas.scene.MeshObject`.
* Added `show_edges` flag to `compas.scene.MeshObject`.
* Added `show_faces` flag to `compas.scene.MeshObject`.
* Added `show_nodes` flag to `compas.scene.NetworkObject`.
* Added `show_edges` flag to `compas.scene.NetworkObject`.
* Added `show_vertices` flag to `compas.scene.VolMeshObject`.
* Added `show_edges` flag to `compas.scene.VolMeshObject`.
* Added `show_faces` flag to `compas.scene.VolMeshObject`.
* Added `show_cells` flag to `compas.scene.VolMeshObject`.
* Added `compas.data.Data.to_jsonstring` and `compas.data.Data.from_jsonstring`.
* Added `compas.data.Data.attributes`.
* Added optional param `working_directory` to `compas.rpc.Proxy` to be able to start services defined in random locations.
* Added `compas.datastructures.Datastructure.transform` and `compas.datastructures.Datastructure.transformed`.
* Added `compas.datastructures.Datastructure.transform_numpy` and `compas.datastructures.Datastructure.transformed_numpy`.
* Added `compas.datastructures.Halfedge.flip_cycles`.
* Added `compas.datastructures.Halfedge.is_connected`, `compas.datastructures.Halfedge.connected_vertices`, `compas.datastructures.Halfedge.connected_faces`.
* Added `compas.datastructures.Mesh.join`.
* Added `compas.datastructures.Mesh.weld` and `compas.datastructures.Mesh.remove_duplicate_vertices`.
* Added `compas.datastructures.Mesh.quads_to_triangles`.
* Added `compas.datastructures.Mesh.unify_cycles`.
* Added `compas.datastructures.Mesh.aabb` and `compas.datastructures.Mesh.obb`.
* Added `compas.datastructures.Mesh.offset` and `compas.datastructures.Mesh.thickened`.
* Added `compas.datastructures.Mesh.exploded`.
* Added `compas.datastructures.Mesh.adjacency_matrix`, `compas.datastructures.Mesh.connectivity_matrix`, `compas.datastructures.Mesh.degree_matrix`, `compas.datastructures.Mesh.laplacian_matrix`.
* Added `compas.topology.vertex_adjacency_from_edges`, `compas.topology.vertex_adjacency_from_faces`, `compas.topology.edges_from_faces`, `compas.topology.faces_from_edges`.
* Added `compas.datastructures.Network.split_edge`, `compas.datastructures.Network.join_edges`.
* Added `compas.datastructures.Network.smooth`.
* Added `compas.datastructures.Network.is_crossed`, `compas.datastructures.Network.is_xy`, `compas.datastructures.Network.is_planar`, `compas.datastructures.Network.is_planar_embedding`, `compas.datastructures.Network.count_crossings`, `compas.datastructures.Network.find_crossings`, `compas.datastructures.Network.embed_in_plane`.
* Added `compas.datastructures.Network.find_cycles`.
* Added `compas.datastructures.Network.shortest_path`.
* Added `compas.datastructures.Network.transform`.
* Added `compas.datastructures.Graph.is_connected`.
* Added `compas.datastructures.Graph.adjacency_matrix`, `compas.datastructures.Graph.connectivity_matrix`, `compas.datastructures.Graph.degree_matrix`, `compas.datastructures.Graph.laplacian_matrix`.

### Changed

* Changed the `__str__` of `compas.geometry.Point` and `compas.geometry.Vector` to use a limited number of decimals (determined by `Tolerance.PRECISION`). Note: `__repr__` will instead maintain full precision.
* Changed `docs` Workflow to only be triggered on review approval in pull requests.
* Changed `draw` implementations of `compas.scene.SceneObject` to always use the `worldtransformation` of the `SceneObject`.
* Fixed typo in name `Rhino.Geometry.MeshingParameters` in `compas_rhino.geometry.RhinoBrep.to_meshes()`.
* Fixed `TypeErrorException` when serializing a `Mesh` which has been converted from Rhino.
* Fixed color conversions in `compas_rhion.conversions.mesh_to_compas`.
* Changed `SceneObject` registration to allow for `None` context.
* Changed `compas.data.Data.name` to be stored in `compas.data.Data.attributes`.
* Changed `compas.data.Data.__jsondump__` to include `compas.data.Data.attributes` if the dict is not empty.
* Changed `compas.data.Data.__jsonload__` to update `compas.data.Data.attributes` if the attribute dict is provided.
* Changed `compas.datastructures.Graph` to take additional `**kwargs`, instead of only `name=None` specifically.
* Changed `compas.datastructures.Network` to take additional `**kwargs`, instead of only `name=None` specifically.
* Changed `compas.datastructures.Halfedge` to take additional `**kwargs`, instead of only `name=None` specifically.
* Changed `compas.datastructures.Mesh` to take additional `**kwargs`, instead of only `name=None` specifically.
* Moved registration of `ping` and `remote_shutdown` of the RPC server to `compas.rpc.Server.__init__()`.
* Moved `FileWatcherService` to `compas.rpc.services.watcher` so it can be reused.
* Changed `compas.datastructures.Mesh.subdivide` to `compas.datastructures.Mesh.subdivided`.
* Moved `compas.numerical.pca_numpy` to `compas.geometry.pca_numpy`.
* Moved `compas.numerical.scalafield_contours` to `compas.geometry.scalarfield_contours`.
* Moved `compas.numerical.matrices` to `compas.topology.matrices`.
* Moved `compas.numerical.linalg` to `compas.geometry.linalg`.
* Changed `watchdog` dependency to be only required for platforms other than `emscripten`.
* Changed `compas.geometry.earclip_polygon` algorithm because the current one does not handle several cases.

### Removed

* Removed `compas_rhino.forms`. Forms will be moved to `compas_ui`.
* Removed `compas.scene.NoSceneObjectContextError`.
* Removed `compas.datastructures.Datastructure.attributes` and `compas.datastructures.Datastructure.name` (moved to `compas.data.Data`).
* Removed `attributes` from `compas.datastructures.Graph.data`.
* Removed `attributes` from `compas.datastructures.Network.data`.
* Removed `attributes` from `compas.datastructures.Halfedge.data`.
* Removed `attributes` from `compas.datastructures.Mesh.data`.
* Removed `compas.datastructures.mesh_bounding_box` and `compas.datastructures.mesh_bounding_box_xy`.
* Removed `compas.datastructures.mesh_oriented_bounding_box_numpy` and `compas.datastructures.mesh_oriented_bounding_box_xy_numpy`.
* Removed `compas.datastructures.mesh_delete_duplicate_vertices`.
* Removed `compas.datastructures.mesh_is_connected` and `compas.datastructures.mesh_connected_components`.
* Removed `compas.datastructures.mesh_isolines_numpy` and `compas.datastructures.mesh_contours_numpy`.
* Removed `compas.datastructures.trimesh_gaussian_curvature`.
* Removed `compas.datastructures.trimesh_descent`.
* Removed `compas.datastructures.mesh_disconnected_vertices`, `compas.datastructures.mesh_disconnected_faces` and `compas.datastructures.mesh_explode`.
* Removed `compas.datastructures.mesh_geodesic_distances_numpy`.
* Removed `compas.datastructures.trimesh_face_circle`.
* Removed `compas.datastructures.mesh_weld`, `compas.datastructures.meshes_join`, `compas.datastructures.meshes_join_and_weld`.
* Removed `compas.datastructures.mesh_offset` and `compas.datastructures.mesh_thicken`.
* Removed `compas.datastructures.mesh_face_adjacency` and `compas.datastructures.mesh_unify_cycles`.
* Removed `compas.datastructures.mesh_transform`, `compas.datastructures.mesh_transformed`, `compas.datastructures.mesh_transform_numpy`, `compas.datastructures.mesh_transformed_numpy`.
* Removed `compas.datastructures.mesh_quads_to_triangles`.
* Removed `compas.datastructures.volmesh_bounding_box`.
* Removed `compas.datastructures.volmesh_transform` and `compas.datastructures.volmesh_transformed`.
* Removed `compas.topology.unify_cycles_numpy` and `compas.topology.face_adjacency_numpy`.
* Removed `compas.topology.unify_cycles_rhino` and `compas.topology.face_adjacency_rhino`.
* Removed `compas.datastructures.network_is_connected`.
* Removed `compas.datastructures.network_complement`.
* Removed `compas.datastructures.network_disconnected_nodes`, `compas.datastructures.network_disconnected_edges`, `compas.datastructures.network_explode`.
* Removed `compas.datastructures.network_adjacency_matrix`, `compas.datastructures.network_connectivity_matrix`, `compas.datastructures.network_degree_matrix`, `compas.datastructures.network_laplacian_matrix`.
* Removed `compas.datastructures.network_transform`, `compas.datastructures.network_transformed`.
* Removed `compas.datastructures.network_shortest_path`.
* Removed `compas.numerical`.

## [2.0.0-beta.1] 2023-12-20

### Added

* Added `compas.geometry.Box.to_brep()`.
* Added `compas.geometry.Cone.to_brep()`.
* Added `compas.geometry.Cylinder.to_brep()`.
* Added `compas.geometry.Sphere.to_brep()`.
* Added `compas.geometry.Torus.to_brep()`.
* Added `compas.brep.Brep.from_iges()`.
* Added `compas.brep.Brep.to_iges()`.
* Added `compas.tolerance`.
* Added `compas.tolerance.Tolerance`.
* Added `compas.tolerance.Tolerance.ABSOLUTE` and `compas.tolerance.Tolerance.absolute`.
* Added `compas.tolerance.Tolerance.RELATIVE` and `compas.tolerance.Tolerance.relative`.
* Added `compas.tolerance.Tolerance.ANGULAR` and `compas.tolerance.Tolerance.angular`.
* Added `compas.tolerance.Tolerance.APPROXIMATION` and `compas.tolerance.Tolerance.approximation`.
* Added `compas.tolerance.Tolerance.PRECISION` and `compas.tolerance.Tolerance.precision`.
* Added `compas.tolerance.Tolerance.LINEARDEFLECTION` and `compas.tolerance.Tolerance.lineardeflection`.
* Added `compas.tolerance.Tolerance.is_zero`.
* Added `compas.tolerance.Tolerance.is_positive`.
* Added `compas.tolerance.Tolerance.is_negative`.
* Added `compas.tolerance.Tolerance.is_between`.
* Added `compas.tolerance.Tolerance.is_angle_zero`.
* Added `compas.tolerance.Tolerance.is_close`.
* Added `compas.tolerance.Tolerance.is_allclose`.
* Added `compas.tolerance.Tolerance.is_angles_close`.
* Added `compas.tolerance.Tolerance.geometric_key`.
* Added `compas.tolerance.Tolerance.format_number`.
* Added `compas.tolerance.Tolerance.precision_from_tolerance`.
* Added `compas.scene.Scene`.
* Added `compas.json_loadz()` and `compas.json_dumpz()` to support ZIP compressed JSON files.
* Added `compas.datastructures.assembly.delete_part()`.
* Added `compas.datastructures.assembly.delete_connection()`.
* Added `compas.geometry.Brep.from_breps()`.
* Added `compas.geometry.Brep.from_planes()`.
* Added `compas.geometry.Brep.to_iges()`.
* Added `compas.geometry.Brep.to_meshes()`.
* Added `compas.geometry.Brep.to_polygons()`.
* Added `compas.geometry.Brep.to_stl()`.
* Added `compas.geometry.Brep.heal()`.
* Added `compas.geometry.Brep.edge_faces()`.
* Added `compas.geometry.Brep.edge_loop()`.
* Added `compas.geometry.Brep.fillet()`.
* Added `compas.geometry.Brep.filleted()`.
* Added `compas.geometry.BrepFilletError`.
* Added `compas.geometry.Brep.is_shell`.
* Added `compas.geometry.Brep.contains()`.
* Added `compas.geometry.BrepFace.adjacent_faces()`.
* Added `compas_rhino.geometry.RhinoBrep.is_manifold`.
* Added `compas_rhino.geometry.RhinoBrep.contains()`.
* Added `compas_rhino.geometry.RhinoBrepFace.adjacent_faces()`.
* Added `compas_rhino.geometry.RhinoBrepFace.as_brep()`.
* Added `compas.geometry.BrepEdge.orientation`.
* Added `compas.geometry.BrepEdge.type`.
* Added `compas.geometry.BrepEdge.length`.
* Added `compas.geometry.BrepFace.type`.
* Added `compas.geometry.BrepFace.add_loop()`.
* Added `compas.geometry.BrepFace.add_loops()`.
* Added `compas.geometry.BrepFace.to_polygon()` with generic implementation.
* Added `compas.geometry.BrepFace.try_get_nurbssurface()`.
* Added `compas_rhino.geometry.RhinoBrepFace.area`.
* Added `compas_rhino.geometry.RhinoBrepFace.centroid`.
* Added `compas_rhino.geometry.RhinoBrepFace.edges`.
* Added `compas_rhino.geometry.RhinoBrepFace.is_cone`.
* Added `compas_rhino.geometry.RhinoBrepFace.is_cylinder`.
* Added `compas_rhino.geometry.RhinoBrepFace.is_torus`.
* Added `compas_rhino.geometry.RhinoBrepFace.is_sphere`.
* Added `compas_rhino.geometry.RhinoBrepFace.nurbssurface`.
* Added `compas_rhino.geometry.RhinoBrepFace.vertices`.
* Added `compas_rhino.geometry.RhinoBrepLoop.trims`.
* Added `compas_rhino.geometry.RhinoBrepEdge.length`.
* Added `compas_rhino.geometry.RhinoBrepEdge.centroid`.
* Added `compas.geometry.BrepFace.native_face`.
* Added `compas.geometry.BrepEdge.native_edge`.
* Added `compas.geometry.BrepLoop.native_loop`.
* Added `compas.geometry.BrepTrim.native_trim`.
* Added `compas.geometry.BrepVertex.native_vertex`.
* Added `compas_rhino.geometry.RhinoBrepFace.native_face`.
* Added `compas_rhino.geometry.RhinoBrepEdge.native_edge`.
* Added `compas_rhino.geometry.RhinoBrepLoop.native_loop`.
* Added `compas_rhino.geometry.RhinoBrepTrim.native_trim`.
* Added `compas_rhino.geometry.RhinoBrepVertex.native_vertex`.
* Added `color`, `opacity` attributes to `compas.scene.SceneObject`.
* Added `pointcolor`, `linecolor`, `surfacecolor`, `pointsize`, `linewidth` attributes to `compas.scene.GeometryObject`.
* Added `compas_rhino.geometry.brep.RhinoBrep.to_meshes()`.
* Added `compas_blender.`
* Added `compas.geometry.Brep.trimmed()`.
* Added `compas.geometry.RhinoBrep.slice()`.

### Changed

* Changed `compas.geometry.NurbsSurface.u_space` to `space_u`.
* Changed `compas.geometry.NurbsSurface.v_space` to `space_v`.
* Changed `compas.geometry.NurbsSurface.u_isocurve` to `isocurve_u`.
* Changed `compas.geometry.NurbsSurface.v_isocurve` to `isocurve_v`.
* Changed `compas.brep.Brep.from_step_file` to `from_step`.
* Moved `compas.brep` to `compas.geometry.brep`.
* Updated `compas-actions.docs` workflow to `v3`.
* `Artists` classes are renamed to `SceneObject` classes and now under `compas.scene`, `compas_rhino.scene`, `compas_ghpython.scene`, `compas_blender.scene`.
* Context related functions like `register`, `build`, `redraw` and `clear` are moved to `compas.scene.context` from `compas.scene.SceneObject`.
* Changed plugin selection to fall back to a default implementation if possible.
* Fixed `AttributeError` `_edges` in `compas_rhino.geometry.RhinoBrepLoop.edges`.
* Fixed `compas_rhino.geometry.RhinoBrep` serialization.
* Naming convention for `ColorDictAttributes` in `compas.scene.MeshObject`, `compas.scene.NetworkObject` and `compas.scene.VolmeshObject` is changed e.g. from `vertex_color` to `vertexcolor`.
* The building of correct type of `SceneObject` is moved backed to `__new__` of `SceneObject` itself.
* Changed `compas_blender.install` to use symlinks.
* Moved `URDF` parsing from `compas.files` to the `compas_robots` extension (`compas_robots.files.URDF`).
* Changed signature of `compas.geometry.Brep.slice()`

### Removed

* Removed `compas_rhino.geometry.RhinoBrepFace.data.setter`.
* Removed `compas_rhino.geometry.RhinoBrepEdge.data.setter`.
* Removed `compas_rhino.geometry.RhinoBrepLoop.data.setter`.
* Removed `compas_rhino.geometry.RhinoBrepTrim.data.setter`.
* Removed `compas_rhino.geometry.RhinoBrepVertex.data.setter`.
* Removed `compas.PRECISION`.
* Removed `compas.set_precision`.

## [2.0.0-alpha.2] 2023-11-07

### Added

* Added `Frame.axes`
* Added `compas.datastructures.TreeNode` and `compas.datastructures.Tree` classes.
* Added `EllipseArtist` to `compas_rhino` and `compas_ghpython`.
* Added `compas.scene.Scene`.

### Changed

* Changed `Network.is_planar` to rely on `NetworkX` instead `planarity` for planarity checking.
* Removed `planarity` from requirements.
* Fixed argument order at `compas.geometry.cone.circle`.
* Pinned `jsonschema` version to >=4.17, <4.18 to avoid Rust toolchain
* Fixed `box_to_compas` in `compas_rhino.conversions` to correctly take in the center of the box as the center point of the frame.
* Removed `cython` from requirements.
* Made X and Y axis optional in the constructor of `Frame`.
* Moved `compas.geometry.brep` to `compas.brep`.
* Changed `networkx` version to `>=3.0` to ensure support for `is_planar`.
* Moved `compas.geometry.curves.nurbs_.py` and `compas.geometry.surfaces.nurbs_.py` to `compas_nurbs`.
* Fixed `mesh_to_compas` returning an empty `Mesh` when colors and/or face normals are missing.

### Removed


## [2.0.0-alpha.1] 2023-09-20

### Added

* Added `create_id` to `compas_ghpython.utilities`. (moved from `compas_fab`)
* Added representation for features in `compas.datastructures.Part`.
* Added `split` and `split_by_length` to `compas.geometry.Polyline`.
* Added `compas.rpc.XFunc`.
* Added attribute `compas.color.Color.DATASCHEMA`.
* Added attribute `compas.data.Data.DATASCHEMA`.
* Added attribute `compas.datastructures.Graph.DATASCHEMA`.
* Added attribute `compas.datastructures.Halfedge.DATASCHEMA`.
* Added attribute `compas.datastructures.Halfface.DATASCHEMA`.
* Added attribute `compas.geometry.Arc.DATASCHEMA`.
* Added attribute `compas.geometry.Bezier.DATASCHEMA`.
* Added attribute `compas.geometry.Box.DATASCHEMA`.
* Added attribute `compas.geometry.Capsule.DATASCHEMA`.
* Added attribute `compas.geometry.Circle.DATASCHEMA`.
* Added attribute `compas.geometry.Cone.DATASCHEMA`.
* Added attribute `compas.geometry.Cylinder.DATASCHEMA`.
* Added attribute `compas.geometry.Ellipse.DATASCHEMA`.
* Added attribute `compas.geometry.Frame.DATASCHEMA`.
* Added attribute `compas.geometry.Line.DATASCHEMA`.
* Added attribute `compas.geometry.NurbsCurve.DATASCHEMA`.
* Added attribute `compas.geometry.NurbsSurface.DATASCHEMA`.
* Added attribute `compas.geometry.Plane.DATASCHEMA`.
* Added attribute `compas.geometry.Point.DATASCHEMA`.
* Added attribute `compas.geometry.Pointcloud.DATASCHEMA`.
* Added attribute `compas.geometry.Polygon.DATASCHEMA`.
* Added attribute `compas.geometry.Polyhedron.DATASCHEMA`.
* Added attribute `compas.geometry.Polyline.DATASCHEMA`.
* Added attribute `compas.geometry.Sphere.DATASCHEMA`.
* Added attribute `compas.geometry.Torus.DATASCHEMA`.
* Added attribute `compas.geometry.Quaternion.DATASCHEMA`.
* Added attribute `compas.geometry.Vector.DATASCHEMA`.
* Added implementation of property `compas.color.Color.data`.
* Added `compas.data.Data.validate_data`.
* Added `compas.data.Data.__jsondump__`.
* Added `compas.data.Data.__jsonload__`.
* Added `compas.data.schema.dataclass_dataschema`.
* Added `compas.data.schema.dataclass_typeschema`.
* Added `compas.data.schema.dataclass_jsonschema`.
* Added `compas.data.schema.compas_jsonschema`.
* Added `compas.data.schema.compas_dataclasses`.
* Added `compas.datastructures.Graph.to_jsondata`.
* Added `compas.datastructures.Graph.from_jsondata`.
* Added `compas.datastructures.Halfedge.halfedge_loop_vertices`.
* Added `compas.datastructures.Halfedge.halfedge_strip_faces`.
* Added `compas.datastructures.Mesh.vertex_point`.
* Added `compas.datastructures.Mesh.vertices_points`.
* Added `compas.datastructures.Mesh.set_vertex_point`.
* Added `compas.datastructures.Mesh.edge_start`.
* Added `compas.datastructures.Mesh.edge_end`.
* Added `compas.datastructures.Mesh.edge_line`.
* Added `compas.datastructures.Mesh.face_points`.
* Added `compas.datastructures.Mesh.face_polygon`.
* Added `compas.datastructures.Mesh.face_circle`.
* Added `compas.datastructures.Mesh.face_frame`.
* Added `compas.datastructures.Graph.node_index` and `compas.datastructures.Graph.index_node`.
* Added `compas.datastructures.Graph.edge_index` and `compas.datastructures.Graph.index_edge`.
* Added `compas.datastructures.Halfedge.vertex_index` and `compas.datastructures.Halfedge.index_vertex`.
* Added `compas.geometry.Hyperbola`.
* Added `compas.geometry.Parabola`.
* Added `compas.geometry.PlanarSurface`.
* Added `compas.geometry.CylindricalSurface`.
* Added `compas.geometry.SphericalSurface`.
* Added `compas.geometry.ConicalSurface`.
* Added `compas.geometry.ToroidalSurface`.
* Added `compas.geometry.trimesh_descent_numpy`.
* Added `compas.geometry.trimesh_gradient_numpy`.
* Added `compas.geometry.boolean_union_polygon_polygon` pluggable.
* Added `compas.geometry.boolean_intersection_polygon_polygon` pluggable.
* Added `compas.geometry.boolean_difference_polygon_polygon` pluggable.
* Added `compas.geometry.boolean_symmetric_difference_polygon_polygon` pluggable.
* Added `compas.geometry.boolean_union_polygon_polygon` Shapely-based plugin.
* Added `compas.geometry.boolean_intersection_polygon_polygon` Shapely-based plugin.
* Added `compas.geometry.boolean_difference_polygon_polygon` Shapely-based plugin.
* Added `compas.geometry.boolean_symmetric_difference_polygon_polygon` Shapely-based plugin.
* Added `compas.geometry.Pointcloud.from_ply`.
* Added `compas.geometry.Curve.to_points`.
* Added `compas.geometry.Curve.to_polyline`.
* Added `compas.geometry.Curve.to_polygon`.
* Added `compas.geometry.Surface.to_vertices_and_faces`.
* Added `compas.geometry.Surface.to_triangles`.
* Added `compas.geometry.Surface.to_quads`.
* Added `compas.geometry.Surface.to_mesh`.
* Added `compas.geometry.Curve.point_at`.
* Added `compas.geometry.Curve.tangent_at`.
* Added `compas.geometry.Curve.normal_at`.
* Added `compas.geometry.Surface.point_at`.
* Added `compas.geometry.Surface.normal_at`.
* Added `compas.geometry.Surface.frame_at`.
* Added `compas.geometry.Polyline.parameter_at`.
* Added `compas.geometry.Polyline.divide_at_corners`.
* Added `mesh_to_rhino` to `compas_rhino.conversions`.
* Added `vertices_and_faces_to_rhino` to `compas_rhino.conversions`.
* Added `polyhedron_to_rhino` to `compas_rhino.conversions`.
* Added `from_mesh` plugin to `compas_rhino.geometry.RhinoBrep`.
* Added `compas.geometry.Plane.worldYZ` and `compas.geometry.Plane.worldZX`.
* Added `compas.datastructures.CellNetwork`.
* Added `compas_rhino.conversions.brep_to_compas_box`.
* Added `compas_rhino.conversions.brep_to_compas_cone`.
* Added `compas_rhino.conversions.brep_to_compas_cylinder`.
* Added `compas_rhino.conversions.brep_to_compas_sphere`.
* Added `compas_rhino.conversions.brep_to_rhino`.
* Added `compas_rhino.conversions.capsule_to_rhino_brep`.
* Added `compas_rhino.conversions.cone_to_rhino_brep`.
* Added `compas_rhino.conversions.curve_to_rhino`.
* Added `compas_rhino.conversions.cylinder_to_rhino_brep`.
* Added `compas_rhino.conversions.extrusion_to_compas_box`.
* Added `compas_rhino.conversions.extrusion_to_rhino_cylinder`.
* Added `compas_rhino.conversions.extrusion_to_rhino_torus`.
* Added `compas_rhino.conversions.polyline_to_rhino_curve`.
* Added `compas_rhino.conversions.surface_to_compas`.
* Added `compas_rhino.conversions.surface_to_compas_mesh`.
* Added `compas_rhino.conversions.surface_to_compas_quadmesh`.
* Added `compas_rhino.conversions.surface_to_rhino`.
* Added `compas_rhino.conversions.torus_to_rhino_brep`.
* Added `compas_rhino.artists._helpers.attributes`.
* Added `compas_rhino.artists._helpers.ngon`.
* Added `compas.geometry.find_span`.
* Added `compas.geometry.construct_knotvector`.
* Added `compas.geometry.knotvector_to_knots_and_mults`.
* Added `compas.geometry.knots_and_mults_to_knotvector`.
* Added `compas.geometry.compute_basisfuncs`.
* Added `compas.geometry.compute_basisfuncsderivs`.
* Added `compas.geometry.DefaultNurbsCurve` as try-last, Python-only plugin for `compas.geometry.NurbsCurve`.
* Added `compas.geometry.DefaultNurbsSurface` as try-last, Python-only plugin for `compas.geometry.NurbsSurface`.
* Added color count to constructor functions of `compas.colors.ColorMap`.

### Changed

* Temporarily skip testing for python 3.7 due to a bug related to MacOS 13.
* Fixed bug that caused a new-line at the end of the `compas.HERE` constant in IronPython for Mac.
* Fixed unbound method usage of `.cross()` on `Plane`, `Vector` and `Frame`.
* Fixed Grasshopper `draw_polylines` method to return `PolylineCurve` instead of `Polyline` because the latter shows as only points.
* Fixed bug in the `is_polygon_in_polygon_xy` that was not correctly generating all the edges of the second polygon before checking for intersections.
* Fixed `area_polygon` that was, in some cases, returning a negative area.
* Fixed uninstall post-process.
* Fixed support for `System.Decimal` data type on json serialization.
* Fixed `offset_polygon` raising a TypeError when inputing a Polygon instead of a list of Points.
* Simplified `compas.datastructures.Part` for more generic usage.
* Changed `GLTFMesh.from_mesh` to read texture coordinates, vertex normals and colors if available and add to `GLTFMesh`
* Fixed bug in `VolMeshArtist.draw_cells` for Rhino, Blender and Grasshopper.
* Changed edge parameter of `compas.datastructures.Halfedge.edge_faces` to 1 edge identifier (tuple of vertices) instead of two serparate vertex identifiers.
* Changed edge parameter of `compas.datastructures.Halfedge.halfedge_face` to 1 edge identifier (tuple of vertices) instead of two serparate vertex identifiers.
* Changed edge parameter of `compas.datastructures.Halfedge.is_edge_on_boundary` to 1 edge identifier (tuple of vertices) instead of two serparate vertex identifiers.
* Changed edge parameter of `compas.datastructures.Halfedge.halfedge_after` to 1 edge identifier (tuple of vertices) instead of two serparate vertex identifiers.
* Changed edge parameter of `compas.datastructures.Halfedge.halfedge_before` to 1 edge identifier (tuple of vertices) instead of two serparate vertex identifiers.
* Changed edge parameter of `compas.datastructures.trimesh_edge_cotangent` to 1 edge identifier (tuple of vertices) instead of two serparate vertex identifiers.
* Changed edge parameter of `compas.datastructures.trimesh_edge_cotangents` to 1 edge identifier (tuple of vertices) instead of two serparate vertex identifiers.
* Changed edge parameter of `compas.datastructures.Mesh.edge_coordinates` to 1 edge identifier (tuple of vertices) instead of two serparate vertex identifiers.
* Changed edge parameter of `compas.datastructures.Mesh.edge_length` to 1 edge identifier (tuple of vertices) instead of two serparate vertex identifiers.
* Changed edge parameter of `compas.datastructures.Mesh.edge_vector` to 1 edge identifier (tuple of vertices) instead of two serparate vertex identifiers.
* Changed edge parameter of `compas.datastructures.Mesh.edge_point` to 1 edge identifier (tuple of vertices) instead of two serparate vertex identifiers.
* Changed edge parameter of `compas.datastructures.Mesh.edge_midpoint` to 1 edge identifier (tuple of vertices) instead of two serparate vertex identifiers.
* Changed edge parameter of `compas.datastructures.Mesh.edge_direction` to 1 edge identifier (tuple of vertices) instead of two serparate vertex identifiers.
* Changed edge parameter of `compas.datastructures.is_collapse_legal` to 1 edge identifier (tuple of vertices) instead of two serparate vertex identifiers.
* Changed edge parameter of `compas.datastructures.mesh_collapse_edge` to 1 edge identifier (tuple of vertices) instead of two serparate vertex identifiers.
* Changed edge parameter of `compas.datastructures.trimesh_collapse_edge` to 1 edge identifier (tuple of vertices) instead of two serparate vertex identifiers.
* Changed edge parameter of `compas.datastructures.mesh_insert_vertex_on_edge` to 1 edge identifier (tuple of vertices) instead of two serparate vertex identifiers.
* Changed edge parameter of `compas.datastructures.mesh_split_edge` to 1 edge identifier (tuple of vertices) instead of two serparate vertex identifiers.
* Changed edge parameter of `compas.datastructures.trimesh_split_edge` to 1 edge identifier (tuple of vertices) instead of two serparate vertex identifiers.
* Changed edge parameter of `compas.datastructures.trimesh_swap_edge` to 1 edge identifier (tuple of vertices) instead of two serparate vertex identifiers.
* Changed `compas.datastructures.Mesh.vertex_laplacian` to return `compas.geometry.Vector`.
* Changed `compas.datastructures.Mesh.neighborhood_centroid` to return `compas.geometry.Point`.
* Changed `compas.datastructures.Mesh.vertex_normal` to return `compas.geometry.Vector`.
* Changed `compas.datastructures.Mesh.edge_vector` to return `compas.geometry.Vector`.
* Changed `compas.datastructures.Mesh.edge_direction` to return `compas.geometry.Vector`.
* Changed `compas.datastructures.Mesh.edge_point` to return `compas.geometry.Point`.
* Changed `compas.datastructures.Mesh.edge_midpoint` to return `compas.geometry.Point`.
* Changed `compas.datastructures.Mesh.face_normal` to return `compas.geometry.Vector`.
* Changed `compas.datastructures.Mesh.face_centroid` to return `compas.geometry.Point`.
* Changed `compas.datastructures.Mesh.face_center` to return `compas.geometry.Point`.
* Changed `compas.datastructures.Mesh.face_plane` to return `compas.geometry.Plane`.
* Changed JSON validation to Draft202012.
* Changed `compas.data.Data.to_json` to include `compact=False` parameter.
* Changed `compas.data.Data.to_jsonstring` to include `compact=False` parameter.
* Changed `compas.data.json_dump` to include `compact=False` parameter.
* Changed `compas.data.json_dumps` to include `compact=False` parameter.
* Changed `compas.data.DataEncoder` and `compas.data.DataDecoder` to support `to_jsondata` and `from_jsondata`.
* Moved all API level docstrings from the `__init__.py` to the correspoding `.rst` file in the docs.
* Fixed `AttributeError` in Plotter's `PolylineArtist` and `SegementArtist`.
* Fixed wrong key type when de-serializing `Graph` with integer keys leading to node not found.
* Changed base class for `compas.geometry.Transformation` to `compas.data.Data`.
* Moved all core transformation functions to `compas.geometry._core`.
* Changed base class of `compas.geometry.Arc` to `compas.geometry.Curve.`
* Changed base class of `compas.geometry.Bezier` to `compas.geometry.Curve.`
* Changed base class of `compas.geometry.Circle` to `compas.geometry.Curve.`
* Changed base class of `compas.geometry.Ellipse` to `compas.geometry.Curve.`
* Changed base class of `compas.geometry.Line` to `compas.geometry.Curve.`
* Changed base class of `compas.geometry.Polyline` to `compas.geometry.Curve.`
* Changed `compas.geometry.oriented_bounding_box_numpy` to minimize volume.
* Fixed data interface `compas.datastructures.Assembly` and `compas.datastructures.Part`.
* Changed data property of `compas.datastructures.Graph` to contain only JSON compatible data.
* Changed data property of `compas.datastructures.Halfedge` to contain only JSON compatible data.
* Changed data property of `compas.datastructures.Halfface` to contain only JSON compatible data.
* Changed `__repr__` of `compas.geometry.Point` and `compas.geometry.Vector` to not use limited precision (`compas.PRECISION`) to ensure proper object reconstruction through `eval(repr(point))`.
* Changed `compas.datastructures.Graph.delete_edge` to delete invalid (u, u) edges and not delete edges in opposite directions (v, u)
* Fixed bug in `compas.datastructures.Mesh.insert_vertex`.
* Fixed bug in `compas.geometry.angle_vectors_signed`.
* Fixed bug in `compas.geometry.Polyline.split_at_corners` where angles were sometimes wrongly calculated.
* Changed `compas.artists.MeshArtist` default colors.
* Fixed bug in `compas.geometry.curves.Polyline` shorten and extend methods.
* Changed internal _plane storage of the `compas.datastructures.Halfface` from `_plane[u][v][w]` to `_plane[u][v][fkey]`
* Fixed `SyntaxError` when importing COMPAS in GHPython.

### Removed

* Removed all `__all__` beyond second level package.
* Removed deprecated `compas.utilities.coercing`.
* Removed deprecated `compas.utilities.encoders`.
* Removed deprecated `compas.utilities.xfunc`.
* Removed `compas.datastructures.Halfedge.get_any_vertex`.
* Removed `compas.datastructures.Halfedge.get_any_vertices`.
* Removed `compas.datastructures.Halfedge.get_any_face`.
* Removed "schemas" folder and all contained `.json` files from `compas.data`.
* Removed `compas.data.Data.jsondefinititions`.
* Removed `compas.data.Data.jsonvalidator`.
* Removed `compas.data.Data.validate_json`.
* Removed `compas.data.Data.validate_jsondata`.
* Removed `compas.data.Data.validate_jsonstring`.
* Removed `compas.data.Data.__getstate__`.
* Removed `compas.data.Data.__setstate__`.
* Removed setter of property `compas.data.Data.data` and similar setters in all data classes.
* Removed properties `compas.data.Data.DATASCHEMA` and `compas.data.Data.JSONSCHEMANAME`.
* Removed properties `compas.datastructures.Graph.DATASCHEMA` and `compas.datastructures.Graph.JSONSCHEMANAME`.
* Removed properties `compas.datastructures.Halfedge.DATASCHEMA` and `compas.datastructures.Halfedge.JSONSCHEMANAME`.
* Removed properties `compas.datastructures.Halfface.DATASCHEMA` and `compas.datastructures.Halfface.JSONSCHEMANAME`.
* Removed properties `compas.geometry.Arc.DATASCHEMA` and `compas.geometry.Arc.JSONSCHEMANAME`.
* Removed properties `compas.geometry.Bezier.DATASCHEMA` and `compas.geometry.Bezier.JSONSCHEMANAME`.
* Removed properties `compas.geometry.Box.DATASCHEMA` and `compas.geometry.Box.JSONSCHEMANAME`.
* Removed properties `compas.geometry.Capsule.DATASCHEMA` and `compas.geometry.Capsule.JSONSCHEMANAME`.
* Removed properties `compas.geometry.Circle.DATASCHEMA` and `compas.geometry.Circle.JSONSCHEMANAME`.
* Removed properties `compas.geometry.Cone.DATASCHEMA` and `compas.geometry.Cone.JSONSCHEMANAME`.
* Removed properties `compas.geometry.Cylinder.DATASCHEMA` and `compas.geometry.Cylinder.JSONSCHEMANAME`.
* Removed properties `compas.geometry.Ellipse.DATASCHEMA` and `compas.geometry.Ellipse.JSONSCHEMANAME`.
* Removed properties `compas.geometry.Frame.DATASCHEMA` and `compas.geometry.Frame.JSONSCHEMANAME`.
* Removed properties `compas.geometry.Line.DATASCHEMA` and `compas.geometry.Line.JSONSCHEMANAME`.
* Removed properties `compas.geometry.NurbsCurve.DATASCHEMA` and `compas.geometry.NurbsCurve.JSONSCHEMANAME`.
* Removed properties `compas.geometry.NurbsSurface.DATASCHEMA` and `compas.geometry.NurbsSurface.JSONSCHEMANAME`.
* Removed properties `compas.geometry.Plane.DATASCHEMA` and `compas.geometry.Plane.JSONSCHEMANAME`.
* Removed properties `compas.geometry.Point.DATASCHEMA` and `compas.geometry.Point.JSONSCHEMANAME`.
* Removed properties `compas.geometry.Pointcloud.DATASCHEMA` and `compas.geometry.Pointcloud.JSONSCHEMANAME`.
* Removed properties `compas.geometry.Polygon.DATASCHEMA` and `compas.geometry.Polygon.JSONSCHEMANAME`.
* Removed properties `compas.geometry.Polyhedron.DATASCHEMA` and `compas.geometry.Polyhedron.JSONSCHEMANAME`.
* Removed properties `compas.geometry.Polyline.DATASCHEMA` and `compas.geometry.Polyline.JSONSCHEMANAME`.
* Removed properties `compas.geometry.Sphere.DATASCHEMA` and `compas.geometry.Sphere.JSONSCHEMANAME`.
* Removed properties `compas.geometry.Torus.DATASCHEMA` and `compas.geometry.Torus.JSONSCHEMANAME`.
* Removed properties `compas.geometry.Quaternion.DATASCHEMA` and `compas.geometry.Quaternion.JSONSCHEMANAME`.
* Removed properties `compas.geometry.Vector.DATASCHEMA` and `compas.geometry.Vector.JSONSCHEMANAME`.
* Removed `compas.datastructures.Graph.key_index`and `compas.datastructures.Graph.index_key`.
* Removed `compas.datastructures.Graph.uv_index`and `compas.datastructures.Graph.index_uv`.
* Removed `compas.datastructures.Halfedge.key_index` and `compas.datastructures.Halfedge.index_key`.
* Removed `compas.numerical.dr` and `compas.numerical.dr_numpy` (moved to separate `compas_dr`).
* Removed `compas.numerical.fd_numpy` to (moved to separate `compas_fd`).
* Removed `compas.numerical.topop_numpy` (moved to separate `compas_topopt`).
* Removed `compas.numerical.mma` and `compas.numerical.lma`.
* Removed `compas.numerical.descent`, `compas.numerical.devo`, and `compas.numerical.ga`.
* Removed `compas.numerical.utilities`.
* Removed class attribute `CONTEXT` from `compas.artists.Artist`.
* Removed class attribute `AVAILABLE_CONTEXTS` form `compas.artists.Artist`.
* Removed `compas.geometry.Primitive`.
* Removed classmethod `compas.color.Color.from_data`.
* Removed `validate_data` from `compas.data.validators`.
* Removed `json_validate` from `compas.data.json`.
* Removed `compas_rhino.conversions.Box`.
* Removed `compas_rhino.conversions.Circle`.
* Removed `compas_rhino.conversions.Cone`.
* Removed `compas_rhino.conversions.Curve`.
* Removed `compas_rhino.conversions.Cylinder`.
* Removed `compas_rhino.conversions.Ellipse`.
* Removed `compas_rhino.conversions.Line`.
* Removed `compas_rhino.conversions.Mesh`.
* Removed `compas_rhino.conversions.Plane`.
* Removed `compas_rhino.conversions.Point`.
* Removed `compas_rhino.conversions.Polyline`.
* Removed `compas_rhino.conversions.Vector`.
* Removed `compas_rhino.artists.NetworkArtist.draw_nodelabels`.
* Removed `compas_rhino.artists.NetworkArtist.draw_edgelabels`.
* Removed `compas_rhino.artists.MeshArtist.draw_vertexlabels`.
* Removed `compas_rhino.artists.MeshArtist.draw_edgelabels`.
* Removed `compas_rhino.artists.MeshArtist.draw_facelabels`.
* Removed `compas_rhino.artists.VolMeshArtist.draw_vertexlabels`.
* Removed `compas_rhino.artists.VolMeshArtist.draw_edgelabels`.
* Removed `compas_rhino.artists.VolMeshArtist.draw_facelabels`.
* Removed `compas_rhino.artists.VolMeshArtist.draw_celllabels`.
* Removed `compas.robots`, replaced with `compas_robots` package.
* Removed `compas.artists.robotmodelartist`.
* Removed `compas_blender.artists.robotmodelartist`.
* Removed `compas_ghpython.artists.robotmodelartist`.
* Removed `compas_rhino.artists.robotmodelartist`.

## [1.17.5] 2023-02-16

### Added

* Added conversion function `frame_to_rhino_plane` to `compas_rhino.conversions`.
* Added `RhinoSurface.from_frame` to `compas_rhino.geometry`.
* Added representation for trims with `compas.geometry.BrepTrim`.
* Added `Arc` to `compas.geometry`.
* Added `Arc` conversion functions to `compas_rhino.conversions`.
* Added `from_sphere` alternative constructor to `RhinoBrep`.
* Added support for singular trims to `RhinoBrep`.

### Changed

* Patched [CVE-2007-4559](https://github.com/advisories/GHSA-gw9q-c7gh-j9vm) vulnerability.
* Updated workflows to v2.
* Fixed attribute error in `compas_rhino.conversions.ellipse_to_compas`.
* Changed deepcopy of `RhinoBrep` to use the native `Rhino.Geometry` mechanism.
* The normal of the cutting plane is no longer flipped in `compas_rhino.geometry.RhinoBrep`.
* Planar holes caused by `RhinoBrep.trim` are now automatically capped.
* Fixed `Polygon` constructor to not modify the input list of points.
* Fixed serialization of sphere and cylinder Breps in `RhinoBrep`.
* Fixed serialization of some trimmed shapes in `RhinoBrep`.
* Freeze black version to 22.12.0.
* Fixed `is_point_in_circle_xy` second argument to access the origin of the plane of the circle.
* Changed `compas.datastructures.Graph.data` to contain unprocessed `node` and `edge` dicts.
* Changed `compas.datastructures.Halfedge.data` to contain unprocessed `vertex`, `face`, `facedata`, and `edgedata` dicts.
* Changed `compas.datastructures.Halfface.data` to contain unprocessed `vertex`, `cell`, `edge_data`, `face_data`, and `cell_data` dicts.
* Changed `compas.geometry.Arc.data` to contain unprocessed COMPAS geometry objects, instead of their data dicts.
* Changed `compas.geometry.Bezier.data` to contain unprocessed COMPAS geometry objects, instead of their data dicts.
* Changed `compas.geometry.Box.data` to contain unprocessed COMPAS geometry objects, instead of their data dicts.
* Changed `compas.geometry.Capsule.data` to contain unprocessed COMPAS geometry objects, instead of their data dicts.
* Changed `compas.geometry.Circle.data` to contain unprocessed COMPAS geometry objects, instead of their data dicts.
* Changed `compas.geometry.Cone.data` to contain unprocessed COMPAS geometry objects, instead of their data dicts.
* Changed `compas.geometry.Cylinder.data` to contain unprocessed COMPAS geometry objects, instead of their data dicts.
* Changed `compas.geometry.Ellipse.data` to contain unprocessed COMPAS geometry objects, instead of their data dicts.
* Changed `compas.geometry.Frame.data` to contain unprocessed COMPAS geometry objects, instead of their data dicts.
* Changed `compas.geometry.Line.data` to contain unprocessed COMPAS geometry objects, instead of their data dicts.
* Changed `compas.geometry.NurbsCurve.data` to contain unprocessed COMPAS geometry objects, instead of their data dicts.
* Changed `compas.geometry.NurbsSurface.data` to contain unprocessed COMPAS geometry objects, instead of their data dicts.
* Changed `compas.geometry.Plane.data` to contain unprocessed COMPAS geometry objects, instead of their data dicts.
* Changed `compas.geometry.Pointcloud.data` to contain unprocessed COMPAS geometry objects, instead of their data dicts.
* Changed `compas.geometry.Polygon.data` to contain unprocessed COMPAS geometry objects, instead of their data dicts.
* Changed `compas.geometry.Polyhedron.data` to contain unprocessed COMPAS geometry objects, instead of their data dicts.
* Changed `compas.geometry.Polyline.data` to contain unprocessed COMPAS geometry objects, instead of their data dicts.
* Changed `compas.geometry.Sphere.data` to contain unprocessed COMPAS geometry objects, instead of their data dicts.
* Changed `compas.geometry.Torus.data` to contain unprocessed COMPAS geometry objects, instead of their data dicts.
* Changed `compas.geometry.Quaternion.data` to contain unprocessed COMPAS geometry objects, instead of their data dicts.

### Removed

## [1.17.4] 2022-12-06

### Added

* Added option for per-vertex color specification to `compas_rhino.utilities.drawing.draw_mesh`.

### Changed

* Fixed strange point values in RhinoNurbsCurve caused by conversion `ControlPoint` to COMPAS instead of `ControlPoint.Location`.
* Fixed flipped order of NURBS point count values when creating RhinoNurbsSurface from parameters.
* Changed serialization format and reconstruction procedure of `RhinoBrep`.

### Removed

* Removed Python 3.6 from build workflows as it reached end-of-life at the end of 2021.

## [1.17.3] 2022-11-09

### Added

* Added `compas_rhino.INSTALLATION_ARGUMENTS`.

### Changed

* Fixed bug in Rhino installation due to redefinition of command line arguments in `compas_ghpython.components.get_version_from_args`.

### Removed

## [1.17.2] 2022-11-07

### Added

### Changed

* Changed `compas._os._polyfill_symlinks` to use junction (/J) instead of symbolic link (/D).

### Removed

## [1.17.1] 2022-11-06

### Added

* Added `compas_rhino.geometry.RhinoCurve.offset`.
* Added `compas.geometry.Surface.from_plane`.
* Added `compas.geometry.surfaces.surface.new_surface_from_plane` pluggable.
* Added `compas_rhino.geometry.surfaces.new_surface_from_plane` plugin.
* Added `compas_rhino.geometry.RhinoSurface.intersections_with_curve`.

### Changed

* Fixed bug in `compas_rhino.geometry.RhinoCurve.frame_at`.
* Changed implementation of `compas.datastructures.mesh_planarize_faces` to include edge midpoints.

### Removed

## [1.17.0] 2022-10-07

### Added

* Added gltf extensions: `KHR_materials_transmission`, `KHR_materials_specular`, `KHR_materials_ior`, `KHR_materials_clearcoat`, `KHR_Texture_Transform`, `KHR_materials_pbrSpecularGlossiness`
* Added `GLTFContent.check_extensions_texture_recursively`
* Added `GLTFContent.get_node_by_name`, `GLTFContent.get_material_index_by_name`
* Added `GLTFContent.add_material`, `GLTFContent.add_texture`, `GLTFContent.add_image`
* Added pluggable `Brep` support with `compas.geometry.brep`.
* Added Rhino `Brep` plugin in `compas_rhino.geometry.brep`.
* Added boolean operations to the `compas_rhino` `Brep` backend.
* Added boolean operation operator overloads in `compas.geometry.Brep`
* Added `format` task using `black` formatter.
* Added a `test_intersection_circle_circle_xy` in the `test_intersections`
* Added split operation to `compas_rhino.geometry.Brep`.
* Added a `RhinoArtist` in `compas_rhino`.
* Added a `RhinoArtist` in `compas_ghpython`.

### Changed

* Based all gltf data classes on `BaseGLTFDataClass`
* Fixed `Color.__get___` AttributeError.
* Fixed  `RhinoSurface.curvature_at` not returning a Vector, but a Rhino SurfaceCurvature class object
* Fixed `cylinder_to_rhino` conversion to match `compas.geometry.Cylinder` location.
* Changed identification of cylinder brep face to non-zero in `compas_rhino.conversions.cylinder.Cylinder`.
* Changed linter to `black`.
* Automatically trigger `invoke format` during `invoke release`.
* Fixed bug in `intersections.intersection_circle_circle_xy` where the Circle's Plane was accessed instead of the centre.
* Fixed bug in `_core.tangent` where the Circle's Plane was accessed instead of the centre.
* Fixed the `test_tangent` to work with a properly defined circle
* `RhinoBrep` serialization works now with surface types other than NURBS.
* Fixed bug in finding halfedge before a given halfedge if that halfedge is on the boundary (`Mesh.halfedge_before`).
* Renamed `Brep.from_brep` to `Brep.from_native`.

### Removed

## [1.16.0] 2022-06-20

### Added

* Added `Polyline.extend`, `Polyline.extended`, `Polyline.shorten`,  `Polyline.shortened`.
* Added `Data.sha256` for computing a hash value of data objects, for example for comparisons during version control.
* Added optional `path` parameter to `compas.rpc.Proxy` to allow for non-package calls.
* Added Grasshopper component to call RPC functions.
* Added alternative installation procedure for Blender on Windows.
* Added `Mesh.to_lines` method and tests.
* Added `Data.guid` to JSON serialization.
* Added `Data.guid` to pickle state.
* Added `Assembly.find_by_key` to locate parts by key.
* Added `clear_edges` and `clear_nodes` to `NetworkArtist` for ghpython.
* Added `ToString` method to `Data` to ensure that Rhino/Grasshopper correctly casts objects to string.

### Changed

* Set `jinja >= 3.0` to dev dependencies to fix docs build error.
* Fixed removing of collections for `compas_plotters`.
* Fixed bug in `compas_plotters.plotter.Plotter.add_from_list`.
* Fixed bug in `compas.robots.Configuration`.
* Rebuild part index after deserialization in `Assembly`.
* Fixed bug in `compas.artists.colordict.ColorDict`.
* Change `Mesh.mesh_dual` with option of including the boundary.
* Fixed type error in `compas_rhino.conversions.box_to_rhino`.
* Moved from `autopep8` to `black`
* Fixed bug in `compas.utilities.linspace` for number series with high precision start and stop values.
* Fixed uncentered viewbox in `Plotter.zoom_extents()`
* Changed `RobotModelArtists.atteched_tool_models` to dictionary to support multiple tools.
* Locked `sphinx` to 4.5.
* Changed `GLTFExporter` such that generated gltfs can be viewed with webxr
* Fixed source directory path in `compas_ghpython.uninstall` plugin.
* Fixed bug in `compas_ghpython.components`that ignored input list of `.ghuser` objects to uninstall.
* Fixed conversion bug of transformed `Box` in `compas_rhino.conversions`

### Removed

* Removed unused `compas_rhino.objects` (moved to `compas_ui`).
* Removed unused `compas_rhino.ui` (moved to `compas_ui`).

## [1.15.1] 2022-03-28

### Added

* Added optional `triangulated` flag to `Mesh.to_vertices_and_faces`.
* Added geometry information of active meshes to the serialization/deserialization of robot model's `MeshDescriptor`.
* Added Grasshopper component to draw any COMPAS object.
* Added new icons to Grasshopper components and default to icon style.

### Changed

* Fixed bug in `normal_polygon` in `compas.geometry`.
* Fixed bug in Blender mesh conversion.
* Changed Rhino plugin installer to check for and install required plugin packages.
* Refactor robot model artists to use the same `Mesh.to_vertices_and_faces` everywhere.
* Fix debug print on Blender artist.

### Removed

## [1.15.0] 2022-03-22

### Added

* Added descriptor support to `compas.colors.Color`.
* Added descriptor protocol metaclass to `compas.artists.Artist`.
* Added `compas.artists.colordict.ColorDict` descriptor.
* Added `allclose` to doctest fixtures.
* Added `compas.colors.Color.coerce` to construct a color out og hex, RGB1, and RGB255 inputs.
* Added `compas.datastructures.Network.from_pointcloud`.
* Added `compas.datastructures.VolMesh.from_meshgrid`.
* Added `vertices_where`, `vertices_where_predicate`, `edges_where`, `edges_where_predicate` to `compas.datastructures.HalfFace`.
* Added `faces_where`, `faces_where_predicate`, `cells_where`, `cells_where_predicate` to `compas.datastructures.HalfFace`.
* Added `VolMeshArtist` to registered Blender artists.
* Added `3.1` to supported versions for Blender installer.
* Added `compas.artist.NoArtistContextError`.

### Changed

* Changed `compas.geometry.surfaces.nurbs.from_fill` to accept up to 4 curves as input.
* Changed `compas_rhino.artists.MeshArtist.draw` to draw the mesh only.
* Changed `compas_blender.artists.MeshArtist.draw` to draw the mesh only.
* Changed `compas_ghpython.artists.MeshArtist.draw` to draw the mesh only.
* Changed `compas_rhino.artists.MeshArtist.draw_vertexlabels` to use the colors of the vertex color dict.
* Changed `compas_rhino.artists.MeshArtist.draw_edgelabels` to use the colors of the edge color dict.
* Changed `compas_rhino.artists.MeshArtist.draw_facelabels` to use the colors of the face color dict.
* Changed `compas_blender.artists.MeshArtist.draw_vertexlabels` to use the colors of the vertex color dict.
* Changed `compas_blender.artists.MeshArtist.draw_edgelabels` to use the colors of the edge color dict.
* Changed `compas_blender.artists.MeshArtist.draw_facelabels` to use the colors of the face color dict.
* Changed `compas_ghpython.artists.MeshArtist.draw_vertexlabels` to use the colors of the vertex color dict.
* Changed `compas_ghpython.artists.MeshArtist.draw_edgelabels` to use the colors of the edge color dict.
* Changed `compas_ghpython.artists.MeshArtist.draw_facelabels` to use the colors of the face color dict.
* Fixed `compas_blender.uninstall`.
* Changed `planarity` to optional requirement on all platforms.
* Changed `numba` to optional requirement on all platforms.
* Changed raw github content path for `compas.get`.
* Changed `compas.datastructures.Graph.nodes_where` to accept conditions as kwargs.
* Changed `compas.datastructures.Graph.edges_where` to accept conditions as kwargs.
* Changed `compas.datastructures.Halfedge.vertices_where` to accept conditions as kwargs.
* Changed `compas.datastructures.Halfedge.edges_where` to accept conditions as kwargs.
* Changed `compas.datastructures.Halfedge.faces_where` to accept conditions as kwargs.
* Changed `compas.datastructures.Halfface.vertices_where` to accept conditions as kwargs.
* Changed `compas.datastructures.Halfface.edges_where` to accept conditions as kwargs.
* Changed `compas.datastructures.Halfface.faces_where` to accept conditions as kwargs.
* Changed `compas.datastructures.Halfface.cells_where` to accept conditions as kwargs.
* Fixed `compas_blender.artists.VolMeshArtist.draw` and `compas_blender.artists.VolMeshArtist.draw_cells`.
* Fixed `compas_ghpython.artists.VolMeshArtist.draw` and `compas_ghpython.artists.VolMeshArtist.draw_cells`.
* Fixed `compas_rhino.artists.VolMeshArtist.draw` and `compas_rhino.artists.VolMeshArtist.draw_cells`.
* Improved error messages when artist instance cannot be created.
* Fixed exception when calculating geometry of `compas.datastructures.Part` without features.
* Fixed bug in `compas_rhino.conversions.RhinoCurve.to_compas`.
* Fixed bug in `compas_rhino.conversions.RhinoSurface.to_compas`.

### Removed

* Removed `compas.numerical.drx`.

## [1.14.1] 2022-02-16

### Added

* Added doc test step in CI/CD.

### Changed

* Fixed symlink expansion for directories relative to the COMPAS installation folder, eg. `compas.DATA` when used from IronPython.
* Fixed the result of `compas.__version__` on dev installs to properly include git hash.
* Move `data` files inside the folder included in the source distribution (ie. non-dev installs).
* Fixed IronPython detection on ipy 2.7.12 and higher.

### Removed

## [1.14.0] 2022-02-06

### Added

* Added `compas.colors.Color`.
* Added `compas.colors.ColorMap`.
* Added `compas_blender.conversions.BlenderGeometry`.
* Added `compas_blender.conversions.BlenderCurve`.
* Added `compas_blender.conversions.BlenderMesh`.
* Added option to return strip faces from `compas.datastructure.Halfedge.edge_strip`.
* Added `compas.geometry.Bezier.transform`.
* Added `compas.geometry.Curve` as base class for curves.
* Added `compas.geometry.Surface` as base class for surfaces.
* Added `compas_rhino.geometry.RhinoCurve` as Rhino plugin for basic curves.
* Added `compas_rhino.geometry.RhinoSurface` as Rhino plugin for basic surfaces.
* Added pluggable `compas.geometry.curves.curve.new_curve`.
* Added pluggable `compas.geometry.surfaces.surface.new_surface`.
* Added `compas.artists.CurveArtist`.
* Added `compas.artists.SurfaceArtist`.
* Added `compas_rhino.artists.CurveArtist`.
* Added `compas_rhino.artists.SurfaceArtist`.
* Added `compas_ghpython.artists.CurveArtist`.
* Added `compas_ghpython.artists.SurfaceArtist`.
* Added `compas_blender.artists.CurveArtist`.
* Added `compas_blender.artists.SurfaceArtist`.
* Added `compas_rhino.utilities.draw_curves`.
* Added `compas_rhino.utilities.draw_surfaces`.
* Added `compas_blender.utilities.draw_curves`.
* Added `compas_blender.utilities.draw_surfaces`.
* Added `rgba` and `rgba255` properties to `compas.colors.Color`.
* Added `from_name` method to `compas.colors.Color`.
* Added Python 3.10 support.
* Added `RobotModel.ur5` for the sake of example.

### Changed

* Fixed bug in `mesh_slice_plane()` , `Mesh.slice_plane()`.
* Changed `compas_rhino.geometry.RhinoNurbsSurface.closest_point` to fix bug of rhino_curve to rhino_surface, plus return tuple instead.
* Changed `compas_plotters.plotter.Plotter` to normal class instead of singleton.
* Moved functionality of `compas.utilities.coercion` to `compas.data`.
* Fixed bug in `compas.geometry.NurbsSurface.to_triangles()`.
* Renamed docs site folders `latest` to `stable` and `dev` to `latest`.
* Rebased `compas.geometry.NurbsCurve` on `compas.geometry.Curve`.
* Rebased `compas.geometry.NurbsSurface` on `compas.geometry.Surface`.
* Rebased `compas_rhino.geometry.RhinoNurbsCurve` on `compas.geometry.NurbsCurve` and `compas_rhino.geometry.RhinoCurve`.
* Rebased `compas_rhino.geometry.RhinoNurbsSurface` on `compas.geometry.NurbsSurface` and `compas_rhino.geometry.RhinoSurface`.
* Fixed error message for unsupported joint types.
* Fixed support for non-standard URDF attributes on limit and mesh geometry.
* Fixed data serialization for URDF materials without color.
* Removed geometric primitives (`Origin`, `Box`, `Sphere`, `Cylinder` and `Capsule`) from `compas.robots` and replaced them with the core ones from `compas.geometry`. The old names are still available but deprecated.
* Deprecated the `load_mesh` method of `compas.robots.AbstractMeshLoader` and its sub-classes in favor of `load_meshes`.
* Fixed bug in `compas_rhino.conversions.RhinoGeometry.transform`.

### Removed

* Removed `compas.geometry.Collection`.
* Removed `compas.geometry.CollectionNumpy`.
* Removed `compas.geometry.PointCollection`.
* Removed `compas.geometry.PointCollectionNumpy`.
* Removed `compas.interop`.
* Removed `numba`; `compas.numerical.drx` will be moved to a dedicated extension package.
* Removed `ezdxf` (unused).
* Removed `laspy` (unused).
* Removed `compas_rhino.artists.MeshArtist.draw_mesh`.
* Removed `compas_blender.artists.MeshArtist.draw_mesh`.

## [1.13.3] 2021-12-17

### Added

* Added `compas_plotters.artists.NetworkArtist.draw_nodelabels`.
* Added `compas_plotters.artists.NetworkArtist.draw_edgelabels`.
* Added `compas_plotters.Plotter.fontsize`.
* Added `INSTALLED_VERSION` variable to `compas_rhino.install` to interally inform rhino version context post-installation steps.
* Added `compas_rhino.geometry.RhinoNurbsSurface`.
* Added `compas_rhino.geometry.surfaces.new_nurbssurface` plugin.
* Added `compas_rhino.geometry.surfaces.new_nurbssurface_from_parameters` plugin.
* Added `compas_rhino.geometry.surfaces.new_nurbssurface_from_points` plugin.
* Added `compas_rhino.geometry.surfaces.new_nurbssurface_from_fill` plugin.
* Added `compas_rhino.geometry.surfaces.new_nurbssurface_from_step` plugin.
* Added `compas_rhino.conversions.RhinoSurface.to_compas`.

### Changed

* Fixed bug in inheritance of `compas_plotters.artists.NetworkArtist`.
* Changed `compas_plotters.artists.MeshArtist.draw_edges` to ignore edge direction for assignment of edge colors and widths.
* Changed `compas_plotters.artists.MeshArtist.draw_vertexlabels` to use `compas_plotters.Plotter.fontsize`.
* Changed `compas_plotters.artists.MeshArtist.draw_edgelabels` to use `compas_plotters.Plotter.fontsize`.
* Changed `compas_plotters.artists.MeshArtist.draw_facelabels` to use `compas_plotters.Plotter.fontsize`.
* Fixed bug in `compas_rhino.conversions.plane_to_compas_frame`.
* Changed implementation of `compas.geometry.NurbsSurface.xyz`.
* Fixed bug in `compas.geometry.NurbsSurface.to_mesh`.
* Changed `compas_rhino.geometry.RhinoNurbsSurface.from_points` to use transposed points.
* Fixed bug in `compas_rhino.conversions.RhinoSurface.to_compas_mesh`.

### Removed

## [1.13.2] 2021-12-11

### Added

* Added `compas_ghpython.fetch_ghio_lib` to simplify the loading of Grasshopper's IO library for extension developers.

### Changed

### Removed

## [1.13.1] 2021-12-11

### Added

### Changed

* Fixed bug in `Grasshopper` plugin path on Windows.
* Fixed bug in `Grasshopper` `UserObjects` uninstall.

### Removed

## [1.13.0] 2021-12-10

### Added

* Added `compas_rhino.DEFAULT_VERSION`.
* Added `clean` option to `compas_rhino.install` to remove existing symlinks if they cannot be imported from the current environment.
* Added basic implementation of `compas.datastructures.Assembly`.
* Added `compas.is_grasshopper`.
* Added `compas.GH`.
* Added `compas.artists.Artist.CONTEXT`.
* Added `compas.artists.Artist.AVAILABLE_CONTEXTS`.
* Added `compas.artists.artist.register_artists` pluggable.

### Changed

* Updated `pr-checks` workflow for checking Changelog entry.
* Fixed return value of attributes of empty `compas_rhino.geometry.RhinoNurbsCurve`.
* Fixed error in parameter list of `compas_rhino.geometry.curves.new_nurbscurve`.
* Fixed error in parameter list of `compas_rhino.geometry.curves.new_nurbscurve_from_interpolation`.
* Fixed error in parameter list of `compas_rhino.geometry.curves.new_nurbscurve_from_step`.
* Changed `compas_rhino.install` to remove broken symlinks.
* Changed `compas_rhino.install` to reinstall broken symlinks if they can be imported from the current environment.
* Changed `compas_rhino.uninstall` to remove broken symlinks.
* Changed `compas_rhino.install_plugin` to remove broken symlinks.
* Changed default Rhino version for installation to `7.0`.
* Fixed bug in `compas_ghpython` related to importing `Grasshopper` prematurely.
* Changed `compas.artists.Artist.ITEM_ARTIST` to context-based dict.
* Changed `compas_rhino.__init__.py` functions.
* Changed `compas_ghpython.__init__.py` functions.
* Renamed `compas_ghpython.get_grasshopper_plugin_path` to `compas_ghpython.get_grasshopper_managedplugin_path`.

### Removed

* Removed `compas.artists.artist.new_artist` pluggable.

## [1.12.2] 2021-11-30

### Added

### Changed

* Moved import of `subprocess` to top of file `compas._os.py`.

### Removed

## [1.12.1] 2021-11-29

### Added

### Changed

* Fixed bug in `compas_rhino.conversions.RhinoPoint.from_geometry`.
* Changed `compas_rhino.install` to remove broken symlinks.
* Changed `compas_rhino.install` to reinstall broken symlinks if they can be imported from the current environment.
* Changed `compas_rhino.uninstall` to remove broken symlinks.
* Changed `compas_rhino.install_plugin` to remove broken symlinks.

### Removed

## [1.12.0] 2021-11-17

### Added

* Added `CircleArtist`, `LineArtist`, `PointArtist`, `PolygonArtist`, `PolylineArtist`, and `VectorArtist` to `compas_blender`.
* Added `draw_circles` and `draw_planes` to `compas_blender`.
* Added `compas_rhino.geometry.curves` plugins for `compas.geometry.curves` pluggables.
* Added `compas_rhino.geometry.RhinoNurbsCurve`.
* Added `to_compas_quadmesh` to `compas_rhino.conversions.RhinoSurface`.

### Changed

* Replaced implementation of `RGBColour` and `Float` with deprecation warning in `compas.utilities.descriptors`.
* Moved all Rhino geometry and objects wrappers to `compas_rhino.conversions`.
* Fixed bug in `compas_rhino.conversions.RhinoSurface.from_geometry`.
* Changed `compas_rhino.conversions.RhinoLine.from_geometry` to accept line curves.
* Fixed bug in `compas_rhino.geometry.RhinoNurbsCurve.closest_point`.
* Modify `to_compas_mesh` in `compas_rhino.conversions.RhinoSurface` to use brep loops.

### Removed

## [1.11.1] 2021-11-09

### Added

### Changed

* Changed `compas_rhino.uninstall` to also remove broken symlinks if no specific packages are provided for un-installation.
* Changed `compas_rhino.install` to also remove broken symlinks.

### Removed

## [1.11.0] 2021-11-08

### Added

* Added halfedge loops in `compas.datastructures.Halfedge.halfedge_loop`.
* Added halfedge strips in `compas.datastructures.Halfedge.halfedge_strip`.
* Added `compas.datastructures.mesh_split_strip` and `compas.datastructures.Mesh.split_strip`.
* Added boundingbox to `compas_rhino.conduits.BaseConduit`

### Changed

* Fixed bug in combination of `compas_rhino.artists.MeshArtist.draw_mesh` and `compas_rhino.utilities.drawing.draw_mesh`.
* Fixed bug in continuous loops in `compas.datastructures.Halfedge.edge_loop`.
* Fixed bug in continuous strips in `compas.datastructures.Halfedge.edge_strip`.
* Changed abstract method `compas.artists.MeshArtist.draw_mesh` to implemented method in `compas_plotters.artists.MeshArtist.draw_mesh`.

### Removed

## [1.10.0] 2021-11-04

### Added

* Added `compas.geometry.Curve` and `compas.geometry.NurbsCurve`.
* Added `compas.geometry.Surface` and `compas.geometry.NurbsSurface`.
* Added pluggables for `compas.geometry.NurbsCurve.__new__`, `compas.geometry.NurbsCurve.from_parameters`, `compas.geometry.NurbsCurve.from_points`, `compas.geometry.NurbsCurve.from_interpolation`, `compas.geometry.NurbsCurve.from_step`.
* Added pluggables for `compas.geometry.NurbsSurface.__new__`, `compas.geometry.NurbsSurface.from_parameters`, `compas.geometry.NurbsSurface.from_points`, `compas.geometry.NurbsSurface.from_fill`, `compas.geometry.NurbsSurface.from_step`.
* Added missing implementations for abstract clear methods of `compas_rhino.artists.volmeshartist`.
* Added `compas_rhino.geometry.RhinoBox`, `compas_rhino.geometry.RhinoCircle`, `compas_rhino.geometry.RhinoCone`, `compas_rhino.geometry.RhinoCurve`, `compas_rhino.geometry.RhinoCylinder`, `compas_rhino.geometry.RhinoEllipse`, `compas_rhino.geometry.RhinoLine`, `compas_rhino.geometry.RhinoMesh`, `compas_rhino.geometry.RhinoPlane`, `compas_rhino.geometry.RhinoPoint`, `compas_rhino.geometry.RhinoPolyline`, `compas_rhino.geometry.RhinoSphere`, `compas_rhino.geometry.RhinoSurface`, `compas_rhino.geometry.RhinoVector` as wrappers for working with Rhino geometry through geometry conversions or coercion of doc objects.
* Added `compas_rhino.conversions` from COMPAS geometry to Rhino geometry and vice versa, for primitives, shapes, curves, surfaces, meshes.
* Added `compas_rhino.coercion` from Rhino doc objects to Rhino geometry compatible with COMPAS geometry.

### Changed

* Fixed bug in directions of `compas.datastructures.Mesh.from_meshgrid`.
* Fixed bug in Rhino mesh face drawing.
* Fixed bug related to legacy uninstall on Rhino for Mac.

### Removed

## [1.9.3] 2021-11-02

### Added

### Changed

* Changed default path for Rhino 7 legacy install cleanup to Rhino7.app in `compas_rhino.__init__.py`.
* Changed z-coordinate of `compas.datastructures.Mesh.from_meshgrid` to `0.0` instead of `0`.

### Removed

## [1.9.2] 2021-11-02

### Added

* Added `draw_mesh` method to `compas_ghpython.artists.MeshArtist` to match all other mesh artists.

### Changed

* Changed new artist registration to check if subclass.
* Fixed `RobotModelArtist` for blender: missing abstract method impl and handle init order.

### Removed

## [1.9.1] 2021-10-22

### Added

* Added `Plane.offset`.
* Added `is_mesh_closed` property to `compas.datastructures.mesh_slice_plane`.

### Changed

* Fixed backward compatibility problem with artists by adding back `Artist.build` and `Artist.build_as`.
* Fixed backward compatibility problem with artists by adding `compas_rhino.artists.BaseArtist` alias for `compas_rhino.artists.RhinoArtist`.

### Removed

## [1.9.0] 2021-10-21

### Added

* Added `draw_vertexlabels`, `draw_edgelabels`, `draw_facelabels`, `draw_vertexnormals`, and `draw_facenormals` to `compas_blender.artists.MeshArtist`.
* Added optional `triangulated` flag to `to_vertices_and_faces` of all shapes.
* Added `compas.geometry.Geometry` base class.
* Added `__add__`, `__sub__`, `__and__` to `compas.geometry.Shape` for boolean operations using binary operators.
* Added `is_closed` to `compas.geometry.Polyhedron`.
* Added `Plane.offset`.
* Added `compas.artists.Artist`.
* Added pluggable `compas.artists.new_artist`.
* Added plugin `compas_rhino.artists.new_artist_rhino`.
* Added plugin `compas_blender.artists.new_artist_blender`.
* Added `compas.artist.DataArtistNotRegistered`.
* Added `draw_node_labels` and `draw_edgelabels` to `compas_blender.artists.NetworkArtist`.
* Added `compas_blender.artists.RobotModelArtist.clear`.
* Added `compas_blender.geometry.booleans` as plugin for boolean pluggables.
* Added version-based installation for Blender.
* Added several shape artists to `compas_ghpython`: `BoxArtist`, `CapsuleArtist`, `ConeArtist`, `CylinderArtist`, `PolygonArtist`, `PolyhedronArtist`, `SphereArtist`, `TorusArtist` and `VectorArtist`.
* Added support for CLR generic dictionaries to the `compas.data` decoders.
* Added `Graph.node_sample`, `Graph.edge_sample`.
* Added `Halfedge.vertex_sample`, `Halfedge.edge_sample`, `Halfedge.face_sample`.
* Added `Halfface.vertex_sample`, `Halfface.edge_sample`, `Halfface.face_sample`, `Halfface.cell_sample`.
* Added `Mesh.from_meshgrid`.

### Changed

* Fixed bug in `compas_blender.draw_texts`.
* Changed `compas_rhino.artists.BaseArtist` to `compas_rhino.artists.RhinoArtist`.
* Changed `compas_blender.artists.BaseArtist` to `compas_blender.artists.BlenderArtist`.
* Changed default resolution for shape discretisation to 16 for both u and v where relevant.
* Changed base class of `compas.geometry.Primitive` and `compas.geometry.Shape` to `compas.geometry.Geometry`.
* `compas_blender.artists.RobotModelArtist.collection` can be assigned as a Blender collection or a name.
* Generalized the parameter `color` of `compas_blender.draw_texts` and various label drawing methods.
* Changed `compas.IPY` to `compas.RHINO` in `orientation_rhino`.
* Changed `planarity` to `requires_extra` for pip installations.
* Fixed bug in handling of ngonal meshes in `compas_ghpython` artists / drawing functions.

### Removed

## [1.8.1] 2021-09-08

### Added

### Changed

### Removed

## [1.8.0] 2021-09-08

### Added

* Added pluggable function `trimesh_slice` in `compas_rhino`.
* Added equality comparison for pointclouds.
* Added `compas.data.is_sequence_of_uint`.
* Added general plotter for geometry objects and data structures based on the artist registration mechanism.
* Added support for multimesh files to OBJ reader/writer.
* Added support for attaching and detaching meshes in `compas.robots.RobotModelArtist` and drawing them.
* Added `reshape` in `compas.utilities`.
* Added `compas.geometry.NurbsCurve`.
* Added `compas.geometry.NurbsSurface`.
* Added `compas_rhino.conversions`.
* Added `compas_rhino.geometry.RhinoBox`.
* Added `compas_rhino.geometry.RhinoCone`.
* Added `compas_rhino.geometry.RhinoCylinder`.
* Added `compas_rhino.geometry.RhinoPolyline`.
* Added `compas_rhino.geometry.RhinoSphere`.
* Added basic implementation of `compas.datastructures.Assembly`.
* Added `meshes` method to artists of `compas.robots.RobotModel`.
* Added `FrameArtist` class to `compas_blender`.

### Changed

* `compas.robots.Axis` is now normalized upon initialization.
* Fixed a bug in `compas.numerical.dr_numpy` when using numpy array as inputs.
* Allowed for varying repository file structures in `compas.robots.GithubPackageMeshLoader`.
* Fixed data schema of `compas.geometry.Polyline`, `compas.geometry.Polygon`, `compas.geometry.Pointcloud`.
* Fixed `Configuration.from_data` to be backward-compatible with JSON data generated before `compas 1.3.0`.
* Changed `compas_rhino.drawing.draw_breps` to assume provided polygon is closed and automatically add missing corner to polycurve constructor.
* Changed conversion of edges and faces to uniques keys for the data dicts to use the string representation of a sorted tuple of identifiers.
* Added `dtype` to JSON decoding error message.
* Moved `compas.datastructures.mesh.core.halfedge.HalfEdge` to `compas.datastructures.halfedge.halfedge.HalfEdge`
* Moved `compas.datastructures.network.core.graph.Graph` to `compas.datastructures.graph.graph.Graph`.

### Removed

* Removed `compas.datastructures.mesh.core.mesh.BaseMesh`.
* Removed `compas.datastructures.BaseNetwork`.

## [1.7.1] 2021-06-14

### Added

### Changed

* Fixed bundling of ghuser components.

### Removed

## [1.7.0] 2021-06-14

### Added

### Changed

* `compas.robots.Axis` is now normalized upon initialization.
* Fixed a bug in `compas.numerical.dr_numpy` when using numpy array as inputs.
* Allowed for varying repository file structures in `compas.robots.GithubPackageMeshLoader`.
* Remove default implementation of `__str__` for data objects.

### Fixed

* Fixed `Configuration.from_data` to be backward-compatible with JSON data generated before `compas 1.3.0`.

### Removed

## [1.7.1] 2021-06-14

### Added

### Changed

* Fixed bundling of ghuser components.

### Removed

## [1.7.0] 2021-06-14

### Added

* Added pluggable function `trimesh_gaussian_curvature` in `compas_rhino`.
* Added pluggable function `trimesh_mean_curvature` in `compas_rhino`.
* Added pluggable function `trimesh_principal_curvature` in `compas_rhino`.
* Added `copy` and `deepcopy` functionality to `compas.robots.Configuration`.
* Added `compas.data.is_sequence_of_int` and `compas.data.is_sequence_of_float`.
* Added `compas.data.Data.JSONSCHEMANAME`.
* Added `kwargs` to all child classes of `compas.data.Data`.
* Added grasshopper component for drawing a frame.
* Added `draw_origin` and `draw_axes`.
* Added `compas.PY2`.

### Changed

* Allow str or int as joint type in `compas.robots.Joint` constructor.
* Moved json schemas to `compas.data`.
* Nested json schemas.
* `compas_ghpython.artists.FrameArtist.draw` now draws a Rhino Plane.
* Fixed bugs in `compas.geometry.bestfit_circle_numpy`.
* Changed directory where ghuser components are installed.
* Added ghuser components directory to those removed by the `clean` task.
* Clean up the ghuser directory before building ghuser components.
* Exposed function `draw_breps` in `compas_rhino.utilities`; example added.
* Added `join` flag to function `draw_breps` in `compas_rhino.utilities`
* Fixed bug in `compas.geometry.distance.closest_point_on_segment_xy`.
* Fixed bug in Rhino implementations of `trimesh` curvature functions.

### Removed

## [1.6.3] 2021-05-26

### Added

* Added `compas.topology.astar_lightest_path`.
* Added JSONSCHEMA definitions for primitives and transformations.
* Added schema implementation to primitives and transformations.
* Added JSONSCHEMA implementation to primitives and transformations.
* Added `compas.data.is_int3`, `compas.data.is_float3`, `compas_data.is_float4x4`.

### Changed

* Extended `compas.topology.astar_shortest_path` to work on `compas.datastructures.Mesh` and `compas.datastructures.Network`.
* Fixed `compas.data.Data.to_jsonstring`.
* Changed `compas.data.Data.data.setter` to raise `NotImplementedError`.
* Changed annotations of `compas_blender.artists.BaseArtist`.
* Fixed `__repr__` for primitives, shapes, transformations.

### Removed

* Removed duplicate cases from `compas.data.DataEncoder`.

## [1.6.2] 2021-05-12

### Added

### Changed

### Removed

## [1.6.1] 2021-05-12

### Added

### Changed

### Removed

## [1.6.0] 2021-05-12

### Added

* Added infrastructure for building Grasshopper components for compas packages.
* Added first Grasshopper component: COMPAS Info.
* Added Grasshopper components for JSON serialization.
* Added `compas_rhino.utilities.set_object_attributes`.
* Added `from_jsonstring` and `to_jsonstring`.
* Added Grasshopper component documentation.

### Changed

* Moved json dump and load to data package.
* Changed parameters and return value of `compas_rhino.utilities.get_object_attributes`.
* Removed `doctest` execution code from src.
* Removed `if __name__ == '__main__'` section from src.
* Optimized the conversion of Rhino Meshes to COMPAS meshes.
* Fix issue with GH User symlink created as directory symlink on some cases.

### Removed

## [1.5.0] 2021-04-20

### Added

* Added support for file-like objects, path strings and URLs to most of the methods previously accepting only file paths, eg. `compas.datastructures.Datastructure`, `compas.json_dump`, `compas.json_load`, etc.
* Added `pretty` parameter to `compas.json_dump` and `compas.json_dumps`.
* Added `compas.data.Data` as base object for all data objects (geometry, data structures, ...).

### Changed

* Moved `compas.utilities.DataEncoder` to `compas.data`.
* Moved `compas.utilities.DataDecoder` to `compas.data`.
* Changed base object of `compas.datastructures.Datastructure` to `compas.data.Data`.
* Changed base object of `compas.geometry.Primitive` to `compas.data.Data`.
* Renamed `Base` to `Data` for all data based classes.
* Fixed calculation of triangle normals.
* Fixed calculation of triangle areas.

### Removed

## [1.4.0] 2021-04-09

### Added

* Added Python 3.9 support.
* Added crease handling to catmull-clark subdivision scheme.
* Added `compas_ghpython.get_grasshopper_userobjects_path` to retrieve User Objects target folder.
* Added direction option for mesh thickening.
* Added check for closed meshes.
* Added 'loop' and 'frames' to schemes of `compas.datastructures.mesh.subdivision.mesh_subdivide`.

### Changed

* Fixed box scaling.
* Fixed a bug in `Polyline.divide_polyline_by_length` related to a floating point rounding error.
* Fixed bug in `RobotModel.zero_configuration`.
* Fixed bug in `compas.geometry.normals`.
* Fixed bug in `compas.datastructures.mesh.subdivision.mesh_subdivide_frames`.

### Removed

## [1.3.0] 2021-03-26

### Added

* Added a `invert` and `inverted` method `compas.geometry.Vector`.
* Added unetary `__neg__` operator for `compas.geometry.Vector`.
* Added `compas.robots.Configuration`, moved from `compas_fab`.

### Changed

* Fixed rhino packages installation to remove duplicates

### Removed

## [1.2.1] 2021-03-19

### Added

### Changed

### Removed

* Fixed API removals from 1.0.0 -> 1.2.0

## [1.2.0] 2021-03-18

### Added

* Added `divide_polyline`, `divide_polyline_by_length`, `Polyline.split_at_corners` and `Polyline.tangent_at_point_on_polyline`.
* Added the magic method `__str__` to `compas.geoemetry.Transformation`.
* Added `redraw` flag to the `compas_rhino` methods `delete_object`, `delete_objects` and `purge_objects`.
* Added the `__eq__` method for `compas.geometry.Circle` and `compas.geometry.Line`.
* Added support for Pylance through static API definitions.
* Added `halfedge_strip` method to `compas.datastructures.HalfEdge`.

### Changed

* Fixed bug where mimic joints were considered configurable.
* Fixed bug where `!=` gave incorrect results in Rhino for some compas objects.
* Fixed bug where `compas_rhino.BaseArtist.redraw` did not trigger a redraw.
* Fixed minor bugs in `compas.geometry.Polyline` and `compas.geometry.Polygon`.
* Fixed very minor bugs in `compas.geometry.Frame` and `compas.geometry.Quaternion`.
* Fixed bug in `compas_rhino.objects.MeshObject.modify`.
* Fixed bug in `compas_rhino.objects.MeshObject.modify_vertices`.
* Fixed bug in `compas_rhino.objects.MeshObject.modify_edges`.
* Fixed bug in `compas_rhino.objects.MeshObject.modify_faces`.
* Fixed bug in `compas_rhino.objects.VolMeshObject.modify`.
* Fixed bug in `compas_rhino.objects.VolMeshObject.modify_vertices`.
* Fixed bug in `compas_rhino.objects.VolMeshObject.modify_edges`.
* Fixed bug in `compas_rhino.objects.VolMeshObject.modify_faces`.
* Fixed bug in `compas_rhino.objects.NetworkObject.modify`.
* Fixed bug in `compas_rhino.objects.NetworkObject.modify_vertices`.
* Fixed bug in `compas_rhino.objects.NetworkObject.modify_edges`.
* Changed `compas_rhino.objects.inspect` to `compas_rhino.objects.inspectors`.
* Changed `compas_rhino.objects.select` to `compas_rhino.objects._select`.
* Changed `compas_rhino.objects.modify` to `compas_rhino.objects._modify`.

### Removed

## [1.1.0] 2021-02-12

### Added

* Added `RobotModel.remove_link`, `RobotModel.remove_joint`, `RobotModel.to_urdf_string`, and `RobotModel.ensure_geometry`.
* Added Blender Python-example to the documentation section: Tutorials -> Robots
* Added `compas_blender.unload_modules`.
* Added `after_rhino_install` and `after_rhino_uninstall` pluggable interfaces to extend the install/uninstall with arbitrary steps.

### Changed

* Fixed bug in parameter list of function `mesh_bounding_box` bound as method `Mesh.bounding_box`.
* Fixed bug in `RobotModel/RobotModelArtist.update` which raised an error when the geometry had not been loaded.
* Changed exception type when subdivide scheme argument is incorrect on `mesh_subdivide`.
* The `compas_rhino.artist.RobotModelArtist` functions `draw_visual` and `draw_collision` now return list of newly created Rhino object guids.
* Added ability of `RobotModel.add_link` to accept primitives in addition to meshes.
* Fixed bug regarding the computation of `Joint.current_origin`.
* Fixed bug regarding a repeated call to `RobotModel.add_joint`.
* Fixed bug in `compas_blender.RobotModelArtist.update`.
* Fixed bug in `compas.datastructures.mesh_slice_plane`.
* Fixed bug where initialising a `compas_blender.artists.Robotmodelartist` would create a new collection for each mesh and then also not put the mesh iton the created collection.
* Changed the initialisation of `compas_blender.artists.Robotmodelartist` to include a `collection`-parameter instead of a `layer`-parameter to be more consistent with Blender's nomenclature.
* Used a utility function from `compas_blender.utilities` to create the collection if none exists instead of using a new call to a bpy-method.

### Removed

## [1.0.0] 2021-01-18

### Added

* Added `compas.datastructures.mesh.trimesh_samplepoints_numpy`.

### Changed

* Fix Rhino7 Mac installation path
* Separate `compas.robots.Joint.origin` into the static parent-relative `origin` and the dynamic world-relative `current_origin`.
* Separate `compas.robots.Joint.axis` into the static parent-relative `axis` and the dynamic world-relative `current_axis`.
* Fixed support to convert back and forth between `compas.datastructures.Graph` and NetworkX `DiGraph`.

### Removed

## [0.19.3] 2020-12-17

### Added

### Changed

* Fix bug in `compas.datastructures.Network.neighborhood`.

### Removed

## [0.19.2] 2020-12-17

### Added

### Changed

* Changed `compas._os.prepare_environment` to prepend environment paths (fixes problem with RPC on windows).

### Removed

## [0.19.1] 2020-12-10

### Added

### Changed

* Fix bug in `compas.datastructures.AttributesView`.

### Removed

## [0.19.0] 2020-12-09

### Added

* Added `is_osx`.

### Changed

* Fix default namespace handling in URDF documents.
* Allow custom/unknown attributes in URDF `Dynamics` element.
* Moved os functions from `compas` to `compas._os`.
* Fixed bug in `is_linux`.
* Changed `is_windows` to work for CPython and IronPython.
* Changed `compas._os` functions to use `is_windows`, `is_mono`, `is_osx`.
* Changed IronPython checks to `compas.IPY` instead of `compas.is_ironpython`.
* Fixed data serialization in `compas.datastructures.HalfFace`.

### Removed

* Removed all implementations of `draw_collection`.

## [0.18.1] 2020-12-01

### Added

* Added URDF and XML writers.
* Added `compas.robots.RobotModel.to_urdf_file`.
* Added `compas.files.URDF.from_robot`.

### Changed

* Changed implementation of `Mesh.vertices_on_boundaries` to account for special cases.
* Changed `Mesh.edges_on_boundaries` corresponding to `Mesh.vertices_on_boundaries`.
* Changed `Mesh.faces_on_boundaries` corresponding to `Mesh.vertices_on_boundaries`.
* Changed `Mesh.vertices_on_boundary` to return vertices of longest boundary.
* Changed `Mesh.edges_on_boundary` to return edges of longest boundary.
* Changed `Mesh.faces_on_boundary` to return faces of longest boundary.
* Fixed default value for `compas.robots.Axis`.
* Changed surface to mesh conversion to include cleanup and filter functions, and use the outer loop of all brep faces.

### Removed

## [0.18.0] 2020-11-24

### Added

* Added `remap_values` to `compas_utilities`.
* Added `compas.datastructures.mesh_slice_plane`.
* Added `compas.json_dump`, `compas.json_dumps`, `compas.json_load`, `compas.json_loads`.

### Changed

* Fixed bug in `compas.datastructures.Network.delete_node`.
* Fixed bug in `compas.datastructures.Network.delete_edge`.
* Fixed bug in select functions for individual objects in `compas_rhino.utilities`.
* Fixed bug in `compas.datastructures.mesh_merge_faces`.
* changed base of `compas.geometry.Transformation` to `compas.base.Base`.

### Removed

* Removed `compas.datastructures.mesh_cut_by_plane`.

## [0.17.3] 2020-11-20

### Added

### Changed

* Fixed bug in `compas.geometry.is_coplanar`.
* Fixed bug in `compas.datastructures.mesh_merg_faces`.
* Fixed bug in `compas.robots.RobotModel.add_link`.
* Fixed bug in `compas.datastructures.Volmesh.cell_to_mesh`.

### Removed

## [0.17.2] 2020-11-04

### Added

### Changed

* Fixed bug in `__getstate__`, `__setstate__` of `compas.base.Base`.
* Fixed bug in `compas_rhino.artists.MeshArtist` and `compas_rhino.artists.NetworkArtist`.
* Changed length and force constraints of DR to optional parameters.
* Removed `ABCMeta` from the list of base classes of several objects in compas.

### Removed

## [0.17.1] 2020-10-28

### Added

* Added `compas_rhino.artists.BoxArtist.draw_collection`.
* Added option to show/hide vertices, edges, and faces in `compas_rhino.artists.CapsuleArtist.draw`.
* Added option to show/hide vertices, edges, and faces in `compas_rhino.artists.ConeArtist.draw`.
* Added option to show/hide vertices, edges, and faces in `compas_rhino.artists.CylinderArtist.draw`.
* Added option to show/hide vertices, edges, and faces in `compas_rhino.artists.PolyhedronArtist.draw`.
* Added option to show/hide vertices, edges, and faces in `compas_rhino.artists.SphereArtist.draw`.
* Added option to show/hide vertices, edges, and faces in `compas_rhino.artists.TorusArtist.draw`.
* Added option to show/hide vertices, edges, and faces in `compas_rhino.artists.PolygonArtist.draw`.
* Added option to show/hide vertices, edges, and faces in `compas_rhino.artists.PolylineArtist.draw`.
* Added option to show/hide vertices, edges, and faces in `compas_rhino.artists.VectorArtist.draw`.

### Changed

* Changed implementation of `compas_rhino.artists.BoxArtist.draw`.
* Fixed bug in `compas.geometry.Capsule`.
* Fixed bug in `compas.geometry.Cone`.
* Changed `compas_rhino.draw_mesh` to support Ngons if available.
* Fixed bug in polyhedron data.

### Removed

* Removed `compas_rhino.artists.PointArtist.draw_collection`.
* Removed `compas_rhino.artists.CircleArtist.draw_collection`.
* Removed `compas_rhino.artists.LineArtist.draw_collection`.

## [0.16.9] 2020-10-21

### Added

* Added binary STL writer.
* Added constructor `from_euler_angles` to `compas.geometry.Transformation`.
* Added method for adding objects from a list to `compas_plotters.GeometryPlotter`.
* Added `compas_rhino.artists.BoxArtist`.
* Added `compas_rhino.artists.CapsuleArtist`.
* Added `compas.geometry.Polyhedron.from_halfspaces` and `compas.geometry.Polyhedron.from_planes`.
* Added `compas.geometry.is_point_behind_plane` and `compas.geometry.is_point_in_polyhedron`.
* Added `centroid` and `bounding_box` properties to `compas.geometry.Pointcloud`.
* Added `edges` property to `compas.geometry.Box`.
* Added `edges` property to `compas.geometry.Polyhedron`.
* Added `compas.datastructures.network_smooth_centroid`.

### Changed

* Fixed bug in handling of keys in edge attribute functions of `compas.datastructures.Halfedge`.
* Fixed bug in `compas.geometry.Polygon.lines`.
* Fixed bug in `compas.geometry.Polyline.lines`.
* Changed `compas.geometry.Shape.to_vertices_and_faces` to `abstractmethod`.
* Fixed bug in magic methods of `compas.geometry.Box`.
* Fixed bug in `compas.geometry.Box.contains`.
* Fixed bug in `delete_vertex` and `delete_face` in `compas.datastructures.Halfedge`.
* Fixed bug in `delete_node` of `compas.datastructures.Graph`.
* Fixed bug in `summary` method of `compas.datastructures.Graph` and `compas.datastructures.Halfedge`.

### Removed

## [0.16.8] 2020-10-14

### Added

* Added `RobotModelArtist` to `compas_rhino`, `compas_ghpython` and `compas_blender`.
* Added `ToolModel`.
* Added `compas.geometry.Pointcloud`.
* Added `compas.utilities.grouper`.
* Added `PolygonArtist`, `PolylineArtist` to `GeometryPlotter`.

### Changed

* `Mesh` takes name of `Shape` in `Mesh.from_shape`.
* Fixed `zoom_extents` of `GeometryPlotter`.

### Removed

* Removed `SegmentArtist` from `compas_plotters`.

## [0.16.7] 2020-10-06

### Added

* Added functionality to the RPC service to automatically reload modules if a change is detected.

### Changed

### Removed

## [0.16.6] 2020-09-30

### Added

* Added `compas_plotters.geometryplotter.GeometryPlotter` for COMPAS geometry objects.

### Changed

* Changed `compas.base.Base.dtype` to property.
* Changed JSON schema to draft 7.
* Changed version processing to `distutils.version.LooseVersion`.

### Removed

## [0.16.5] 2020-09-26

### Added

* Added tests for halfedge data schemas.

### Changed

* Fixed RGB color processing in `compas.utilities.color_to_colordict`.
* Fixed Blender object and dat amanagement to avoid `malloc` problems.
* Updated Blender data structure artists.
* Changed Blender unused data clearing to also clear collections.
* Fixed JSON data validation of base COMPAS object.

### Removed

## [0.16.4] 2020-09-24

### Added

### Changed

* Fixed bug in `compas.geometry.Box.vertices`.
* `compas.scene.SceneObject` will now track a list of drawn Objects/GUIDs.

### Removed

## [0.16.3] 2020-09-23

### Added

* Added abstract `DATASCHEMA` to `compas.base.Base`.
* Added abstract `JSONSCHEMA` to `compas.base.Base`.
* Added `validate_data` to `compas.base.Base`.
* Added `validate_json` to `compas.base.Base`.
* Added implementation of `DATASCHEMA` to `compas.datastructures.Halfedge`.
* Added implementation of `JSONSCHEMA` to `compas.datastructures.Halfedge`.
* Added `NodeAttributeView`.
* Added implementation of `DATASCHEMA` to `compas.datastructures.Graph`.
* Added implementation of `JSONSCHEMA` to `compas.datastructures.Graph`.
* Added `compas.rpc.Proxy.restart_server`.
* Added `compas_rhino.objects.NetworkObject`.
* Added constructors `from_matrix` and `from_rotation` to `compas.geometry.Quaternion`.
* Added `draw_collection` methods to Grasshopper artists.

### Changed

* Updated naming conventions in `compas.datastructures.HalfFace` and `compas.datastructures.VolMesh`
* Moved `compas.datastructures.Datastructure` to `compas.datastructures.datastructure`.
* Changed base class of `compas.datastructures.Datastructure` to `compas.base.Base`.
* Changed `from_json` to `to_json` of meshes to use encoders and decoders.
* Moved `MutableMapping` to `compas.datastructures._mutablemapping`.
* Moved attribute views to `compas.datastructure.attributes`.

### Removed

* Removed `from_json`, `to_json`, `to_data`, `copy`, `transformed` from primitives, defaulting to the base implementation in `compas.geometry.Primitive`.
* Removed `from_json`, `to_json`, `to_data`, `copy`, `__str__`, from datastructures, defaulting to the base implementation in `compas.datastructure.Datastructure`.

## [0.16.2] 2020-08-06

### Added

* Added plugin system based on decorators: `compas.plugins.pluggable` & `compas.plugins.plugin`.
* Added `compas_rhino` implementation of the boolean operation pluggable interfaces (union/difference/intersection).
* Added `compas.datastructures.Mesh.transform_numpy`.
* Added `PluginNotInstalledError`.
* Added `compas.geometry.booleans`.
* Added tolerance parameter to angle functions.
* Added support for Rhino 7 in install/uninstall routines.
* Added install/uninstall for Rhino plugins (with support for Rhino 7).
* Added base class for all COMPAS objects `compas.base.Base`.
* Added base class for all Rhino objects representing COMPAS objects `compas_rhino.objects.Object`.
* Added mesh object representing COMPAS meshes in Rhino `compas_rhino.objects.MeshObject`.
* Added the methods `to_data` and `from_data` to `compas.robots.RobotModel`.

### Changed

* Restructure and reorganize volmesh datastructure
* Fixed scaling bug in `compas.geometry.Sphere`
* Fixed bug in `compas.datastructures.Mesh.add_vertex`.
* Fixed performance issue affecting IronPython when iterating over vertices and their attributes.
* Changed return value of drawing functions of `compas_rhino.artists.MeshArtist` to list of GUID.
* Changed return value of drawing functions of `compas_rhino.artists.NetworkArtist` to list of GUID.
* Moved "inspectors" to `compas_rhino.objects`.
* Moved "modifiers" to `compas_rhino.objects`.
* Connection attempts can now be set for `compas.Proxy.start_server` using the
  attribute `Proxy.max_conn_attempts`.
* `Scale.from_factors` can now be created from anchor frame.
* Changed vertex reading of PLY files to include all property information.

### Removed

* Removed CGAL based boolean implementations.
* Removed artist mixins from `compas_rhino`.
* Removed `clear_` functions from `compas_rhino.artists.MeshArtist`.
* Removed `clear_` functions from `compas_rhino.artists.NetworkArtist`.
* Removed `to_data`, `from_data` from `compas_rhino.artists`.
* Removed `compas_rhino.artists.BoxArtist` stub.
* Removed references to "edge" dict from `compas.datastructures.VolMesh`.

## [0.16.1] 2020-06-08

### Added

### Changed

* Fixed scaling bug in `compas.geometry.Sphere`

### Removed

## [0.16.0] 2020-06-05

### Added

* Added `compas_rhino.geometry.RhinoVector`.
* Added basic mesh cutting (`compas.datastructures.Mesh.cut()`).
* Added `compas.datastructures.Mesh.join(other)`.
* Added `compas.geometry.argmin` and `compas.geometry.argmax`.
* Added STL witer.
* Added `compas.datastructures.Mesh.to_stl`.
* Added `unweld` option to obj writing.

### Changed

* Fixed bug in `FaceAttributeView.__get_item__`: access to default was tried before attrs.
* Fixed bug in `EdgeAttributeView.__get_item__`: access to default was tried before attrs.
* Changed `VertexAttributeView.__get_item__` to follow access logic of `FaceAttributeView`.
* Fixed bug in `draw_edges` in `compas_rhino`'s `EdgeArtist`.
* Fixed bug in `draw_edges` in `compas_ghpython`'s `EdgeArtist`.
* Fixed bug in ``compas_rhino.geometry.RhinoSurface.brep_to_compas``.
* Fixed bug in ``compas.geometry.Box.from_bounding_box``
* Fixed bug in ``compas.geometry.Box.from_width_height_depth``
* Fixed inconsistencies in ``compas.geometry._transformations``.
* Renamed ``compas.geometry.Frame.to_local_coords`` to ``compas.geometry.Frame.to_local_coordinates``
* Renamed ``compas.geometry.Frame.to_world_coords`` to ``compas.geometry.Frame.to_world_coordinates``
* Renamed ``compas.geometry.Transformation.change_basis`` to ``compas.geometry.Transformation.from_change_of_basis``
* Renamed ``compas.geometry.matrix_change_basis`` to ``compas.geometry.matrix_from_change_of_basis``
* Renamed ``compas.geometry.Projection.orthogonal`` to ``compas.geometry.Projection.from_plane`` and changed input params
* Renamed ``compas.geometry.Projection.parallel`` to ``compas.geometry.Projection.from_plane_and_direction`` and changed input params
* Renamed ``compas.geometry.Projection.perspective`` to ``compas.geometry.Projection.from_plane_and_point`` and changed input params
* Changed constructor of all ``compas.geometry.Transformation`` and derivatives. Preferred way of creating any ``compas.geometry.Transformation`` is with the classmethods ``from_*``
* Changed params (point, normal) into plane for ``compas.geometry.matrix_from_parallel_projection``, ``compas.geometry.matrix_from_orthogonal_projection`` and ``compas.geometry.matrix_from_perspective_projection``

### Removed

## [0.15.6] 2020-04-27

### Added

* Extended glTF support.
* Added classmethod `from_geometry` to `RhinoMesh`
* Added `intersection_sphere_line`
* Added `intersection_plane_circle`
* Added `tangent_points_to_circle_xy`
* Added basic OBJ file writing.
* Added `Mesh.to_obj`.

### Changed

* Fixed bug in `Box.from_bounding_box`.
* Updated Blender installation docs for latest release.
* Fixed `robot.forward_kinematics()` when requested for base link.
* Fixed bug in `to_compas` conversion of Rhino meshes.
* Fixed bug where `compas.geometry.Primitive` derived classes cannot be serialized by jsonpickle.

### Removed

## [0.15.5] 2020-03-29

### Added

* Added classmethod `from_geometry` to `RhinoMesh`.
* Added conversion to polygons to `BaseMesh`.
* Re-added length, divide, space methods of `RhinoCurve`.
* Added basic OFF file writing.
* Added basic PLY file writing.
* Added `Mesh.to_ply`.
* Added `Mesh.to_off`.

### Changed

* Fixed object naming in artists of `compas_ghpython`.
* Resizing of Rhino property form.
* Fixed orientation of `RhinoSurface` discretisation.
* Check for existence of object in Rhino purge functions.
* Fixed bug in mesh boundary functions.

### Removed

## [0.15.4] 2020-03-05

### Added

* Added algorithm for pulling points onto mesh.
* Added base ellipse class to geometry primitives.
* Added circle artist to plotters.
* Added mesh artist to plotters.
* Added ellipse artist to plotters.
* Added support for robot mimicking joints.

### Changed

* Fixed bugs in `compas_rhino.artists.NetworkArtist`.
* Add conda executable path to `compas_bootstrapper.py`.

### Removed

## [0.15.3] 2020-02-26

### Added

* Added optional class parameter to `RhinoMesh.to_compas`.
* Added max int key to serialization of graph.

### Changed

* Changed name of base mesh implementation to `BaseMesh`.
* Changed name of base network implementation to `BaseNetwork`.
* Fixed bug in face finding function.

### Removed

* Removed optional requirements from setup file.
* Removed parameters from default polyhedron constructor.

## [0.15.2] 2020-02-20

### Added

### Changed

### Removed

## [0.15.1] 2020-02-16

### Added

* Added glTF support.
* Added graph and halfedge data structures.
* Added Rhino line geometry.
* Added Rhino plane geometry.

### Changed

* Fixed `compas_hpc` import problem.
* Split up topology part from geometry part for network and mesh.
* Split up network and mesh naming conventions.
* Reworked network face cycle finding.
* Updated mesh from lines.
* Updated network plotter in correspondence with network.
* Integrated mixin functionality and removed mixins.
* Meshes are now initially hidden in `compas_blender.artists.RobotModelArtist`.
* `compas_blender.artists.RobotModelArtist.draw_visual` and `compas_blender.artists.RobotModelArtist.draw_collision` now show those meshes.
* Renamed the method `draw_geometry` of `compas.robots.base_artist.RobotModelBaseArtist` to `create_geometry`.

### Removed

* Removed parallelization from network algorithms.
* Removed numba based dr implementations.

## [0.15.0] 2020-01-24

### Added

* Added `to_compas` to `compas_rhino.geometry.RhinoPoint`.
* Added `to_compas` to `compas_rhino.geometry.RhinoLine`.
* Added `to_compas` to `compas_rhino.geometry.RhinoCurve`.
* Added `to_compas` to `compas_rhino.geometry.RhinoMesh`.
* Added `brep_to_compas` to `compas_rhino.geometry.RhinoSurface`.
* Added `uv_to_compas` to `compas_rhino.geometry.RhinoSurface`.
* Added `heightfield_to_compas` to `compas_rhino.geometry.RhinoSurface`.
* Added `compas.datastructures.mesh_pull_points_numpy`.

### Changed

* Moved `compas_rhino.conduits` into `compas_rhino.artists`.
* Fixed bug in `compas.datastructures.Mesh.edges_where`.
* Fixed bug in `compas.datastructures.Mesh.faces_where`.
* Fixed bug in `compas.datastructures.Mesh.edge_attributes`.
* Fixed bug in `compas.datastructures.Mesh.face_attributes`.
* Fixed bug in `compas.datastructures.Mesh.edges`.
* Fixed bug in `compas.datastructures.Mesh.faces`.
* Fixed bug in `compas.datastructures.Mesh.offset`.

### Removed

* Removed deprecated `compas.geometry.xforms`.
* Removed deprecated `compas_rhino.helpers`.
* Removed `compas_rhino.constructors`.

## [0.14.0] 2020-01-21

### Added

* Added `compas.datastructures.mesh.Mesh.any_vertex`.
* Added `compas.datastructures.mesh.Mesh.any_face`.
* Added `compas.datastructures.mesh.Mesh.any_edge`.
* Added `compas.datastructures.mesh.Mesh.vertex_attribute`.
* Added `compas.datastructures.mesh.Mesh.vertex_attributes`.
* Added `compas.datastructures.mesh.Mesh.vertices_attribute`.
* Added `compas.datastructures.mesh.Mesh.vertices_attributes`.
* Added `compas.datastructures.mesh.Mesh.edge_attribute`.
* Added `compas.datastructures.mesh.Mesh.edge_attributes`.
* Added `compas.datastructures.mesh.Mesh.edges_attribute`.
* Added `compas.datastructures.mesh.Mesh.edges_attributes`.
* Added `compas.datastructures.mesh.Mesh.face_attribute`.
* Added `compas.datastructures.mesh.Mesh.face_attributes`.
* Added `compas.datastructures.mesh.Mesh.faces_attribute`.
* Added `compas.datastructures.mesh.Mesh.faces_attributes`.
* Added mutable attribute view for mesh vertex/face/edge attributes.

### Changed

* Default Mesh vertex, face, edge attributes are no longer copied and stored explicitly per vertex, face, edge, repesctively.
* Updating default attributes now only changes the corresponding default attribute dict.
* Updated `mesh_quads_to_triangles` to copy only customised face attributes onto newly created faces.
* Fixed bug in `compas.geometry.is_point_in_circle`.
* Fixed bug in `compas.geometry.is_polygon_convex`.
* Fixed bug in `compas.geometry.Polygon.is_convex`.
* Renamed `compas.datastructures.Mesh.has_vertex` to `compas.datastructures.Mesh.is_vertex`.
* Renamed `compas.datastructures.Mesh.has_face` to `compas.datastructures.Mesh.is_face`.
* Split `compas.datastructures.Mesh.has_edge` into `compas.datastructures.Mesh.is_edge` and `compas.datastructures.Mesh.is_halfedge`.

### Removed

* Removed `compas.datastructures.mesh.Mesh.get_any_vertex`.
* Removed `compas.datastructures.mesh.Mesh.get_any_face`.
* Removed `compas.datastructures.mesh.Mesh.get_any_edge`.
* Removed `compas.datastructures.mesh.Mesh.get_vertex_attribute`.
* Removed `compas.datastructures.mesh.Mesh.get_vertex_attributes`.
* Removed `compas.datastructures.mesh.Mesh.get_vertices_attribute`.
* Removed `compas.datastructures.mesh.Mesh.get_vertices_attributes`.
* Removed `compas.datastructures.mesh.Mesh.get_edge_attribute`.
* Removed `compas.datastructures.mesh.Mesh.get_edge_attributes`.
* Removed `compas.datastructures.mesh.Mesh.get_edges_attribute`.
* Removed `compas.datastructures.mesh.Mesh.get_edges_attributes`.
* Removed `compas.datastructures.mesh.Mesh.get_face_attribute`.
* Removed `compas.datastructures.mesh.Mesh.get_face_attributes`.
* Removed `compas.datastructures.mesh.Mesh.get_faces_attribute`.
* Removed `compas.datastructures.mesh.Mesh.get_faces_attributes`.
* Removed `compas.datastructures.mesh.Mesh.set_vertex_attribute`.
* Removed `compas.datastructures.mesh.Mesh.set_vertex_attributes`.
* Removed `compas.datastructures.mesh.Mesh.set_vertices_attribute`.
* Removed `compas.datastructures.mesh.Mesh.set_vertices_attributes`.
* Removed `compas.datastructures.mesh.Mesh.set_edge_attribute`.
* Removed `compas.datastructures.mesh.Mesh.set_edge_attributes`.
* Removed `compas.datastructures.mesh.Mesh.set_edges_attribute`.
* Removed `compas.datastructures.mesh.Mesh.set_edges_attributes`.
* Removed `compas.datastructures.mesh.Mesh.set_face_attribute`.
* Removed `compas.datastructures.mesh.Mesh.set_face_attributes`.
* Removed `compas.datastructures.mesh.Mesh.set_faces_attribute`.
* Removed `compas.datastructures.mesh.Mesh.set_faces_attributes`.
* Removed `print` statement from curvature module.

## [0.13.3] 2020-01-10

### Added

* `compas_rhino.artists.ShapeArtist` as base artist for all shape artists.
* Added `layer`, `name`, `color` attributes to `compas_rhino.artists.PrimitiveArtist`.
* Added `layer`, `name` attributes to `compas_rhino.artists.ShapeArtist`.
* Added `layer`, `name` attributes to `compas_rhino.artists.MeshArtist`.
* Added `clear_layer` method to `compas_rhino.artists.PrimitiveArtist`.
* Added `clear_layer` method to `compas_rhino.artists.ShapeArtist`.
* Added `clear_layer` method to `compas_rhino.artists.MeshArtist`.

### Changed

* Renamed `compas.utilities.maps.geometric_key2` to `geometric_key_xy`.
* Fixed bug in mirror functions.
* Fixed mirroring tests.
* Moved `BaseMesh`, `matrices`, `operations` to `compas.datastructures.mesh.core`.
* Added `transform` and `transformed` (and others) to `Mesh`.

### Removed

* `compas_rhino.artists.BoxArtist`
* Removed `layer` attribute from `compas_rhino.artists.Artist`.
* Removed `clear_layer` method from `compas_rhino.artists.Artist`.

## [0.13.2] 2020-01-06

### Added

* File reading functions for ascii files in `compas.files` has moved from the individual reader classes to a new parent class, `BaseReader`.

### Changed

* Rebased `compas_rhino.artists.MeshArtist` on new-style artist `compas_rhino.artists.Artist`.
* Renamed `compas_rhino.artists.MeshArtist.defaults` to `compas_rhino.artists.MeshArtist.settings`.
* Changed usage of (nonexisting) `compas_rhino.get_object` to `compas_rhino.get_objects`.
* Integrated vertex, face, edge mixins into `compas_rhino.artists.MeshArtist`.
* Integrated vertex, edge mixins into `compas_rhino.artists.NetworkArtist`.
* Rebased `compas_rhino.artists.VolMeshArtist` on `compas_rhino.artists.MeshArtist`.

### Removed

## [0.13.0] 2019-12-16

### Added

* Added DOI to bibtex entry.
* Added conversion for old mesh JSON data.

### Changed

* Indirectly changed mesh serialization to JSON (by changing key conversion and moving conversion into JSON methods).
* Moved conversion of int keys of mesh data to strings for json serialization to from/to json.
* Moved from/to methods for mesh into mesh definition.
* Subdivision algorithms use fast mesh copy.

### Removed

* Support for non-integer vertex and face identifiers in mesh.

## [0.12.4] 2019-12-11

### Added

### Changed

### Removed

## [0.12.3] 2019-12-11

### Added

* Added `mesh_subdivide_frames` to `compas.datastructures.subdivision`

### Changed

### Removed

## [0.12.2] 2019-12-11

### Added

* Added `intersection_segment_polyline` to `compas.geometry.intersections`
* Added `intersection_segment_polyline_xy` to `compas.geometry.intersections`
* Added `from_sides_and_radius` to `compas.geometry.Polygon`

### Changed

* Reworked docstrings of methods in `compas.geometry.queries`
* Set default `tol` to `1e-6` in `compas.geometry.queries`

### Removed

## [[0.12.1] 2019-12-10] 2019-12-10

### Added

* Added inherited methods to class docs.
* Added data structure mixins to the docs.
* Added `data` and `from_data` to `compas.geometry.Polyhedron`
* Added explicit support for collections to `compas_blender`

### Changed

* Bottom face of cylinder shape should be flipped.
* Face reading mechanism of OFF reader.
* `compas.geometry.Box` is now centred at origin by default.

### Removed

* Removed `compas.remote` because it does not provide an advatage over `compas.rpc`.

## [[0.11.4] 2019-11-26] 2019-11-26

### Added

* Added `compas_rhino.etoforms.ImageForm`.
* Added `doc8` as dev requirement.

### Changed

* Changed `compas_rhino.install_plugin` to use only the plugin name, w/o the GUID.
* Changed `iterable_like` to prevent exhausting generators passed as targets.

### Removed

* Removed `compas_rhino.ui.Controller`.
* Removed `compas_rhino.ui.Button`.

## [[0.11.2] 2019-11-19] 2019-11-19

### Added

* Added factory methods for `compas_rhino.artists._Artist`

### Changed

* Set `compas_rhino.artists.FrameArtist` layer clear to false by default.
* Wrapped internals of RPC dispatch method in try-except to catch any import problems and report back on the client side.
* Stopping of HTTP server (`compas.remote`) is now handled properly through separate thread.
* Fixed mutable init parameters of `RobotModel`
* Fixed bug in `mesh_quads_to_triangles` that caused face data to be deleted even when not necessary.
* Switched to `compas.geometry.KDTree` as fallback for `scipy.spatial.cKDTree` instead of Rhino `RTree` because it currently fails.

### Removed

## [0.11.0] 2019-11-09

### Added

* Added `iterable_like` to `compas.utilities.itertools_`
* Added `compas.geometry.icp_numpy` for pointcloud alignment using ICP.
* Added RPC command-line utility: `$ compas_rpc {start|stop} [--port PORT]`
* Added `__version__` to `compas_plotters`.
* Added `compas_plotters` to `.bumpversion.cfg`.
* Added `Colormap` to `compas.utilities`.
* Added `is_line_line_colinear()` to `compas.geometry`
* Added link to Github wiki for devguide.
* Added pointcloud alignment example to docs.
* Show git hash on `compas.__version__` if installed from git.
* Added `autopep8` to dev requirements.
* Added methods `add_joint` and `add_link` to `RobotModel`
* Added support for geometric primitives to JSON data encoder and decoder.
* Added support for `data` to all geometric primitives.

### Changed

* Docs are only deployed to github pages for tagged commits.
* Fixing printing issue with `compas.geometry.Quarternion` in ironPython.
* Fixed a missing import in `compas.geometry.Polygon`.
* Removed unused imports in `compas.geometry.Polyline`.
* Adjusted `compas.geometry.Quarternion.conjugate()` to in-place change, added `compas.geometry.Quarternion.conjugated()` instead which returns a new quarternion object.
* Fixed `rotation` property of `Transformation`.
* Simplified plugin installation (use plugin name only, without GUID).
* Bind RPC server to `0.0.0.0` instead of `localhost`.
* Fixed different argument naming between Rhino5 and Rhino6 of `rs.LayerVisible()` in `compas_rhino.utilities.objects`.

### Removed

## [0.10.0] 2019-10-28

### Added

* Added method for computing the determinant of the matrix of a transformation `compas.geometry.Transformation.determinant`.
* Added method for transposing (the matrix of) a transformation in-place `compas.geometry.Transformation.transpose`.
* Added method creating a transposed copy of a transformation `compas.geometry.Transformation.transposed`.
* Added method for invertig (the matrix of) a transformation in-place `compas.geometry.Transformation.invert`.
* Added `compas.geometry.Transformation.inverted` as an alias for `compas.geometry.Transformation.inverse`.
* Added method creating a copy of a transformation instance with a given transformation concatenated `compas.geometry.Transformation.concatenated`.
* Added method `to_vertices_and_faces` to all the classes inheriting from `compas.geometry.Shape` to create a `Mesh` representation of them.

### Changed

* Changed `compas.geometry.Transformation.inverse` to return an inverted copy of the transformation.
* Changed `compas.geometry.Transformation.decompose` to `compas.geometry.Transformation.decomposed`.
* Changed `compas.geometry.Transformation.concatenate` to add another transformation to the transformation instance.

### Removed

## [0.9.1] 2019-10-28

### Added

* Added `compas.geometry.Point.transform_collection` and `compas.geometry.Point.transformed_collection`.
* Added `compas.geometry.Vector.transform_collection` and `compas.geometry.Vector.transformed_collection`.
* Added `compas.geometry.Line.transform_collection` and `compas.geometry.Line.transformed_collection`.
* Added support for new Python plugin location for Rhino 6.0 on Mac.
* Added `compas.geometry.bestfit_frame_numpy`

### Changed

* Fixed transformation of start and end point of `compas.geometry.Line` to update the point objects in place.
* Fixed return value of `compas.numerical.pca_numpy` to return mean not as nested list.

### Removed

## [0.9.0] 2019-10-21

### Added

* Added `matrix_change_basis`, `Transformation.change_basis`
* Added `matrix_from_frame_to_frame`
* Added non-numpy versions of `global_coords`, `local_coords`
* Added static method `Frame.local_to_local_coords`
* Added `__getitem__`, `__setitem__` and `__eq__` to `Quaternion`
* Added `Vector.scaled` and `Vector.unitized`
* Added `transform_frames` and respective helper functions `dehomogenize_and_unflatten_frames`, `homogenize_and_flatten_frames`
* Added `transform_frames_numpy` and respective helper functions `dehomogenize_and_unflatten_frames_numpy`, `homogenize_and_flatten_frames_numpy`

### Changed

* Renamed `global_coords_numpy` and `local_coords_numpy` to `local_to_world_coords_numpy` and `world_to_local_coords_numpy`.
* Changed parameters `origin` `uvw` of `local_to_world_coords_numpy` and `world_to_local_coords_numpy` to `frame`.
* Fixed some returns of `Frame` and `Rotation` to use `Vector` or `Quaternion`
* Renamed methods `Frame.represent_point/vector/frame_in_global_coordinates` and `Frame.represent_point/vector/frame_in_local_coordinates` to `Frame.to_local_coords` and `Frame.to_world_coords`.

### Removed

## [0.8.1] 2019-10-01

### Added

### Changed

* Fixed unguarded import of `numpy` based transformations in mesh package.

### Removed

## [0.8.0] 2019-10-01

### Added

* Added test section for `compas.geometry.transformations`
* Added `tol` parameter to `queries.is_colinear`
* Added compas rhino installer for Rhino Mac 6.0 `compas_rhino.__init__`.
* Added oriented bounding box for meshes `compas.datastructures.mesh_oriented_bounding_box_numpy`.
* Added full testing functions for `compas.datastructures.mesh`
* Added `draw_mesh` to `compas_ghpython.artists.MeshArtist`

### Changed

* Generate sphinx documentation from markdown files in repo root for top level sections.
* Merged `compas.geometry.xforms` into `compas.geometry.transformations`
* Fixed `AttributeError: 'Mesh' object has no attribute 'neighbors'`
* Fixed Key error with `Mesh.boundary()`
* Extended `offset_polygon` and `offset_polyline` to handle colinear segments
* Fixed unsorted mesh vertex coordinates `xyz` in `compas_viewers.viewer.MeshView`
* Changed stderr parameter from STDOUT to PIPE in `compas.rpc.Proxy` for Rhino Mac 6.0.
* Fixed import of `delaunay_from_points` in `Mesh.from_points`.
* More control over drawing of text labels in Rhino.
* Extension of `face_vertex_descendant` and `face_vertex_ancestor` in `Mesh`.
* Changed the name and meaning of the parameter `oriented` in the function `Mesh.edges_on_boundary`.
* Add `axis` and `origin` defaults to `compas.robots.Joint`
* Unified vertices and face import order for .obj files with python2 and 3
* Changed python interpreter selection (e.g. RPC calls) to fallback to `python` if `pythonw` is not present on the system
* Fixed `compas_ghpython.artists.MeshArtist` to support ngons.
* Deprecate the method `draw` of `compas_ghpython.artists.MeshArtist` in favor of `draw_mesh`.
* Fix icosahedron generation
* Examples in docs/rhino updated to work with current codebase
* Callbacks tutorial updated to work with current codebase
* Base geometric primitives on `compas.geometry.Primitive` and `compas.geometry.Shape`
* Separated `numpy` based tranformations into separate module.

### Removed

* Removed `compas_viewers` to separate repo.
* Removed `compas_hpc` to separate repo.

## [0.7.2] 2019-08-09

### Added

* Added `compas_rhino.geometry.RhinoGeometry` to the docs.
* Added `compas.remote.services`.
* Added `compas.remote.services.network.py` service for handling requests for a browser-based network viewer.
* Possibility to call forward_kinematics on `compas.robots.RobotModel`
* Added `compas.set_precision` function for the setting the global precision used by COMPAS as a floating point number.

### Changed

* Fix mesh genus in `compas.datastructures`.
* Fixed missing import in `compas_rhino.geometry`.
* Removed circular imports from `compas_rhino.geometry`.
* Fix duplicate hfkeys in `compas.datastructures.volmesh.halffaces_on_boundary`.
* Moved `compas.remote.service.py` to `compas.remote.services.default.py`.
* Removed processing of face keys from data getter and setter in `compas.datastructures.Network`.
* Using `SimpleHTTPRequestHandler` instead of `BaseHTTPRequestHandler` to provide basic support for serving files via `GET`.
* Mesh mapping on surface without creating new mesh to keep attributes in `compas_rhino.geometry.surface.py`.
* Moving functionality from `compas_fab.artists.BaseRobotArtist` to `compas.robots.RobotModel`
* Fix exception of null-area polygon of centroid polygon in `compas.geometry.average.py`.
* Fix loss of precision during mesh welding in `compas.datastructures.mesh_weld`.

### Removed

## [0.7.1] 2019-06-29

### Added

### Changed

* Include `compas_plotters` and `compas_viewers` in the build instructions.
* Moved import of `subprocess` to Windows-specific situations.
* Fixed document functions failing when document name is `None`.
* Downgraded `numpy` requirements.
* Loosened `scipy` requirements.
* Default Python to `pythonw`.

### Removed

## [0.7.0] 2019-06-27

### Added

* Added filter shorthand for selecting OBJ, JSON files in Rhino.
* Added `compas_plotters`
* Added `compas_viewers`
* Added `compas_rhino.draw_circles` and the equivalent Artist method
* Add class functions to `compas.datastructures.VolMesh`.
* Added `face_neighborhood` class function to `compas.datastructures.Mesh`.
* Added `get_face_attributes_all` to `compas.datastructures._mixins.attributes`.
* Added `get_faces_attributes_all` to `compas.datastructures._mixins.attributes`.
* Added `compas.remote` package for making HTTP based Remote Procedure Calls.

### Changed

* Restructure halffaces as lists in `compas.datastructures.VolMesh`.
* Correctly handle `python-net` module presence during IronPython imports.
* Switched to `compas.IPY` check instead of `try-except` for preventing non IronPython friendly imports.
* Changed installation of compas packages to Rhino to support non-admin user accounts on Windows.
* Copy facedata in `mesh_quads_to_triangles`
* Added non-imported service for `compas.remote` for starting the subprocess that runs the server.

### Removed

* Removed `compas.plotters`
* Removed `compas.viewers`

## [0.6.2] 2019-04-30

### Added

### Changed

* Based mesh drawing for Rhino on RhinoCommon rather than Rhinoscriptsyntax.
* Fixed mesh drawing for Rhino 6

### Removed

## [0.6.1] 2019-04-29

### Added

### Changed

* Fixed bug in RPC. The services cannot have a `pass` statement as class body.

### Removed

## [0.6.0] 2019-04-29

### Added

* Added `center` property getter to `compas.geometry.Cirle` primitive
* Add `astar_shortest_path` to `compas.topology.traversal`.

### Changed

* Updated configuration instructions for Blender.
* Changed naming convention for drawing functions from `xdraw_` to `draw_`.
* Changed mesh drawing in Rhino to use separate mesh vertices per face. This makes the mesh look more "as expected" in *Shaded* view.

### Removed

* Removed support for Python 3.5.x by setting the minimum requirements for Numpy and Scipy to `1.16` and `1.2`, respectively.

## [0.5.2] 2019-04-12

### Added

* Added `draw_polylines` to `compas_rhino.artists.Artist`.
* Added `color` argument to `compas_rhino.artists.MeshArtist.draw_mesh`.
* Added named colors to `compas.utilities.colors.py`.

### Changed

* Fix `mesh_uv_to_xyz` in `RhinoSurface`.
* Fix 'mesh_weld' and 'meshes_join_and_weld' against consecutive duplicates in face vertices.
* Fix setting of environment variables in `System.Diagnostics.Process`-based subprocess for `XFunc` and `RPC`.
* Fix `XFunc` on RhinoMac.
* Fix `trimesh_subdivide_loop` from `compas.datastructures`.
* Changed Numpy and Scipy version requirements to allow for Python 3.5.x.

### Removed

* Removed `mixing.py` from `compas.utilities`.
* Removed `singleton.py` from `compas.utilities`.
* Removed `xscript.py` from `compas.utilities`.
* Removed `sorting.py` from `compas.utilities`.
* Removed `names.py` from `compas.utilities`.
* Removed `xfunc.py` from `compas_rhino.utilities`, use `compas.utilities.XFunc` instead.

## [0.5.1] 2019-03-25

### Added

### Changed

* Fix `XFunc` and `RPC` environment activation.
* Fix exception on Rhino Mac.
* Fix missing import on `compas_rhino.geometry`.
* Fix `compas.geometry.offset_polygon`.
* Fix installation for Rhino, related to implicit import of `matplotlib`.

### Removed

## [0.5.0] 2019-03-15

### Added

* Add `Circle` and `Sphere` primitives to `compas.geometry`.
* Add functions to `Plane` and `Box` primitives.
* Add functions to `compas_rhino` curve: `length` and `is_closed`.
* Add functions to `compas_rhino` surface: `kinks`, `closest_point`, `closest_point_on_boundaries`, and functions for mapping/remapping between XYZ and UV(0) spaces based on surface's parametrization (`point_xyz_to_uv`, `point_uv_to_xyz`, `line_uv_to_xyz`, `polyline_uv_to_xyz`, `mesh_uv_to_xyz`)
* Add `is_scalable` to `compas.robots.Joint`.

### Changed

* Fix exception in `Plane.transform`.
* Fix installer to remove old symlinks.
* Fix RPC proxy server.

## [0.4.22] 2019-03-05

### Added

* Add pretty print option to JSON formatter.
* Add remeshing based on `triangle`.
* Add compatibility with ETO forms to `compas_rhino` edge modifiers.

## [0.4.21] 2019-03-04

### Changed

* Fix import in `compas_rhino` vertex modifiers.

## [0.4.20] 2019-03-04

### Removed

* Remove `download_image_from_remote` utility function.

## [0.4.12] 2019-03-04

### Changed

* Small fixes on Rhino forms support.

## [0.4.11] 2019-03-03

### Added

* New function to join network edges into polylines: `network_polylines`.
* New mesh functions: `mesh_offset`, `mesh_thicken`, `mesh_weld` and `meshes_join_and_weld`.
* New mesh functions: `face_skewness`, `face_aspect_ratio`, `face_curvature` and `vertex_curvature`.
* New functions to get disconnected elements of  `Mesh`: `mesh_disconnected_vertices`, `mesh_disconnected_faces`, `mesh_explode`.
* New functions to get disconnected elements of  `Network`: `network_disconnected_vertices`, `network_disconnected_edges`, `network_explode`.
* Add statistics utility functions: `average`, `variance`, `standard_deviation`.
* Add `binomial_coefficient` function.
* Add option to create `Network` and `Mesh` from dictionaries of vertices and faces.
* Add `face_adjacency_vertices` to `Mesh`
* Add optional prefix to the rhino name attribute processor
* Add `mesh_move_vertices` to `compas_rhino`.
* Add support for relative mesh references in URDF.

### Changed

* Fix mesh centroid and mesh normal calculation.
* Refactor of drawing functions in `compas_blender`.
* Fix material creation in `compas_blender`.
* New default for subdivision: `catmullclark`.

## [0.4.9] 2019-02-10

### Added

* New class methods for `Polyhedron`: `from_platonicsolid` and `from_vertices_and_faces`.
* Constrained and conforming Delaunay triangulations based on Triangle.
* Predicate-based filtering of vertices and edges.
* `mesh.geometry`for geometry-specific functions.
* `trimesh_face_circle` in `mesh.geometry`.

### Changed

* Fix exception in `angle_vectors_signed` if vectors aligned
* Fix exception in `Polyline.point`
* Update Rhino installation merging Win32 and Mac implementations and defaulting the bootstrapper to the active python even if no CONDA environment is active during install.

### Removed

* Bound mesh operations.

## [0.4.8] 2019-01-28

### Added

* Curve tangent at parameter.
* Box shape.
* Numpy-based mesh transformations.
* Option to share axes among plotters.<|MERGE_RESOLUTION|>--- conflicted
+++ resolved
@@ -19,12 +19,9 @@
 ### Changed
 
 * Fixed `PluginNotInstalledError` when using `Brep.from_boolean_*` in Rhino.
-<<<<<<< HEAD
 * Expose the parameters `radius` and `nmax` from `compas.topology._face_adjacency` to `compas.topology.face_adjacency` and further propagate them to `unify_cycles` and `Mesh.unify_cycles`.
 * Modify `face_adjacency` to avoid using `compas.topology._face_adjacency` by default when there are more than 100 faces, unless one of the parameters `radius`, `nmax` is passed
-=======
 * Added support for `Polyline` as input for `compas_rhino.Brep.from_extrusion`.
->>>>>>> f24872a1
 
 ### Removed
 
