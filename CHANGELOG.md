# Changelog

All notable changes to this project will be documented in this file.

The format is based on [Keep a Changelog](https://keepachangelog.com/en/1.0.0/),
and this project adheres to [Semantic Versioning](https://semver.org/spec/v2.0.0.html).

## Unreleased

### Added

### Changed
<<<<<<< HEAD
* Changed and update the `compas_view2` examples into `compas_viewer`.
* `RhinoBrep.trimmed` returns single result or raises `BrepTrimmingError` instead of returning a list.
=======

* Changed and updated the `compas_view2` examples into `compas_viewer`.
* Changed `compas.scene.Scene` to inherent from `compas.datastructrues.Tree`.
* Changed `compas.scene.SceneObject` to inherent from `compas.datastructrues.TreeNode`.
>>>>>>> 4f83c092

### Removed

* Removed `compas.scene.SceneObjectNode`, functionalities merged into `compas.scene.SceneObject`.
* Removed `compas.scene.SceneTree`, functionalities merged into `compas.scene.Scene`.


## [2.1.0] 2024-03-01

### Added

* Added optional argument `cap_ends` to `Brep.from_extrusion()`.
* Added implementation in `RhinoBrep.from_extrusion()`.
* Added `max_depth` to `compas.datastructures.Tree.print_hierarchy()`.
* Added `compas.datastructures.Tree.to_graph()`.

### Changed
* Changed `compas.datastructures.TreeNode` to skip serialising `attributes`, `name` and `children` if being empty.
* Changed `compas.datastructures.TreeNode.__repr__` to omit `name` if `None`.
* Fix bug in `compas_rhino.geometry.NurbsCurve.from_parameters` and `compas_rhino.geometry.NurbsCurve.from_points` related to the value of the parameter `degree`.
* Changed `compas.scene.descriptors.ColorDictAttribute` to accept a `compas.colors.ColorDict` as value.
* Changed `compas_rhino.scene.RhinoMeshObject.draw` to preprocess vertex and face color dicts into lists.
* Changed `compas_rhino.conversions.vertices_and_faces_to_rhino` to handle vertex color information correctly.
* Changed `compas_rhino.conversions.average_color` return type `compas.colors.Color` instead of tuple.

### Removed


## [2.0.4] 2024-02-12

### Added

### Changed

* Fixed bug in `compas_rhino.scene`.

### Removed


## [2.0.3] 2024-02-09

### Added

* Added `compas.linalg`.
* Added `compas.matrices`.
* Added `compas.itertools`.
* Added `compas_rhino.scene.helpers`.
* Added `compas.scene.SceneObject.contrastcolor`.

### Changed

* Fixed bug in `compas.geometry.oriented_bounding_box_numpy` to support points in plane.
* Changed `compas_rhino.scene.RhinoSceneObject` to pass on positional arguments.
* Changed `compas_rhino.scene.RhinoBoxObject.draw` to use attributes only.
* Changed `compas_rhino.scene.RhinoBrepObject.draw` to use attributes only.
* Changed `compas_rhino.scene.RhinoCapsuleObject.draw` to use attributes only.
* Changed `compas_rhino.scene.RhinoCircleObject.draw` to use attributes only.
* Changed `compas_rhino.scene.RhinoConeObject.draw` to use attributes only.
* Changed `compas_rhino.scene.RhinoCurveObject.draw` to use attributes only.
* Changed `compas_rhino.scene.RhinoCylinderObject.draw` to use attributes only.
* Changed `compas_rhino.scene.RhinoEllipseObject.draw` to use attributes only.
* Changed `compas_rhino.scene.RhinoFrameObject.draw` to use attributes only.
* Changed `compas_rhino.scene.RhinoGraphObject.draw` to use attributes only.
* Changed `compas_rhino.scene.RhinoLineObject.draw` to use attributes only.
* Changed `compas_rhino.scene.RhinoMeshObject.draw` to use attributes only.
* Changed `compas_rhino.scene.RhinoPlaneObject.draw` to use attributes only.
* Changed `compas_rhino.scene.RhinoPointObject.draw` to use attributes only.
* Changed `compas_rhino.scene.RhinoPolygonObject.draw` to use attributes only.
* Changed `compas_rhino.scene.RhinoPolyhedronObject.draw` to use attributes only.
* Changed `compas_rhino.scene.RhinoPolylineObject.draw` to use attributes only.
* Changed `compas_rhino.scene.RhinoSphereObject.draw` to use attributes only.
* Changed `compas_rhino.scene.RhinoSurfaceObject.draw` to use attributes only.
* Changed `compas_rhino.scene.RhinoTorusObject.draw` to use attributes only.
* Changed `compas_rhino.scene.RhinoVectorObject.draw` to use attributes only.
* Changed `compas_rhino.scene.RhinoVolMeshObject.draw` to use attributes only.

### Removed

* Removed `compas.geometry.linalg`.
* Removed `compas.topology.matrices`.
* Removed `compas.utilities.itertools`.

## [2.0.2] 2024-02-06

### Added

* Added Blender paths for Windows.
* Added `compas_rhino.print_python_path`.
* Added `compas_blender.print_python_path`.

### Changed

* Fixed bug in `compas.tolerange.Tolerance.format_number()` related to IronPython environment.

### Removed


## [2.0.1] 2024-02-01

### Added

* Added pluggable `compas.geometry.surfaces.nurbs.new_nurbssurface_from_native`.
* Added `compas.geometry.NurbsSurface.from_native`.
* Added plugin `compas_rhino.geometry.surfaces.new_nurbssurface_from_plane`.

### Changed

* Fixed bug in `compas_blender.clear`.
* Fixed bug in `compas_rhino.conversions.surface_to_compas`.
* Fixed bug in `compas_rhino.conversions.surface_to_compas_mesh`.
* Fixed bug in `compas_rhino.conversions.surface_to_compas_quadmesh`.
* Fixed bug in plugin `compas_rhino.geometry.curves.new_nurbscurve_from_native`.
* Fixed bug in plugin `compas_rhino.geometry.surfaces.new_nurbssurface_from_native`.

### Removed

* Removed plugin `compas_rhino.geometry.surfaces.new_surface_from_plane`.


## [2.0.0] 2024-01-31

### Added

* Added `group` attribute to `compas_rhino.scene.RhinoSceneObject`.
* Added `_guid_mesh`, `_guids_vertices`, `_guids_edges`, `_guids_faces`, `_guids_vertexlabels`, `_guids_edgelables`, `_guids_facelabels`, `_guids_vertexnormals`, `_guids_facenormals`, `_guids_spheres`, `_guids_pipes`, `disjoint` attributes to `compas_rhino.scene.MeshObject`.
* Added `_guids_nodes`, `_guids_edges`, `_guids_nodelabels`, `_guids_edgelables`, `_guids_spheres`, `_guids_pipes` attributes to `compas_rhino.scene.GraphObject`.
* Added `_guids_vertices`, `_guids_edges`, `_guids_faces`, `_guids_cells`, `_guids_vertexlabels`, `_guids_edgelables`, `_guids_facelabels`, `_guids_celllabels`, `disjoint` attributes to `compas_rhino.scene.MeshObject`.
* Added test for `compas.scene.Scene` serialisation.

### Changed

* Changed `compas.scene.Mesh`'s `show_vertices`, `show_edges`, `show_faces` to optionally accept a sequence of keys.
* Changed `compas.scene.Graph`'s `show_nodes`, `show_edges` to optionally accept a sequence of keys.
* Changed `compas.scene.VolMesh`'s `show_vertices`, `show_edges`, `show_faces`, `show_cells` to optionally accept a sequence of keys.
* Fixed missing implementation of `Sphere.base`.
* Fixed bug in `intersection_sphere_sphere`.

### Removed

* Removed kwargs from `compas_rhino.scene.MeshObject.draw`.
* Removed kwargs from `compas_rhino.scene.GraphObject.draw`.
* Removed kwargs from `compas_rhino.scene.VolMeshObject.draw`.

## [2.0.0-beta.4] 2024-01-26

### Added

* Added `compas_rhino.objects`.
* Added `compas_rhino.layers`.
* Added `compas_rhino.install_with_pip`.
* Added `before_draw` pluggable to `compas.scene.Scene.draw`.
* Added `after_draw` pluggable to `compas.scene.Scene.draw`.
* Added description in tutorial about `compas.scene.context`.
* Added `compas_blender.data`.
* Added `compas_blender.collections`.
* Added `compas_blender.objects`.
* Added `compas_rhino.ui`.
* Added `compas_rhino.unload_modules`.
* Added `compas_ghpython.unload_modules`.
* Added `compas_ghpython.sets`.
* Added `compas_ghpython.timer`.
* Added `scale` and `scaled` to `compas.datastructures.Datastructure`.
* Added `rotate` and `rotated` to `compas.datastructures.Datastructure`.
* Added `translate` and `translated` to `compas.datastructures.Datastructure`.

### Changed

* Changed `compas.tolerance.Tolerance` into singleton.
* Changed `compas_rhino.geometry.curves.nursb.RhinoNurbsCurve` to use private data API.
* Changed `compas_rhino.geometry.surfaces.nursb.RhinoNurbsSurface` to use private data API.
* Changed `compas.scene.Scene.redraw` to `draw`.
* Fixed `register_scene_objects` not called when there is a context given in kwargs of `SceneObject`.

### Removed

* Removed `compas_blender.geometry.curves`.
* Removed `compas_rhino.utilities.objects`.
* Removed `compas_rhino.utilities.layers`.
* Removed `compas_rhino.utilities.constructors`.
* Removed `compas_rhino.utilities.document`.
* Removed `compas_rhino.utilities.geometry`.
* Removed `compas_rhino.utilities.misc`.
* Removed `compas_blender.utilities.data`.
* Removed `compas_blender.utilities.collections`.
* Removed `compas_blender.utilities.objects`.
* Removed `compas_ghpython.utilities.sets`.
* Removed `compas_ghpython.utilities.timer`.

## [2.0.0-beta.3] 2024-01-19

### Added

* Added `compas.dtastructures.Network` as alias of `compas.datastructures.Graph`.
* Added `compas.data.Data.name` and included it in serialisation in case `compas.data.Data._name is not None`.

### Changed

* Merged `compas.datastructures.Halfedge` into `compas.datastructures.Mesh`.
* Merged `compas.datastructures.Network` into `compas.datastructures.Graph`.
* Merged `compas.datastructures.Halfface` into `compas.datastructures.VolMesh`.
* Fixed `RhinoBrep` doesn't get capped after trimming.
* Changed `compas.data.Data.data` to `compas.data.Data.__data__`.
* Changed `compas.data.Data.dtype` to `compas.data.Data.__dtype__`.
* Changed `compas.data.Data.from_data` to `compas.data.Data.__from_data__`.
* Changed `compas.geometry.triangulation_earclip` face vertex index reversion when the polygon is flipped.

### Removed

* Removed `compas.datastructures.Network`.
* Removed `compas.datastructures.Halfedge`.
* Removed `compas.datastructures.Halfface`.
* Removed `compas.data.Data.attributes`.
* Removed `compas.data.Datastructure.attributes`.
* Removed `attributes` from `compas.datastructures.Assembly.data`.
* Removed `attributes` from `compas.datastructures.CellNetwork.data`.
* Removed `attributes` from `compas.datastructures.Graph.data`.
* Removed `attributes` from `compas.datastructures.Mesh.data`.
* Removed `attributes` from `compas.datastructures.Tree.data`.
* Removed `attributes` from `compas.datastructures.VolMesh.data`.
* Removed `compas.data.Data.to_data`.
* Removed `compas.rpc.XFunc`.

## [2.0.0-beta.2] 2024-01-12

### Added

* Added `viewerinstance` in `compas.scene.Scene` to support viewers context detection.
* Added `compas_rhino8` as starting point for Rhino8 support.
* Added `compas.scene.SceneObjectNode`.
* Added `compas.scene.SceneTree`.
* Added `compas.scene.SceneObject.node`.
* Added `compas.scene.SceneObject.frame`.
* Added `compas.scene.SceneObject.worldtransformation`.
* Added `compas.scene.SceneObject.parent`.
* Added `compas.scene.SceneObject.children`.
* Added `compas.scene.SceneObject.add()`.
* Added tutorial for `compas.datastructures.Tree`.
* Added Serialisation capability to `compas.scene.Scene`.
* Added `show` flag to `compas.scene.SceneObject`.
* Added `show_points` flag to `compas.scene.GeometryObject`.
* Added `show_lines` flag to `compas.scene.GeometryObject`.
* Added `show_surfaces` flag to `compas.scene.GeometryObject`.
* Added `show_vertices` flag to `compas.scene.MeshObject`.
* Added `show_edges` flag to `compas.scene.MeshObject`.
* Added `show_faces` flag to `compas.scene.MeshObject`.
* Added `show_nodes` flag to `compas.scene.NetworkObject`.
* Added `show_edges` flag to `compas.scene.NetworkObject`.
* Added `show_vertices` flag to `compas.scene.VolMeshObject`.
* Added `show_edges` flag to `compas.scene.VolMeshObject`.
* Added `show_faces` flag to `compas.scene.VolMeshObject`.
* Added `show_cells` flag to `compas.scene.VolMeshObject`.
* Added `compas.data.Data.to_jsonstring` and `compas.data.Data.from_jsonstring`.
* Added `compas.data.Data.attributes`.
* Added optional param `working_directory` to `compas.rpc.Proxy` to be able to start services defined in random locations.
* Added `compas.datastructures.Datastructure.transform` and `compas.datastructures.Datastructure.transformed`.
* Added `compas.datastructures.Datastructure.transform_numpy` and `compas.datastructures.Datastructure.transformed_numpy`.
* Added `compas.datastructures.Halfedge.flip_cycles`.
* Added `compas.datastructures.Halfedge.is_connected`, `compas.datastructures.Halfedge.connected_vertices`, `compas.datastructures.Halfedge.connected_faces`.
* Added `compas.datastructures.Mesh.join`.
* Added `compas.datastructures.Mesh.weld` and `compas.datastructures.Mesh.remove_duplicate_vertices`.
* Added `compas.datastructures.Mesh.quads_to_triangles`.
* Added `compas.datastructures.Mesh.unify_cycles`.
* Added `compas.datastructures.Mesh.aabb` and `compas.datastructures.Mesh.obb`.
* Added `compas.datastructures.Mesh.offset` and `compas.datastructures.Mesh.thickened`.
* Added `compas.datastructures.Mesh.exploded`.
* Added `compas.datastructures.Mesh.adjacency_matrix`, `compas.datastructures.Mesh.connectivity_matrix`, `compas.datastructures.Mesh.degree_matrix`, `compas.datastructures.Mesh.laplacian_matrix`.
* Added `compas.topology.vertex_adjacency_from_edges`, `compas.topology.vertex_adjacency_from_faces`, `compas.topology.edges_from_faces`, `compas.topology.faces_from_edges`.
* Added `compas.datastructures.Network.split_edge`, `compas.datastructures.Network.join_edges`.
* Added `compas.datastructures.Network.smooth`.
* Added `compas.datastructures.Network.is_crossed`, `compas.datastructures.Network.is_xy`, `compas.datastructures.Network.is_planar`, `compas.datastructures.Network.is_planar_embedding`, `compas.datastructures.Network.count_crossings`, `compas.datastructures.Network.find_crossings`, `compas.datastructures.Network.embed_in_plane`.
* Added `compas.datastructures.Network.find_cycles`.
* Added `compas.datastructures.Network.shortest_path`.
* Added `compas.datastructures.Network.transform`.
* Added `compas.datastructures.Graph.is_connected`.
* Added `compas.datastructures.Graph.adjacency_matrix`, `compas.datastructures.Graph.connectivity_matrix`, `compas.datastructures.Graph.degree_matrix`, `compas.datastructures.Graph.laplacian_matrix`.

### Changed

* Changed the `__str__` of `compas.geometry.Point` and `compas.geometry.Vector` to use a limited number of decimals (determined by `Tolerance.PRECISION`). Note: `__repr__` will instead maintain full precision.
* Changed `docs` Workflow to only be triggered on review approval in pull requests.
* Changed `draw` implementations of `compas.scene.SceneObject` to always use the `worldtransformation` of the `SceneObject`.
* Fixed typo in name `Rhino.Geometry.MeshingParameters` in `compas_rhino.geometry.RhinoBrep.to_meshes()`.
* Fixed `TypeErrorException` when serializing a `Mesh` which has been converted from Rhino.
* Fixed color conversions in `compas_rhion.conversions.mesh_to_compas`.
* Changed `SceneObject` registration to allow for `None` context.
* Changed `compas.data.Data.name` to be stored in `compas.data.Data.attributes`.
* Changed `compas.data.Data.__jsondump__` to include `compas.data.Data.attributes` if the dict is not empty.
* Changed `compas.data.Data.__jsonload__` to update `compas.data.Data.attributes` if the attribute dict is provided.
* Changed `compas.datastructures.Graph` to take additional `**kwargs`, instead of only `name=None` specifically.
* Changed `compas.datastructures.Network` to take additional `**kwargs`, instead of only `name=None` specifically.
* Changed `compas.datastructures.Halfedge` to take additional `**kwargs`, instead of only `name=None` specifically.
* Changed `compas.datastructures.Mesh` to take additional `**kwargs`, instead of only `name=None` specifically.
* Moved registration of `ping` and `remote_shutdown` of the RPC server to `compas.rpc.Server.__init__()`.
* Moved `FileWatcherService` to `compas.rpc.services.watcher` so it can be reused.
* Changed `compas.datastructures.Mesh.subdivide` to `compas.datastructures.Mesh.subdivided`.
* Moved `compas.numerical.pca_numpy` to `compas.geometry.pca_numpy`.
* Moved `compas.numerical.scalafield_contours` to `compas.geometry.scalarfield_contours`.
* Moved `compas.numerical.matrices` to `compas.topology.matrices`.
* Moved `compas.numerical.linalg` to `compas.geometry.linalg`.
* Changed `watchdog` dependency to be only required for platforms other than `emscripten`.
* Changed `compas.geometry.earclip_polygon` algorithm because the current one does not handle several cases.

### Removed

* Removed `compas_rhino.forms`. Forms will be moved to `compas_ui`.
* Removed `compas.scene.NoSceneObjectContextError`.
* Removed `compas.datastructures.Datastructure.attributes` and `compas.datastructures.Datastructure.name` (moved to `compas.data.Data`).
* Removed `attributes` from `compas.datastructures.Graph.data`.
* Removed `attributes` from `compas.datastructures.Network.data`.
* Removed `attributes` from `compas.datastructures.Halfedge.data`.
* Removed `attributes` from `compas.datastructures.Mesh.data`.
* Removed `compas.datastructures.mesh_bounding_box` and `compas.datastructures.mesh_bounding_box_xy`.
* Removed `compas.datastructures.mesh_oriented_bounding_box_numpy` and `compas.datastructures.mesh_oriented_bounding_box_xy_numpy`.
* Removed `compas.datastructures.mesh_delete_duplicate_vertices`.
* Removed `compas.datastructures.mesh_is_connected` and `compas.datastructures.mesh_connected_components`.
* Removed `compas.datastructures.mesh_isolines_numpy` and `compas.datastructures.mesh_contours_numpy`.
* Removed `compas.datastructures.trimesh_gaussian_curvature`.
* Removed `compas.datastructures.trimesh_descent`.
* Removed `compas.datastructures.mesh_disconnected_vertices`, `compas.datastructures.mesh_disconnected_faces` and `compas.datastructures.mesh_explode`.
* Removed `compas.datastructures.mesh_geodesic_distances_numpy`.
* Removed `compas.datastructures.trimesh_face_circle`.
* Removed `compas.datastructures.mesh_weld`, `compas.datastructures.meshes_join`, `compas.datastructures.meshes_join_and_weld`.
* Removed `compas.datastructures.mesh_offset` and `compas.datastructures.mesh_thicken`.
* Removed `compas.datastructures.mesh_face_adjacency` and `compas.datastructures.mesh_unify_cycles`.
* Removed `compas.datastructures.mesh_transform`, `compas.datastructures.mesh_transformed`, `compas.datastructures.mesh_transform_numpy`, `compas.datastructures.mesh_transformed_numpy`.
* Removed `compas.datastructures.mesh_quads_to_triangles`.
* Removed `compas.datastructures.volmesh_bounding_box`.
* Removed `compas.datastructures.volmesh_transform` and `compas.datastructures.volmesh_transformed`.
* Removed `compas.topology.unify_cycles_numpy` and `compas.topology.face_adjacency_numpy`.
* Removed `compas.topology.unify_cycles_rhino` and `compas.topology.face_adjacency_rhino`.
* Removed `compas.datastructures.network_is_connected`.
* Removed `compas.datastructures.network_complement`.
* Removed `compas.datastructures.network_disconnected_nodes`, `compas.datastructures.network_disconnected_edges`, `compas.datastructures.network_explode`.
* Removed `compas.datastructures.network_adjacency_matrix`, `compas.datastructures.network_connectivity_matrix`, `compas.datastructures.network_degree_matrix`, `compas.datastructures.network_laplacian_matrix`.
* Removed `compas.datastructures.network_transform`, `compas.datastructures.network_transformed`.
* Removed `compas.datastructures.network_shortest_path`.
* Removed `compas.numerical`.

## [2.0.0-beta.1] 2023-12-20

### Added

* Added `compas.geometry.Box.to_brep()`.
* Added `compas.geometry.Cone.to_brep()`.
* Added `compas.geometry.Cylinder.to_brep()`.
* Added `compas.geometry.Sphere.to_brep()`.
* Added `compas.geometry.Torus.to_brep()`.
* Added `compas.brep.Brep.from_iges()`.
* Added `compas.brep.Brep.to_iges()`.
* Added `compas.tolerance`.
* Added `compas.tolerance.Tolerance`.
* Added `compas.tolerance.Tolerance.ABSOLUTE` and `compas.tolerance.Tolerance.absolute`.
* Added `compas.tolerance.Tolerance.RELATIVE` and `compas.tolerance.Tolerance.relative`.
* Added `compas.tolerance.Tolerance.ANGULAR` and `compas.tolerance.Tolerance.angular`.
* Added `compas.tolerance.Tolerance.APPROXIMATION` and `compas.tolerance.Tolerance.approximation`.
* Added `compas.tolerance.Tolerance.PRECISION` and `compas.tolerance.Tolerance.precision`.
* Added `compas.tolerance.Tolerance.LINEARDEFLECTION` and `compas.tolerance.Tolerance.lineardeflection`.
* Added `compas.tolerance.Tolerance.is_zero`.
* Added `compas.tolerance.Tolerance.is_positive`.
* Added `compas.tolerance.Tolerance.is_negative`.
* Added `compas.tolerance.Tolerance.is_between`.
* Added `compas.tolerance.Tolerance.is_angle_zero`.
* Added `compas.tolerance.Tolerance.is_close`.
* Added `compas.tolerance.Tolerance.is_allclose`.
* Added `compas.tolerance.Tolerance.is_angles_close`.
* Added `compas.tolerance.Tolerance.geometric_key`.
* Added `compas.tolerance.Tolerance.format_number`.
* Added `compas.tolerance.Tolerance.precision_from_tolerance`.
* Added `compas.scene.Scene`.
* Added `compas.json_loadz()` and `compas.json_dumpz()` to support ZIP compressed JSON files.
* Added `compas.datastructures.assembly.delete_part()`.
* Added `compas.datastructures.assembly.delete_connection()`.
* Added `compas.geometry.Brep.from_breps()`.
* Added `compas.geometry.Brep.from_planes()`.
* Added `compas.geometry.Brep.to_iges()`.
* Added `compas.geometry.Brep.to_meshes()`.
* Added `compas.geometry.Brep.to_polygons()`.
* Added `compas.geometry.Brep.to_stl()`.
* Added `compas.geometry.Brep.heal()`.
* Added `compas.geometry.Brep.edge_faces()`.
* Added `compas.geometry.Brep.edge_loop()`.
* Added `compas.geometry.Brep.fillet()`.
* Added `compas.geometry.Brep.filleted()`.
* Added `compas.geometry.BrepFilletError`.
* Added `compas.geometry.Brep.is_shell`.
* Added `compas.geometry.Brep.contains()`.
* Added `compas.geometry.BrepFace.adjacent_faces()`.
* Added `compas_rhino.geometry.RhinoBrep.is_manifold`.
* Added `compas_rhino.geometry.RhinoBrep.contains()`.
* Added `compas_rhino.geometry.RhinoBrepFace.adjacent_faces()`.
* Added `compas_rhino.geometry.RhinoBrepFace.as_brep()`.
* Added `compas.geometry.BrepEdge.orientation`.
* Added `compas.geometry.BrepEdge.type`.
* Added `compas.geometry.BrepEdge.length`.
* Added `compas.geometry.BrepFace.type`.
* Added `compas.geometry.BrepFace.add_loop()`.
* Added `compas.geometry.BrepFace.add_loops()`.
* Added `compas.geometry.BrepFace.to_polygon()` with generic implementation.
* Added `compas.geometry.BrepFace.try_get_nurbssurface()`.
* Added `compas_rhino.geometry.RhinoBrepFace.area`.
* Added `compas_rhino.geometry.RhinoBrepFace.centroid`.
* Added `compas_rhino.geometry.RhinoBrepFace.edges`.
* Added `compas_rhino.geometry.RhinoBrepFace.is_cone`.
* Added `compas_rhino.geometry.RhinoBrepFace.is_cylinder`.
* Added `compas_rhino.geometry.RhinoBrepFace.is_torus`.
* Added `compas_rhino.geometry.RhinoBrepFace.is_sphere`.
* Added `compas_rhino.geometry.RhinoBrepFace.nurbssurface`.
* Added `compas_rhino.geometry.RhinoBrepFace.vertices`.
* Added `compas_rhino.geometry.RhinoBrepLoop.trims`.
* Added `compas_rhino.geometry.RhinoBrepEdge.length`.
* Added `compas_rhino.geometry.RhinoBrepEdge.centroid`.
* Added `compas.geometry.BrepFace.native_face`.
* Added `compas.geometry.BrepEdge.native_edge`.
* Added `compas.geometry.BrepLoop.native_loop`.
* Added `compas.geometry.BrepTrim.native_trim`.
* Added `compas.geometry.BrepVertex.native_vertex`.
* Added `compas_rhino.geometry.RhinoBrepFace.native_face`.
* Added `compas_rhino.geometry.RhinoBrepEdge.native_edge`.
* Added `compas_rhino.geometry.RhinoBrepLoop.native_loop`.
* Added `compas_rhino.geometry.RhinoBrepTrim.native_trim`.
* Added `compas_rhino.geometry.RhinoBrepVertex.native_vertex`.
* Added `color`, `opacity` attributes to `compas.scene.SceneObject`.
* Added `pointcolor`, `linecolor`, `surfacecolor`, `pointsize`, `linewidth` attributes to `compas.scene.GeometryObject`.
* Added `compas_rhino.geometry.brep.RhinoBrep.to_meshes()`.
* Added `compas_blender.`
* Added `compas.geometry.Brep.trimmed()`.
* Added `compas.geometry.RhinoBrep.slice()`.

### Changed

* Changed `compas.geometry.NurbsSurface.u_space` to `space_u`.
* Changed `compas.geometry.NurbsSurface.v_space` to `space_v`.
* Changed `compas.geometry.NurbsSurface.u_isocurve` to `isocurve_u`.
* Changed `compas.geometry.NurbsSurface.v_isocurve` to `isocurve_v`.
* Changed `compas.brep.Brep.from_step_file` to `from_step`.
* Moved `compas.brep` to `compas.geometry.brep`.
* Updated `compas-actions.docs` workflow to `v3`.
* `Artists` classes are renamed to `SceneObject` classes and now under `compas.scene`, `compas_rhino.scene`, `compas_ghpython.scene`, `compas_blender.scene`.
* Context related functions like `register`, `build`, `redraw` and `clear` are moved to `compas.scene.context` from `compas.scene.SceneObject`.
* Changed plugin selection to fall back to a default implementation if possible.
* Fixed `AttributeError` `_edges` in `compas_rhino.geometry.RhinoBrepLoop.edges`.
* Fixed `compas_rhino.geometry.RhinoBrep` serialization.
* Naming convention for `ColorDictAttributes` in `compas.scene.MeshObject`, `compas.scene.NetworkObject` and `compas.scene.VolmeshObject` is changed e.g. from `vertex_color` to `vertexcolor`.
* The building of correct type of `SceneObject` is moved backed to `__new__` of `SceneObject` itself.
* Changed `compas_blender.install` to use symlinks.
* Moved `URDF` parsing from `compas.files` to the `compas_robots` extension (`compas_robots.files.URDF`).
* Changed signature of `compas.geometry.Brep.slice()`

### Removed

* Removed `compas_rhino.geometry.RhinoBrepFace.data.setter`.
* Removed `compas_rhino.geometry.RhinoBrepEdge.data.setter`.
* Removed `compas_rhino.geometry.RhinoBrepLoop.data.setter`.
* Removed `compas_rhino.geometry.RhinoBrepTrim.data.setter`.
* Removed `compas_rhino.geometry.RhinoBrepVertex.data.setter`.
* Removed `compas.PRECISION`.
* Removed `compas.set_precision`.

## [2.0.0-alpha.2] 2023-11-07

### Added

* Added `Frame.axes`
* Added `compas.datastructures.TreeNode` and `compas.datastructures.Tree` classes.
* Added `EllipseArtist` to `compas_rhino` and `compas_ghpython`.
* Added `compas.scene.Scene`.

### Changed

* Changed `Network.is_planar` to rely on `NetworkX` instead `planarity` for planarity checking.
* Removed `planarity` from requirements.
* Fixed argument order at `compas.geometry.cone.circle`.
* Pinned `jsonschema` version to >=4.17, <4.18 to avoid Rust toolchain
* Fixed `box_to_compas` in `compas_rhino.conversions` to correctly take in the center of the box as the center point of the frame.
* Removed `cython` from requirements.
* Made X and Y axis optional in the constructor of `Frame`.
* Moved `compas.geometry.brep` to `compas.brep`.
* Changed `networkx` version to `>=3.0` to ensure support for `is_planar`.
* Moved `compas.geometry.curves.nurbs_.py` and `compas.geometry.surfaces.nurbs_.py` to `compas_nurbs`.
* Fixed `mesh_to_compas` returning an empty `Mesh` when colors and/or face normals are missing.

### Removed


## [2.0.0-alpha.1] 2023-09-20

### Added

* Added `create_id` to `compas_ghpython.utilities`. (moved from `compas_fab`)
* Added representation for features in `compas.datastructures.Part`.
* Added `split` and `split_by_length` to `compas.geometry.Polyline`.
* Added `compas.rpc.XFunc`.
* Added attribute `compas.color.Color.DATASCHEMA`.
* Added attribute `compas.data.Data.DATASCHEMA`.
* Added attribute `compas.datastructures.Graph.DATASCHEMA`.
* Added attribute `compas.datastructures.Halfedge.DATASCHEMA`.
* Added attribute `compas.datastructures.Halfface.DATASCHEMA`.
* Added attribute `compas.geometry.Arc.DATASCHEMA`.
* Added attribute `compas.geometry.Bezier.DATASCHEMA`.
* Added attribute `compas.geometry.Box.DATASCHEMA`.
* Added attribute `compas.geometry.Capsule.DATASCHEMA`.
* Added attribute `compas.geometry.Circle.DATASCHEMA`.
* Added attribute `compas.geometry.Cone.DATASCHEMA`.
* Added attribute `compas.geometry.Cylinder.DATASCHEMA`.
* Added attribute `compas.geometry.Ellipse.DATASCHEMA`.
* Added attribute `compas.geometry.Frame.DATASCHEMA`.
* Added attribute `compas.geometry.Line.DATASCHEMA`.
* Added attribute `compas.geometry.NurbsCurve.DATASCHEMA`.
* Added attribute `compas.geometry.NurbsSurface.DATASCHEMA`.
* Added attribute `compas.geometry.Plane.DATASCHEMA`.
* Added attribute `compas.geometry.Point.DATASCHEMA`.
* Added attribute `compas.geometry.Pointcloud.DATASCHEMA`.
* Added attribute `compas.geometry.Polygon.DATASCHEMA`.
* Added attribute `compas.geometry.Polyhedron.DATASCHEMA`.
* Added attribute `compas.geometry.Polyline.DATASCHEMA`.
* Added attribute `compas.geometry.Sphere.DATASCHEMA`.
* Added attribute `compas.geometry.Torus.DATASCHEMA`.
* Added attribute `compas.geometry.Quaternion.DATASCHEMA`.
* Added attribute `compas.geometry.Vector.DATASCHEMA`.
* Added implementation of property `compas.color.Color.data`.
* Added `compas.data.Data.validate_data`.
* Added `compas.data.Data.__jsondump__`.
* Added `compas.data.Data.__jsonload__`.
* Added `compas.data.schema.dataclass_dataschema`.
* Added `compas.data.schema.dataclass_typeschema`.
* Added `compas.data.schema.dataclass_jsonschema`.
* Added `compas.data.schema.compas_jsonschema`.
* Added `compas.data.schema.compas_dataclasses`.
* Added `compas.datastructures.Graph.to_jsondata`.
* Added `compas.datastructures.Graph.from_jsondata`.
* Added `compas.datastructures.Halfedge.halfedge_loop_vertices`.
* Added `compas.datastructures.Halfedge.halfedge_strip_faces`.
* Added `compas.datastructures.Mesh.vertex_point`.
* Added `compas.datastructures.Mesh.vertices_points`.
* Added `compas.datastructures.Mesh.set_vertex_point`.
* Added `compas.datastructures.Mesh.edge_start`.
* Added `compas.datastructures.Mesh.edge_end`.
* Added `compas.datastructures.Mesh.edge_line`.
* Added `compas.datastructures.Mesh.face_points`.
* Added `compas.datastructures.Mesh.face_polygon`.
* Added `compas.datastructures.Mesh.face_circle`.
* Added `compas.datastructures.Mesh.face_frame`.
* Added `compas.datastructures.Graph.node_index` and `compas.datastructures.Graph.index_node`.
* Added `compas.datastructures.Graph.edge_index` and `compas.datastructures.Graph.index_edge`.
* Added `compas.datastructures.Halfedge.vertex_index` and `compas.datastructures.Halfedge.index_vertex`.
* Added `compas.geometry.Hyperbola`.
* Added `compas.geometry.Parabola`.
* Added `compas.geometry.PlanarSurface`.
* Added `compas.geometry.CylindricalSurface`.
* Added `compas.geometry.SphericalSurface`.
* Added `compas.geometry.ConicalSurface`.
* Added `compas.geometry.ToroidalSurface`.
* Added `compas.geometry.trimesh_descent_numpy`.
* Added `compas.geometry.trimesh_gradient_numpy`.
* Added `compas.geometry.boolean_union_polygon_polygon` pluggable.
* Added `compas.geometry.boolean_intersection_polygon_polygon` pluggable.
* Added `compas.geometry.boolean_difference_polygon_polygon` pluggable.
* Added `compas.geometry.boolean_symmetric_difference_polygon_polygon` pluggable.
* Added `compas.geometry.boolean_union_polygon_polygon` Shapely-based plugin.
* Added `compas.geometry.boolean_intersection_polygon_polygon` Shapely-based plugin.
* Added `compas.geometry.boolean_difference_polygon_polygon` Shapely-based plugin.
* Added `compas.geometry.boolean_symmetric_difference_polygon_polygon` Shapely-based plugin.
* Added `compas.geometry.Pointcloud.from_ply`.
* Added `compas.geometry.Curve.to_points`.
* Added `compas.geometry.Curve.to_polyline`.
* Added `compas.geometry.Curve.to_polygon`.
* Added `compas.geometry.Surface.to_vertices_and_faces`.
* Added `compas.geometry.Surface.to_triangles`.
* Added `compas.geometry.Surface.to_quads`.
* Added `compas.geometry.Surface.to_mesh`.
* Added `compas.geometry.Curve.point_at`.
* Added `compas.geometry.Curve.tangent_at`.
* Added `compas.geometry.Curve.normal_at`.
* Added `compas.geometry.Surface.point_at`.
* Added `compas.geometry.Surface.normal_at`.
* Added `compas.geometry.Surface.frame_at`.
* Added `compas.geometry.Polyline.parameter_at`.
* Added `compas.geometry.Polyline.divide_at_corners`.
* Added `mesh_to_rhino` to `compas_rhino.conversions`.
* Added `vertices_and_faces_to_rhino` to `compas_rhino.conversions`.
* Added `polyhedron_to_rhino` to `compas_rhino.conversions`.
* Added `from_mesh` plugin to `compas_rhino.geometry.RhinoBrep`.
* Added `compas.geometry.Plane.worldYZ` and `compas.geometry.Plane.worldZX`.
* Added `compas.datastructures.CellNetwork`.
* Added `compas_rhino.conversions.brep_to_compas_box`.
* Added `compas_rhino.conversions.brep_to_compas_cone`.
* Added `compas_rhino.conversions.brep_to_compas_cylinder`.
* Added `compas_rhino.conversions.brep_to_compas_sphere`.
* Added `compas_rhino.conversions.brep_to_rhino`.
* Added `compas_rhino.conversions.capsule_to_rhino_brep`.
* Added `compas_rhino.conversions.cone_to_rhino_brep`.
* Added `compas_rhino.conversions.curve_to_rhino`.
* Added `compas_rhino.conversions.cylinder_to_rhino_brep`.
* Added `compas_rhino.conversions.extrusion_to_compas_box`.
* Added `compas_rhino.conversions.extrusion_to_rhino_cylinder`.
* Added `compas_rhino.conversions.extrusion_to_rhino_torus`.
* Added `compas_rhino.conversions.polyline_to_rhino_curve`.
* Added `compas_rhino.conversions.surface_to_compas`.
* Added `compas_rhino.conversions.surface_to_compas_mesh`.
* Added `compas_rhino.conversions.surface_to_compas_quadmesh`.
* Added `compas_rhino.conversions.surface_to_rhino`.
* Added `compas_rhino.conversions.torus_to_rhino_brep`.
* Added `compas_rhino.artists._helpers.attributes`.
* Added `compas_rhino.artists._helpers.ngon`.
* Added `compas.geometry.find_span`.
* Added `compas.geometry.construct_knotvector`.
* Added `compas.geometry.knotvector_to_knots_and_mults`.
* Added `compas.geometry.knots_and_mults_to_knotvector`.
* Added `compas.geometry.compute_basisfuncs`.
* Added `compas.geometry.compute_basisfuncsderivs`.
* Added `compas.geometry.DefaultNurbsCurve` as try-last, Python-only plugin for `compas.geometry.NurbsCurve`.
* Added `compas.geometry.DefaultNurbsSurface` as try-last, Python-only plugin for `compas.geometry.NurbsSurface`.
* Added color count to constructor functions of `compas.colors.ColorMap`.

### Changed

* Temporarily skip testing for python 3.7 due to a bug related to MacOS 13.
* Fixed bug that caused a new-line at the end of the `compas.HERE` constant in IronPython for Mac.
* Fixed unbound method usage of `.cross()` on `Plane`, `Vector` and `Frame`.
* Fixed Grasshopper `draw_polylines` method to return `PolylineCurve` instead of `Polyline` because the latter shows as only points.
* Fixed bug in the `is_polygon_in_polygon_xy` that was not correctly generating all the edges of the second polygon before checking for intersections.
* Fixed `area_polygon` that was, in some cases, returning a negative area.
* Fixed uninstall post-process.
* Fixed support for `System.Decimal` data type on json serialization.
* Fixed `offset_polygon` raising a TypeError when inputing a Polygon instead of a list of Points.
* Simplified `compas.datastructures.Part` for more generic usage.
* Changed `GLTFMesh.from_mesh` to read texture coordinates, vertex normals and colors if available and add to `GLTFMesh`
* Fixed bug in `VolMeshArtist.draw_cells` for Rhino, Blender and Grasshopper.
* Changed edge parameter of `compas.datastructures.Halfedge.edge_faces` to 1 edge identifier (tuple of vertices) instead of two serparate vertex identifiers.
* Changed edge parameter of `compas.datastructures.Halfedge.halfedge_face` to 1 edge identifier (tuple of vertices) instead of two serparate vertex identifiers.
* Changed edge parameter of `compas.datastructures.Halfedge.is_edge_on_boundary` to 1 edge identifier (tuple of vertices) instead of two serparate vertex identifiers.
* Changed edge parameter of `compas.datastructures.Halfedge.halfedge_after` to 1 edge identifier (tuple of vertices) instead of two serparate vertex identifiers.
* Changed edge parameter of `compas.datastructures.Halfedge.halfedge_before` to 1 edge identifier (tuple of vertices) instead of two serparate vertex identifiers.
* Changed edge parameter of `compas.datastructures.trimesh_edge_cotangent` to 1 edge identifier (tuple of vertices) instead of two serparate vertex identifiers.
* Changed edge parameter of `compas.datastructures.trimesh_edge_cotangents` to 1 edge identifier (tuple of vertices) instead of two serparate vertex identifiers.
* Changed edge parameter of `compas.datastructures.Mesh.edge_coordinates` to 1 edge identifier (tuple of vertices) instead of two serparate vertex identifiers.
* Changed edge parameter of `compas.datastructures.Mesh.edge_length` to 1 edge identifier (tuple of vertices) instead of two serparate vertex identifiers.
* Changed edge parameter of `compas.datastructures.Mesh.edge_vector` to 1 edge identifier (tuple of vertices) instead of two serparate vertex identifiers.
* Changed edge parameter of `compas.datastructures.Mesh.edge_point` to 1 edge identifier (tuple of vertices) instead of two serparate vertex identifiers.
* Changed edge parameter of `compas.datastructures.Mesh.edge_midpoint` to 1 edge identifier (tuple of vertices) instead of two serparate vertex identifiers.
* Changed edge parameter of `compas.datastructures.Mesh.edge_direction` to 1 edge identifier (tuple of vertices) instead of two serparate vertex identifiers.
* Changed edge parameter of `compas.datastructures.is_collapse_legal` to 1 edge identifier (tuple of vertices) instead of two serparate vertex identifiers.
* Changed edge parameter of `compas.datastructures.mesh_collapse_edge` to 1 edge identifier (tuple of vertices) instead of two serparate vertex identifiers.
* Changed edge parameter of `compas.datastructures.trimesh_collapse_edge` to 1 edge identifier (tuple of vertices) instead of two serparate vertex identifiers.
* Changed edge parameter of `compas.datastructures.mesh_insert_vertex_on_edge` to 1 edge identifier (tuple of vertices) instead of two serparate vertex identifiers.
* Changed edge parameter of `compas.datastructures.mesh_split_edge` to 1 edge identifier (tuple of vertices) instead of two serparate vertex identifiers.
* Changed edge parameter of `compas.datastructures.trimesh_split_edge` to 1 edge identifier (tuple of vertices) instead of two serparate vertex identifiers.
* Changed edge parameter of `compas.datastructures.trimesh_swap_edge` to 1 edge identifier (tuple of vertices) instead of two serparate vertex identifiers.
* Changed `compas.datastructures.Mesh.vertex_laplacian` to return `compas.geometry.Vector`.
* Changed `compas.datastructures.Mesh.neighborhood_centroid` to return `compas.geometry.Point`.
* Changed `compas.datastructures.Mesh.vertex_normal` to return `compas.geometry.Vector`.
* Changed `compas.datastructures.Mesh.edge_vector` to return `compas.geometry.Vector`.
* Changed `compas.datastructures.Mesh.edge_direction` to return `compas.geometry.Vector`.
* Changed `compas.datastructures.Mesh.edge_point` to return `compas.geometry.Point`.
* Changed `compas.datastructures.Mesh.edge_midpoint` to return `compas.geometry.Point`.
* Changed `compas.datastructures.Mesh.face_normal` to return `compas.geometry.Vector`.
* Changed `compas.datastructures.Mesh.face_centroid` to return `compas.geometry.Point`.
* Changed `compas.datastructures.Mesh.face_center` to return `compas.geometry.Point`.
* Changed `compas.datastructures.Mesh.face_plane` to return `compas.geometry.Plane`.
* Changed JSON validation to Draft202012.
* Changed `compas.data.Data.to_json` to include `compact=False` parameter.
* Changed `compas.data.Data.to_jsonstring` to include `compact=False` parameter.
* Changed `compas.data.json_dump` to include `compact=False` parameter.
* Changed `compas.data.json_dumps` to include `compact=False` parameter.
* Changed `compas.data.DataEncoder` and `compas.data.DataDecoder` to support `to_jsondata` and `from_jsondata`.
* Moved all API level docstrings from the `__init__.py` to the correspoding `.rst` file in the docs.
* Fixed `AttributeError` in Plotter's `PolylineArtist` and `SegementArtist`.
* Fixed wrong key type when de-serializing `Graph` with integer keys leading to node not found.
* Changed base class for `compas.geometry.Transformation` to `compas.data.Data`.
* Moved all core transformation functions to `compas.geometry._core`.
* Changed base class of `compas.geometry.Arc` to `compas.geometry.Curve.`
* Changed base class of `compas.geometry.Bezier` to `compas.geometry.Curve.`
* Changed base class of `compas.geometry.Circle` to `compas.geometry.Curve.`
* Changed base class of `compas.geometry.Ellipse` to `compas.geometry.Curve.`
* Changed base class of `compas.geometry.Line` to `compas.geometry.Curve.`
* Changed base class of `compas.geometry.Polyline` to `compas.geometry.Curve.`
* Changed `compas.geometry.oriented_bounding_box_numpy` to minimize volume.
* Fixed data interface `compas.datastructures.Assembly` and `compas.datastructures.Part`.
* Changed data property of `compas.datastructures.Graph` to contain only JSON compatible data.
* Changed data property of `compas.datastructures.Halfedge` to contain only JSON compatible data.
* Changed data property of `compas.datastructures.Halfface` to contain only JSON compatible data.
* Changed `__repr__` of `compas.geometry.Point` and `compas.geometry.Vector` to not use limited precision (`compas.PRECISION`) to ensure proper object reconstruction through `eval(repr(point))`.
* Changed `compas.datastructures.Graph.delete_edge` to delete invalid (u, u) edges and not delete edges in opposite directions (v, u)
* Fixed bug in `compas.datastructures.Mesh.insert_vertex`.
* Fixed bug in `compas.geometry.angle_vectors_signed`.
* Fixed bug in `compas.geometry.Polyline.split_at_corners` where angles were sometimes wrongly calculated.
* Changed `compas.artists.MeshArtist` default colors.
* Fixed bug in `compas.geometry.curves.Polyline` shorten and extend methods.
* Changed internal _plane storage of the `compas.datastructures.Halfface` from `_plane[u][v][w]` to `_plane[u][v][fkey]`
* Fixed `SyntaxError` when importing COMPAS in GHPython.

### Removed

* Removed all `__all__` beyond second level package.
* Removed deprecated `compas.utilities.coercing`.
* Removed deprecated `compas.utilities.encoders`.
* Removed deprecated `compas.utilities.xfunc`.
* Removed `compas.datastructures.Halfedge.get_any_vertex`.
* Removed `compas.datastructures.Halfedge.get_any_vertices`.
* Removed `compas.datastructures.Halfedge.get_any_face`.
* Removed "schemas" folder and all contained `.json` files from `compas.data`.
* Removed `compas.data.Data.jsondefinititions`.
* Removed `compas.data.Data.jsonvalidator`.
* Removed `compas.data.Data.validate_json`.
* Removed `compas.data.Data.validate_jsondata`.
* Removed `compas.data.Data.validate_jsonstring`.
* Removed `compas.data.Data.__getstate__`.
* Removed `compas.data.Data.__setstate__`.
* Removed setter of property `compas.data.Data.data` and similar setters in all data classes.
* Removed properties `compas.data.Data.DATASCHEMA` and `compas.data.Data.JSONSCHEMANAME`.
* Removed properties `compas.datastructures.Graph.DATASCHEMA` and `compas.datastructures.Graph.JSONSCHEMANAME`.
* Removed properties `compas.datastructures.Halfedge.DATASCHEMA` and `compas.datastructures.Halfedge.JSONSCHEMANAME`.
* Removed properties `compas.datastructures.Halfface.DATASCHEMA` and `compas.datastructures.Halfface.JSONSCHEMANAME`.
* Removed properties `compas.geometry.Arc.DATASCHEMA` and `compas.geometry.Arc.JSONSCHEMANAME`.
* Removed properties `compas.geometry.Bezier.DATASCHEMA` and `compas.geometry.Bezier.JSONSCHEMANAME`.
* Removed properties `compas.geometry.Box.DATASCHEMA` and `compas.geometry.Box.JSONSCHEMANAME`.
* Removed properties `compas.geometry.Capsule.DATASCHEMA` and `compas.geometry.Capsule.JSONSCHEMANAME`.
* Removed properties `compas.geometry.Circle.DATASCHEMA` and `compas.geometry.Circle.JSONSCHEMANAME`.
* Removed properties `compas.geometry.Cone.DATASCHEMA` and `compas.geometry.Cone.JSONSCHEMANAME`.
* Removed properties `compas.geometry.Cylinder.DATASCHEMA` and `compas.geometry.Cylinder.JSONSCHEMANAME`.
* Removed properties `compas.geometry.Ellipse.DATASCHEMA` and `compas.geometry.Ellipse.JSONSCHEMANAME`.
* Removed properties `compas.geometry.Frame.DATASCHEMA` and `compas.geometry.Frame.JSONSCHEMANAME`.
* Removed properties `compas.geometry.Line.DATASCHEMA` and `compas.geometry.Line.JSONSCHEMANAME`.
* Removed properties `compas.geometry.NurbsCurve.DATASCHEMA` and `compas.geometry.NurbsCurve.JSONSCHEMANAME`.
* Removed properties `compas.geometry.NurbsSurface.DATASCHEMA` and `compas.geometry.NurbsSurface.JSONSCHEMANAME`.
* Removed properties `compas.geometry.Plane.DATASCHEMA` and `compas.geometry.Plane.JSONSCHEMANAME`.
* Removed properties `compas.geometry.Point.DATASCHEMA` and `compas.geometry.Point.JSONSCHEMANAME`.
* Removed properties `compas.geometry.Pointcloud.DATASCHEMA` and `compas.geometry.Pointcloud.JSONSCHEMANAME`.
* Removed properties `compas.geometry.Polygon.DATASCHEMA` and `compas.geometry.Polygon.JSONSCHEMANAME`.
* Removed properties `compas.geometry.Polyhedron.DATASCHEMA` and `compas.geometry.Polyhedron.JSONSCHEMANAME`.
* Removed properties `compas.geometry.Polyline.DATASCHEMA` and `compas.geometry.Polyline.JSONSCHEMANAME`.
* Removed properties `compas.geometry.Sphere.DATASCHEMA` and `compas.geometry.Sphere.JSONSCHEMANAME`.
* Removed properties `compas.geometry.Torus.DATASCHEMA` and `compas.geometry.Torus.JSONSCHEMANAME`.
* Removed properties `compas.geometry.Quaternion.DATASCHEMA` and `compas.geometry.Quaternion.JSONSCHEMANAME`.
* Removed properties `compas.geometry.Vector.DATASCHEMA` and `compas.geometry.Vector.JSONSCHEMANAME`.
* Removed `compas.datastructures.Graph.key_index`and `compas.datastructures.Graph.index_key`.
* Removed `compas.datastructures.Graph.uv_index`and `compas.datastructures.Graph.index_uv`.
* Removed `compas.datastructures.Halfedge.key_index` and `compas.datastructures.Halfedge.index_key`.
* Removed `compas.numerical.dr` and `compas.numerical.dr_numpy` (moved to separate `compas_dr`).
* Removed `compas.numerical.fd_numpy` to (moved to separate `compas_fd`).
* Removed `compas.numerical.topop_numpy` (moved to separate `compas_topopt`).
* Removed `compas.numerical.mma` and `compas.numerical.lma`.
* Removed `compas.numerical.descent`, `compas.numerical.devo`, and `compas.numerical.ga`.
* Removed `compas.numerical.utilities`.
* Removed class attribute `CONTEXT` from `compas.artists.Artist`.
* Removed class attribute `AVAILABLE_CONTEXTS` form `compas.artists.Artist`.
* Removed `compas.geometry.Primitive`.
* Removed classmethod `compas.color.Color.from_data`.
* Removed `validate_data` from `compas.data.validators`.
* Removed `json_validate` from `compas.data.json`.
* Removed `compas_rhino.conversions.Box`.
* Removed `compas_rhino.conversions.Circle`.
* Removed `compas_rhino.conversions.Cone`.
* Removed `compas_rhino.conversions.Curve`.
* Removed `compas_rhino.conversions.Cylinder`.
* Removed `compas_rhino.conversions.Ellipse`.
* Removed `compas_rhino.conversions.Line`.
* Removed `compas_rhino.conversions.Mesh`.
* Removed `compas_rhino.conversions.Plane`.
* Removed `compas_rhino.conversions.Point`.
* Removed `compas_rhino.conversions.Polyline`.
* Removed `compas_rhino.conversions.Vector`.
* Removed `compas_rhino.artists.NetworkArtist.draw_nodelabels`.
* Removed `compas_rhino.artists.NetworkArtist.draw_edgelabels`.
* Removed `compas_rhino.artists.MeshArtist.draw_vertexlabels`.
* Removed `compas_rhino.artists.MeshArtist.draw_edgelabels`.
* Removed `compas_rhino.artists.MeshArtist.draw_facelabels`.
* Removed `compas_rhino.artists.VolMeshArtist.draw_vertexlabels`.
* Removed `compas_rhino.artists.VolMeshArtist.draw_edgelabels`.
* Removed `compas_rhino.artists.VolMeshArtist.draw_facelabels`.
* Removed `compas_rhino.artists.VolMeshArtist.draw_celllabels`.
* Removed `compas.robots`, replaced with `compas_robots` package.
* Removed `compas.artists.robotmodelartist`.
* Removed `compas_blender.artists.robotmodelartist`.
* Removed `compas_ghpython.artists.robotmodelartist`.
* Removed `compas_rhino.artists.robotmodelartist`.

## [1.17.5] 2023-02-16

### Added

* Added conversion function `frame_to_rhino_plane` to `compas_rhino.conversions`.
* Added `RhinoSurface.from_frame` to `compas_rhino.geometry`.
* Added representation for trims with `compas.geometry.BrepTrim`.
* Added `Arc` to `compas.geometry`.
* Added `Arc` conversion functions to `compas_rhino.conversions`.
* Added `from_sphere` alternative constructor to `RhinoBrep`.
* Added support for singular trims to `RhinoBrep`.

### Changed

* Patched [CVE-2007-4559](https://github.com/advisories/GHSA-gw9q-c7gh-j9vm) vulnerability.
* Updated workflows to v2.
* Fixed attribute error in `compas_rhino.conversions.ellipse_to_compas`.
* Changed deepcopy of `RhinoBrep` to use the native `Rhino.Geometry` mechanism.
* The normal of the cutting plane is no longer flipped in `compas_rhino.geometry.RhinoBrep`.
* Planar holes caused by `RhinoBrep.trim` are now automatically capped.
* Fixed `Polygon` constructor to not modify the input list of points.
* Fixed serialization of sphere and cylinder Breps in `RhinoBrep`.
* Fixed serialization of some trimmed shapes in `RhinoBrep`.
* Freeze black version to 22.12.0.
* Fixed `is_point_in_circle_xy` second argument to access the origin of the plane of the circle.
* Changed `compas.datastructures.Graph.data` to contain unprocessed `node` and `edge` dicts.
* Changed `compas.datastructures.Halfedge.data` to contain unprocessed `vertex`, `face`, `facedata`, and `edgedata` dicts.
* Changed `compas.datastructures.Halfface.data` to contain unprocessed `vertex`, `cell`, `edge_data`, `face_data`, and `cell_data` dicts.
* Changed `compas.geometry.Arc.data` to contain unprocessed COMPAS geometry objects, instead of their data dicts.
* Changed `compas.geometry.Bezier.data` to contain unprocessed COMPAS geometry objects, instead of their data dicts.
* Changed `compas.geometry.Box.data` to contain unprocessed COMPAS geometry objects, instead of their data dicts.
* Changed `compas.geometry.Capsule.data` to contain unprocessed COMPAS geometry objects, instead of their data dicts.
* Changed `compas.geometry.Circle.data` to contain unprocessed COMPAS geometry objects, instead of their data dicts.
* Changed `compas.geometry.Cone.data` to contain unprocessed COMPAS geometry objects, instead of their data dicts.
* Changed `compas.geometry.Cylinder.data` to contain unprocessed COMPAS geometry objects, instead of their data dicts.
* Changed `compas.geometry.Ellipse.data` to contain unprocessed COMPAS geometry objects, instead of their data dicts.
* Changed `compas.geometry.Frame.data` to contain unprocessed COMPAS geometry objects, instead of their data dicts.
* Changed `compas.geometry.Line.data` to contain unprocessed COMPAS geometry objects, instead of their data dicts.
* Changed `compas.geometry.NurbsCurve.data` to contain unprocessed COMPAS geometry objects, instead of their data dicts.
* Changed `compas.geometry.NurbsSurface.data` to contain unprocessed COMPAS geometry objects, instead of their data dicts.
* Changed `compas.geometry.Plane.data` to contain unprocessed COMPAS geometry objects, instead of their data dicts.
* Changed `compas.geometry.Pointcloud.data` to contain unprocessed COMPAS geometry objects, instead of their data dicts.
* Changed `compas.geometry.Polygon.data` to contain unprocessed COMPAS geometry objects, instead of their data dicts.
* Changed `compas.geometry.Polyhedron.data` to contain unprocessed COMPAS geometry objects, instead of their data dicts.
* Changed `compas.geometry.Polyline.data` to contain unprocessed COMPAS geometry objects, instead of their data dicts.
* Changed `compas.geometry.Sphere.data` to contain unprocessed COMPAS geometry objects, instead of their data dicts.
* Changed `compas.geometry.Torus.data` to contain unprocessed COMPAS geometry objects, instead of their data dicts.
* Changed `compas.geometry.Quaternion.data` to contain unprocessed COMPAS geometry objects, instead of their data dicts.

### Removed

## [1.17.4] 2022-12-06

### Added

* Added option for per-vertex color specification to `compas_rhino.utilities.drawing.draw_mesh`.

### Changed

* Fixed strange point values in RhinoNurbsCurve caused by conversion `ControlPoint` to COMPAS instead of `ControlPoint.Location`.
* Fixed flipped order of NURBS point count values when creating RhinoNurbsSurface from parameters.
* Changed serialization format and reconstruction procedure of `RhinoBrep`.

### Removed

* Removed Python 3.6 from build workflows as it reached end-of-life at the end of 2021.

## [1.17.3] 2022-11-09

### Added

* Added `compas_rhino.INSTALLATION_ARGUMENTS`.

### Changed

* Fixed bug in Rhino installation due to redefinition of command line arguments in `compas_ghpython.components.get_version_from_args`.

### Removed

## [1.17.2] 2022-11-07

### Added

### Changed

* Changed `compas._os._polyfill_symlinks` to use junction (/J) instead of symbolic link (/D).

### Removed

## [1.17.1] 2022-11-06

### Added

* Added `compas_rhino.geometry.RhinoCurve.offset`.
* Added `compas.geometry.Surface.from_plane`.
* Added `compas.geometry.surfaces.surface.new_surface_from_plane` pluggable.
* Added `compas_rhino.geometry.surfaces.new_surface_from_plane` plugin.
* Added `compas_rhino.geometry.RhinoSurface.intersections_with_curve`.

### Changed

* Fixed bug in `compas_rhino.geometry.RhinoCurve.frame_at`.
* Changed implementation of `compas.datastructures.mesh_planarize_faces` to include edge midpoints.

### Removed

## [1.17.0] 2022-10-07

### Added

* Added gltf extensions: `KHR_materials_transmission`, `KHR_materials_specular`, `KHR_materials_ior`, `KHR_materials_clearcoat`, `KHR_Texture_Transform`, `KHR_materials_pbrSpecularGlossiness`
* Added `GLTFContent.check_extensions_texture_recursively`
* Added `GLTFContent.get_node_by_name`, `GLTFContent.get_material_index_by_name`
* Added `GLTFContent.add_material`, `GLTFContent.add_texture`, `GLTFContent.add_image`
* Added pluggable `Brep` support with `compas.geometry.brep`.
* Added Rhino `Brep` plugin in `compas_rhino.geometry.brep`.
* Added boolean operations to the `compas_rhino` `Brep` backend.
* Added boolean operation operator overloads in `compas.geometry.Brep`
* Added `format` task using `black` formatter.
* Added a `test_intersection_circle_circle_xy` in the `test_intersections`
* Added split operation to `compas_rhino.geometry.Brep`.
* Added a `RhinoArtist` in `compas_rhino`.
* Added a `RhinoArtist` in `compas_ghpython`.

### Changed

* Based all gltf data classes on `BaseGLTFDataClass`
* Fixed `Color.__get___` AttributeError.
* Fixed  `RhinoSurface.curvature_at` not returning a Vector, but a Rhino SurfaceCurvature class object
* Fixed `cylinder_to_rhino` conversion to match `compas.geometry.Cylinder` location.
* Changed identification of cylinder brep face to non-zero in `compas_rhino.conversions.cylinder.Cylinder`.
* Changed linter to `black`.
* Automatically trigger `invoke format` during `invoke release`.
* Fixed bug in `intersections.intersection_circle_circle_xy` where the Circle's Plane was accessed instead of the centre.
* Fixed bug in `_core.tangent` where the Circle's Plane was accessed instead of the centre.
* Fixed the `test_tangent` to work with a properly defined circle
* `RhinoBrep` serialization works now with surface types other than NURBS.
* Fixed bug in finding halfedge before a given halfedge if that halfedge is on the boundary (`Mesh.halfedge_before`).
* Renamed `Brep.from_brep` to `Brep.from_native`.

### Removed

## [1.16.0] 2022-06-20

### Added

* Added `Polyline.extend`, `Polyline.extended`, `Polyline.shorten`,  `Polyline.shortened`.
* Added `Data.sha256` for computing a hash value of data objects, for example for comparisons during version control.
* Added optional `path` parameter to `compas.rpc.Proxy` to allow for non-package calls.
* Added Grasshopper component to call RPC functions.
* Added alternative installation procedure for Blender on Windows.
* Added `Mesh.to_lines` method and tests.
* Added `Data.guid` to JSON serialization.
* Added `Data.guid` to pickle state.
* Added `Assembly.find_by_key` to locate parts by key.
* Added `clear_edges` and `clear_nodes` to `NetworkArtist` for ghpython.
* Added `ToString` method to `Data` to ensure that Rhino/Grasshopper correctly casts objects to string.

### Changed

* Set `jinja >= 3.0` to dev dependencies to fix docs build error.
* Fixed removing of collections for `compas_plotters`.
* Fixed bug in `compas_plotters.plotter.Plotter.add_from_list`.
* Fixed bug in `compas.robots.Configuration`.
* Rebuild part index after deserialization in `Assembly`.
* Fixed bug in `compas.artists.colordict.ColorDict`.
* Change `Mesh.mesh_dual` with option of including the boundary.
* Fixed type error in `compas_rhino.conversions.box_to_rhino`.
* Moved from `autopep8` to `black`
* Fixed bug in `compas.utilities.linspace` for number series with high precision start and stop values.
* Fixed uncentered viewbox in `Plotter.zoom_extents()`
* Changed `RobotModelArtists.atteched_tool_models` to dictionary to support multiple tools.
* Locked `sphinx` to 4.5.
* Changed `GLTFExporter` such that generated gltfs can be viewed with webxr
* Fixed source directory path in `compas_ghpython.uninstall` plugin.
* Fixed bug in `compas_ghpython.components`that ignored input list of `.ghuser` objects to uninstall.
* Fixed conversion bug of transformed `Box` in `compas_rhino.conversions`

### Removed

* Removed unused `compas_rhino.objects` (moved to `compas_ui`).
* Removed unused `compas_rhino.ui` (moved to `compas_ui`).

## [1.15.1] 2022-03-28

### Added

* Added optional `triangulated` flag to `Mesh.to_vertices_and_faces`.
* Added geometry information of active meshes to the serialization/deserialization of robot model's `MeshDescriptor`.
* Added Grasshopper component to draw any COMPAS object.
* Added new icons to Grasshopper components and default to icon style.

### Changed

* Fixed bug in `normal_polygon` in `compas.geometry`.
* Fixed bug in Blender mesh conversion.
* Changed Rhino plugin installer to check for and install required plugin packages.
* Refactor robot model artists to use the same `Mesh.to_vertices_and_faces` everywhere.
* Fix debug print on Blender artist.

### Removed

## [1.15.0] 2022-03-22

### Added

* Added descriptor support to `compas.colors.Color`.
* Added descriptor protocol metaclass to `compas.artists.Artist`.
* Added `compas.artists.colordict.ColorDict` descriptor.
* Added `allclose` to doctest fixtures.
* Added `compas.colors.Color.coerce` to construct a color out og hex, RGB1, and RGB255 inputs.
* Added `compas.datastructures.Network.from_pointcloud`.
* Added `compas.datastructures.VolMesh.from_meshgrid`.
* Added `vertices_where`, `vertices_where_predicate`, `edges_where`, `edges_where_predicate` to `compas.datastructures.HalfFace`.
* Added `faces_where`, `faces_where_predicate`, `cells_where`, `cells_where_predicate` to `compas.datastructures.HalfFace`.
* Added `VolMeshArtist` to registered Blender artists.
* Added `3.1` to supported versions for Blender installer.
* Added `compas.artist.NoArtistContextError`.

### Changed

* Changed `compas.geometry.surfaces.nurbs.from_fill` to accept up to 4 curves as input.
* Changed `compas_rhino.artists.MeshArtist.draw` to draw the mesh only.
* Changed `compas_blender.artists.MeshArtist.draw` to draw the mesh only.
* Changed `compas_ghpython.artists.MeshArtist.draw` to draw the mesh only.
* Changed `compas_rhino.artists.MeshArtist.draw_vertexlabels` to use the colors of the vertex color dict.
* Changed `compas_rhino.artists.MeshArtist.draw_edgelabels` to use the colors of the edge color dict.
* Changed `compas_rhino.artists.MeshArtist.draw_facelabels` to use the colors of the face color dict.
* Changed `compas_blender.artists.MeshArtist.draw_vertexlabels` to use the colors of the vertex color dict.
* Changed `compas_blender.artists.MeshArtist.draw_edgelabels` to use the colors of the edge color dict.
* Changed `compas_blender.artists.MeshArtist.draw_facelabels` to use the colors of the face color dict.
* Changed `compas_ghpython.artists.MeshArtist.draw_vertexlabels` to use the colors of the vertex color dict.
* Changed `compas_ghpython.artists.MeshArtist.draw_edgelabels` to use the colors of the edge color dict.
* Changed `compas_ghpython.artists.MeshArtist.draw_facelabels` to use the colors of the face color dict.
* Fixed `compas_blender.uninstall`.
* Changed `planarity` to optional requirement on all platforms.
* Changed `numba` to optional requirement on all platforms.
* Changed raw github content path for `compas.get`.
* Changed `compas.datastructures.Graph.nodes_where` to accept conditions as kwargs.
* Changed `compas.datastructures.Graph.edges_where` to accept conditions as kwargs.
* Changed `compas.datastructures.Halfedge.vertices_where` to accept conditions as kwargs.
* Changed `compas.datastructures.Halfedge.edges_where` to accept conditions as kwargs.
* Changed `compas.datastructures.Halfedge.faces_where` to accept conditions as kwargs.
* Changed `compas.datastructures.Halfface.vertices_where` to accept conditions as kwargs.
* Changed `compas.datastructures.Halfface.edges_where` to accept conditions as kwargs.
* Changed `compas.datastructures.Halfface.faces_where` to accept conditions as kwargs.
* Changed `compas.datastructures.Halfface.cells_where` to accept conditions as kwargs.
* Fixed `compas_blender.artists.VolMeshArtist.draw` and `compas_blender.artists.VolMeshArtist.draw_cells`.
* Fixed `compas_ghpython.artists.VolMeshArtist.draw` and `compas_ghpython.artists.VolMeshArtist.draw_cells`.
* Fixed `compas_rhino.artists.VolMeshArtist.draw` and `compas_rhino.artists.VolMeshArtist.draw_cells`.
* Improved error messages when artist instance cannot be created.
* Fixed exception when calculating geometry of `compas.datastructures.Part` without features.
* Fixed bug in `compas_rhino.conversions.RhinoCurve.to_compas`.
* Fixed bug in `compas_rhino.conversions.RhinoSurface.to_compas`.

### Removed

* Removed `compas.numerical.drx`.

## [1.14.1] 2022-02-16

### Added

* Added doc test step in CI/CD.

### Changed

* Fixed symlink expansion for directories relative to the COMPAS installation folder, eg. `compas.DATA` when used from IronPython.
* Fixed the result of `compas.__version__` on dev installs to properly include git hash.
* Move `data` files inside the folder included in the source distribution (ie. non-dev installs).
* Fixed IronPython detection on ipy 2.7.12 and higher.

### Removed

## [1.14.0] 2022-02-06

### Added

* Added `compas.colors.Color`.
* Added `compas.colors.ColorMap`.
* Added `compas_blender.conversions.BlenderGeometry`.
* Added `compas_blender.conversions.BlenderCurve`.
* Added `compas_blender.conversions.BlenderMesh`.
* Added option to return strip faces from `compas.datastructure.Halfedge.edge_strip`.
* Added `compas.geometry.Bezier.transform`.
* Added `compas.geometry.Curve` as base class for curves.
* Added `compas.geometry.Surface` as base class for surfaces.
* Added `compas_rhino.geometry.RhinoCurve` as Rhino plugin for basic curves.
* Added `compas_rhino.geometry.RhinoSurface` as Rhino plugin for basic surfaces.
* Added pluggable `compas.geometry.curves.curve.new_curve`.
* Added pluggable `compas.geometry.surfaces.surface.new_surface`.
* Added `compas.artists.CurveArtist`.
* Added `compas.artists.SurfaceArtist`.
* Added `compas_rhino.artists.CurveArtist`.
* Added `compas_rhino.artists.SurfaceArtist`.
* Added `compas_ghpython.artists.CurveArtist`.
* Added `compas_ghpython.artists.SurfaceArtist`.
* Added `compas_blender.artists.CurveArtist`.
* Added `compas_blender.artists.SurfaceArtist`.
* Added `compas_rhino.utilities.draw_curves`.
* Added `compas_rhino.utilities.draw_surfaces`.
* Added `compas_blender.utilities.draw_curves`.
* Added `compas_blender.utilities.draw_surfaces`.
* Added `rgba` and `rgba255` properties to `compas.colors.Color`.
* Added `from_name` method to `compas.colors.Color`.
* Added Python 3.10 support.
* Added `RobotModel.ur5` for the sake of example.

### Changed

* Fixed bug in `mesh_slice_plane()` , `Mesh.slice_plane()`.
* Changed `compas_rhino.geometry.RhinoNurbsSurface.closest_point` to fix bug of rhino_curve to rhino_surface, plus return tuple instead.
* Changed `compas_plotters.plotter.Plotter` to normal class instead of singleton.
* Moved functionality of `compas.utilities.coercion` to `compas.data`.
* Fixed bug in `compas.geometry.NurbsSurface.to_triangles()`.
* Renamed docs site folders `latest` to `stable` and `dev` to `latest`.
* Rebased `compas.geometry.NurbsCurve` on `compas.geometry.Curve`.
* Rebased `compas.geometry.NurbsSurface` on `compas.geometry.Surface`.
* Rebased `compas_rhino.geometry.RhinoNurbsCurve` on `compas.geometry.NurbsCurve` and `compas_rhino.geometry.RhinoCurve`.
* Rebased `compas_rhino.geometry.RhinoNurbsSurface` on `compas.geometry.NurbsSurface` and `compas_rhino.geometry.RhinoSurface`.
* Fixed error message for unsupported joint types.
* Fixed support for non-standard URDF attributes on limit and mesh geometry.
* Fixed data serialization for URDF materials without color.
* Removed geometric primitives (`Origin`, `Box`, `Sphere`, `Cylinder` and `Capsule`) from `compas.robots` and replaced them with the core ones from `compas.geometry`. The old names are still available but deprecated.
* Deprecated the `load_mesh` method of `compas.robots.AbstractMeshLoader` and its sub-classes in favor of `load_meshes`.
* Fixed bug in `compas_rhino.conversions.RhinoGeometry.transform`.

### Removed

* Removed `compas.geometry.Collection`.
* Removed `compas.geometry.CollectionNumpy`.
* Removed `compas.geometry.PointCollection`.
* Removed `compas.geometry.PointCollectionNumpy`.
* Removed `compas.interop`.
* Removed `numba`; `compas.numerical.drx` will be moved to a dedicated extension package.
* Removed `ezdxf` (unused).
* Removed `laspy` (unused).
* Removed `compas_rhino.artists.MeshArtist.draw_mesh`.
* Removed `compas_blender.artists.MeshArtist.draw_mesh`.

## [1.13.3] 2021-12-17

### Added

* Added `compas_plotters.artists.NetworkArtist.draw_nodelabels`.
* Added `compas_plotters.artists.NetworkArtist.draw_edgelabels`.
* Added `compas_plotters.Plotter.fontsize`.
* Added `INSTALLED_VERSION` variable to `compas_rhino.install` to interally inform rhino version context post-installation steps.
* Added `compas_rhino.geometry.RhinoNurbsSurface`.
* Added `compas_rhino.geometry.surfaces.new_nurbssurface` plugin.
* Added `compas_rhino.geometry.surfaces.new_nurbssurface_from_parameters` plugin.
* Added `compas_rhino.geometry.surfaces.new_nurbssurface_from_points` plugin.
* Added `compas_rhino.geometry.surfaces.new_nurbssurface_from_fill` plugin.
* Added `compas_rhino.geometry.surfaces.new_nurbssurface_from_step` plugin.
* Added `compas_rhino.conversions.RhinoSurface.to_compas`.

### Changed

* Fixed bug in inheritance of `compas_plotters.artists.NetworkArtist`.
* Changed `compas_plotters.artists.MeshArtist.draw_edges` to ignore edge direction for assignment of edge colors and widths.
* Changed `compas_plotters.artists.MeshArtist.draw_vertexlabels` to use `compas_plotters.Plotter.fontsize`.
* Changed `compas_plotters.artists.MeshArtist.draw_edgelabels` to use `compas_plotters.Plotter.fontsize`.
* Changed `compas_plotters.artists.MeshArtist.draw_facelabels` to use `compas_plotters.Plotter.fontsize`.
* Fixed bug in `compas_rhino.conversions.plane_to_compas_frame`.
* Changed implementation of `compas.geometry.NurbsSurface.xyz`.
* Fixed bug in `compas.geometry.NurbsSurface.to_mesh`.
* Changed `compas_rhino.geometry.RhinoNurbsSurface.from_points` to use transposed points.
* Fixed bug in `compas_rhino.conversions.RhinoSurface.to_compas_mesh`.

### Removed

## [1.13.2] 2021-12-11

### Added

* Added `compas_ghpython.fetch_ghio_lib` to simplify the loading of Grasshopper's IO library for extension developers.

### Changed

### Removed

## [1.13.1] 2021-12-11

### Added

### Changed

* Fixed bug in `Grasshopper` plugin path on Windows.
* Fixed bug in `Grasshopper` `UserObjects` uninstall.

### Removed

## [1.13.0] 2021-12-10

### Added

* Added `compas_rhino.DEFAULT_VERSION`.
* Added `clean` option to `compas_rhino.install` to remove existing symlinks if they cannot be imported from the current environment.
* Added basic implementation of `compas.datastructures.Assembly`.
* Added `compas.is_grasshopper`.
* Added `compas.GH`.
* Added `compas.artists.Artist.CONTEXT`.
* Added `compas.artists.Artist.AVAILABLE_CONTEXTS`.
* Added `compas.artists.artist.register_artists` pluggable.

### Changed

* Updated `pr-checks` workflow for checking Changelog entry.
* Fixed return value of attributes of empty `compas_rhino.geometry.RhinoNurbsCurve`.
* Fixed error in parameter list of `compas_rhino.geometry.curves.new_nurbscurve`.
* Fixed error in parameter list of `compas_rhino.geometry.curves.new_nurbscurve_from_interpolation`.
* Fixed error in parameter list of `compas_rhino.geometry.curves.new_nurbscurve_from_step`.
* Changed `compas_rhino.install` to remove broken symlinks.
* Changed `compas_rhino.install` to reinstall broken symlinks if they can be imported from the current environment.
* Changed `compas_rhino.uninstall` to remove broken symlinks.
* Changed `compas_rhino.install_plugin` to remove broken symlinks.
* Changed default Rhino version for installation to `7.0`.
* Fixed bug in `compas_ghpython` related to importing `Grasshopper` prematurely.
* Changed `compas.artists.Artist.ITEM_ARTIST` to context-based dict.
* Changed `compas_rhino.__init__.py` functions.
* Changed `compas_ghpython.__init__.py` functions.
* Renamed `compas_ghpython.get_grasshopper_plugin_path` to `compas_ghpython.get_grasshopper_managedplugin_path`.

### Removed

* Removed `compas.artists.artist.new_artist` pluggable.

## [1.12.2] 2021-11-30

### Added

### Changed

* Moved import of `subprocess` to top of file `compas._os.py`.

### Removed

## [1.12.1] 2021-11-29

### Added

### Changed

* Fixed bug in `compas_rhino.conversions.RhinoPoint.from_geometry`.
* Changed `compas_rhino.install` to remove broken symlinks.
* Changed `compas_rhino.install` to reinstall broken symlinks if they can be imported from the current environment.
* Changed `compas_rhino.uninstall` to remove broken symlinks.
* Changed `compas_rhino.install_plugin` to remove broken symlinks.

### Removed

## [1.12.0] 2021-11-17

### Added

* Added `CircleArtist`, `LineArtist`, `PointArtist`, `PolygonArtist`, `PolylineArtist`, and `VectorArtist` to `compas_blender`.
* Added `draw_circles` and `draw_planes` to `compas_blender`.
* Added `compas_rhino.geometry.curves` plugins for `compas.geometry.curves` pluggables.
* Added `compas_rhino.geometry.RhinoNurbsCurve`.
* Added `to_compas_quadmesh` to `compas_rhino.conversions.RhinoSurface`.

### Changed

* Replaced implementation of `RGBColour` and `Float` with deprecation warning in `compas.utilities.descriptors`.
* Moved all Rhino geometry and objects wrappers to `compas_rhino.conversions`.
* Fixed bug in `compas_rhino.conversions.RhinoSurface.from_geometry`.
* Changed `compas_rhino.conversions.RhinoLine.from_geometry` to accept line curves.
* Fixed bug in `compas_rhino.geometry.RhinoNurbsCurve.closest_point`.
* Modify `to_compas_mesh` in `compas_rhino.conversions.RhinoSurface` to use brep loops.

### Removed

## [1.11.1] 2021-11-09

### Added

### Changed

* Changed `compas_rhino.uninstall` to also remove broken symlinks if no specific packages are provided for un-installation.
* Changed `compas_rhino.install` to also remove broken symlinks.

### Removed

## [1.11.0] 2021-11-08

### Added

* Added halfedge loops in `compas.datastructures.Halfedge.halfedge_loop`.
* Added halfedge strips in `compas.datastructures.Halfedge.halfedge_strip`.
* Added `compas.datastructures.mesh_split_strip` and `compas.datastructures.Mesh.split_strip`.
* Added boundingbox to `compas_rhino.conduits.BaseConduit`

### Changed

* Fixed bug in combination of `compas_rhino.artists.MeshArtist.draw_mesh` and `compas_rhino.utilities.drawing.draw_mesh`.
* Fixed bug in continuous loops in `compas.datastructures.Halfedge.edge_loop`.
* Fixed bug in continuous strips in `compas.datastructures.Halfedge.edge_strip`.
* Changed abstract method `compas.artists.MeshArtist.draw_mesh` to implemented method in `compas_plotters.artists.MeshArtist.draw_mesh`.

### Removed

## [1.10.0] 2021-11-04

### Added

* Added `compas.geometry.Curve` and `compas.geometry.NurbsCurve`.
* Added `compas.geometry.Surface` and `compas.geometry.NurbsSurface`.
* Added pluggables for `compas.geometry.NurbsCurve.__new__`, `compas.geometry.NurbsCurve.from_parameters`, `compas.geometry.NurbsCurve.from_points`, `compas.geometry.NurbsCurve.from_interpolation`, `compas.geometry.NurbsCurve.from_step`.
* Added pluggables for `compas.geometry.NurbsSurface.__new__`, `compas.geometry.NurbsSurface.from_parameters`, `compas.geometry.NurbsSurface.from_points`, `compas.geometry.NurbsSurface.from_fill`, `compas.geometry.NurbsSurface.from_step`.
* Added missing implementations for abstract clear methods of `compas_rhino.artists.volmeshartist`.
* Added `compas_rhino.geometry.RhinoBox`, `compas_rhino.geometry.RhinoCircle`, `compas_rhino.geometry.RhinoCone`, `compas_rhino.geometry.RhinoCurve`, `compas_rhino.geometry.RhinoCylinder`, `compas_rhino.geometry.RhinoEllipse`, `compas_rhino.geometry.RhinoLine`, `compas_rhino.geometry.RhinoMesh`, `compas_rhino.geometry.RhinoPlane`, `compas_rhino.geometry.RhinoPoint`, `compas_rhino.geometry.RhinoPolyline`, `compas_rhino.geometry.RhinoSphere`, `compas_rhino.geometry.RhinoSurface`, `compas_rhino.geometry.RhinoVector` as wrappers for working with Rhino geometry through geometry conversions or coercion of doc objects.
* Added `compas_rhino.conversions` from COMPAS geometry to Rhino geometry and vice versa, for primitives, shapes, curves, surfaces, meshes.
* Added `compas_rhino.coercion` from Rhino doc objects to Rhino geometry compatible with COMPAS geometry.

### Changed

* Fixed bug in directions of `compas.datastructures.Mesh.from_meshgrid`.
* Fixed bug in Rhino mesh face drawing.
* Fixed bug related to legacy uninstall on Rhino for Mac.

### Removed

## [1.9.3] 2021-11-02

### Added

### Changed

* Changed default path for Rhino 7 legacy install cleanup to Rhino7.app in `compas_rhino.__init__.py`.
* Changed z-coordinate of `compas.datastructures.Mesh.from_meshgrid` to `0.0` instead of `0`.

### Removed

## [1.9.2] 2021-11-02

### Added

* Added `draw_mesh` method to `compas_ghpython.artists.MeshArtist` to match all other mesh artists.

### Changed

* Changed new artist registration to check if subclass.
* Fixed `RobotModelArtist` for blender: missing abstract method impl and handle init order.

### Removed

## [1.9.1] 2021-10-22

### Added

* Added `Plane.offset`.
* Added `is_mesh_closed` property to `compas.datastructures.mesh_slice_plane`.

### Changed

* Fixed backward compatibility problem with artists by adding back `Artist.build` and `Artist.build_as`.
* Fixed backward compatibility problem with artists by adding `compas_rhino.artists.BaseArtist` alias for `compas_rhino.artists.RhinoArtist`.

### Removed

## [1.9.0] 2021-10-21

### Added

* Added `draw_vertexlabels`, `draw_edgelabels`, `draw_facelabels`, `draw_vertexnormals`, and `draw_facenormals` to `compas_blender.artists.MeshArtist`.
* Added optional `triangulated` flag to `to_vertices_and_faces` of all shapes.
* Added `compas.geometry.Geometry` base class.
* Added `__add__`, `__sub__`, `__and__` to `compas.geometry.Shape` for boolean operations using binary operators.
* Added `is_closed` to `compas.geometry.Polyhedron`.
* Added `Plane.offset`.
* Added `compas.artists.Artist`.
* Added pluggable `compas.artists.new_artist`.
* Added plugin `compas_rhino.artists.new_artist_rhino`.
* Added plugin `compas_blender.artists.new_artist_blender`.
* Added `compas.artist.DataArtistNotRegistered`.
* Added `draw_node_labels` and `draw_edgelabels` to `compas_blender.artists.NetworkArtist`.
* Added `compas_blender.artists.RobotModelArtist.clear`.
* Added `compas_blender.geometry.booleans` as plugin for boolean pluggables.
* Added version-based installation for Blender.
* Added several shape artists to `compas_ghpython`: `BoxArtist`, `CapsuleArtist`, `ConeArtist`, `CylinderArtist`, `PolygonArtist`, `PolyhedronArtist`, `SphereArtist`, `TorusArtist` and `VectorArtist`.
* Added support for CLR generic dictionaries to the `compas.data` decoders.
* Added `Graph.node_sample`, `Graph.edge_sample`.
* Added `Halfedge.vertex_sample`, `Halfedge.edge_sample`, `Halfedge.face_sample`.
* Added `Halfface.vertex_sample`, `Halfface.edge_sample`, `Halfface.face_sample`, `Halfface.cell_sample`.
* Added `Mesh.from_meshgrid`.

### Changed

* Fixed bug in `compas_blender.draw_texts`.
* Changed `compas_rhino.artists.BaseArtist` to `compas_rhino.artists.RhinoArtist`.
* Changed `compas_blender.artists.BaseArtist` to `compas_blender.artists.BlenderArtist`.
* Changed default resolution for shape discretisation to 16 for both u and v where relevant.
* Changed base class of `compas.geometry.Primitive` and `compas.geometry.Shape` to `compas.geometry.Geometry`.
* `compas_blender.artists.RobotModelArtist.collection` can be assigned as a Blender collection or a name.
* Generalized the parameter `color` of `compas_blender.draw_texts` and various label drawing methods.
* Changed `compas.IPY` to `compas.RHINO` in `orientation_rhino`.
* Changed `planarity` to `requires_extra` for pip installations.
* Fixed bug in handling of ngonal meshes in `compas_ghpython` artists / drawing functions.

### Removed

## [1.8.1] 2021-09-08

### Added

### Changed

### Removed

## [1.8.0] 2021-09-08

### Added

* Added pluggable function `trimesh_slice` in `compas_rhino`.
* Added equality comparison for pointclouds.
* Added `compas.data.is_sequence_of_uint`.
* Added general plotter for geometry objects and data structures based on the artist registration mechanism.
* Added support for multimesh files to OBJ reader/writer.
* Added support for attaching and detaching meshes in `compas.robots.RobotModelArtist` and drawing them.
* Added `reshape` in `compas.utilities`.
* Added `compas.geometry.NurbsCurve`.
* Added `compas.geometry.NurbsSurface`.
* Added `compas_rhino.conversions`.
* Added `compas_rhino.geometry.RhinoBox`.
* Added `compas_rhino.geometry.RhinoCone`.
* Added `compas_rhino.geometry.RhinoCylinder`.
* Added `compas_rhino.geometry.RhinoPolyline`.
* Added `compas_rhino.geometry.RhinoSphere`.
* Added basic implementation of `compas.datastructures.Assembly`.
* Added `meshes` method to artists of `compas.robots.RobotModel`.
* Added `FrameArtist` class to `compas_blender`.

### Changed

* `compas.robots.Axis` is now normalized upon initialization.
* Fixed a bug in `compas.numerical.dr_numpy` when using numpy array as inputs.
* Allowed for varying repository file structures in `compas.robots.GithubPackageMeshLoader`.
* Fixed data schema of `compas.geometry.Polyline`, `compas.geometry.Polygon`, `compas.geometry.Pointcloud`.
* Fixed `Configuration.from_data` to be backward-compatible with JSON data generated before `compas 1.3.0`.
* Changed `compas_rhino.drawing.draw_breps` to assume provided polygon is closed and automatically add missing corner to polycurve constructor.
* Changed conversion of edges and faces to uniques keys for the data dicts to use the string representation of a sorted tuple of identifiers.
* Added `dtype` to JSON decoding error message.
* Moved `compas.datastructures.mesh.core.halfedge.HalfEdge` to `compas.datastructures.halfedge.halfedge.HalfEdge`
* Moved `compas.datastructures.network.core.graph.Graph` to `compas.datastructures.graph.graph.Graph`.

### Removed

* Removed `compas.datastructures.mesh.core.mesh.BaseMesh`.
* Removed `compas.datastructures.BaseNetwork`.

## [1.7.1] 2021-06-14

### Added

### Changed

* Fixed bundling of ghuser components.

### Removed

## [1.7.0] 2021-06-14

### Added

### Changed

* `compas.robots.Axis` is now normalized upon initialization.
* Fixed a bug in `compas.numerical.dr_numpy` when using numpy array as inputs.
* Allowed for varying repository file structures in `compas.robots.GithubPackageMeshLoader`.
* Remove default implementation of `__str__` for data objects.

### Fixed

* Fixed `Configuration.from_data` to be backward-compatible with JSON data generated before `compas 1.3.0`.

### Removed

## [1.7.1] 2021-06-14

### Added

### Changed

* Fixed bundling of ghuser components.

### Removed

## [1.7.0] 2021-06-14

### Added

* Added pluggable function `trimesh_gaussian_curvature` in `compas_rhino`.
* Added pluggable function `trimesh_mean_curvature` in `compas_rhino`.
* Added pluggable function `trimesh_principal_curvature` in `compas_rhino`.
* Added `copy` and `deepcopy` functionality to `compas.robots.Configuration`.
* Added `compas.data.is_sequence_of_int` and `compas.data.is_sequence_of_float`.
* Added `compas.data.Data.JSONSCHEMANAME`.
* Added `kwargs` to all child classes of `compas.data.Data`.
* Added grasshopper component for drawing a frame.
* Added `draw_origin` and `draw_axes`.
* Added `compas.PY2`.

### Changed

* Allow str or int as joint type in `compas.robots.Joint` constructor.
* Moved json schemas to `compas.data`.
* Nested json schemas.
* `compas_ghpython.artists.FrameArtist.draw` now draws a Rhino Plane.
* Fixed bugs in `compas.geometry.bestfit_circle_numpy`.
* Changed directory where ghuser components are installed.
* Added ghuser components directory to those removed by the `clean` task.
* Clean up the ghuser directory before building ghuser components.
* Exposed function `draw_breps` in `compas_rhino.utilities`; example added.
* Added `join` flag to function `draw_breps` in `compas_rhino.utilities`
* Fixed bug in `compas.geometry.distance.closest_point_on_segment_xy`.
* Fixed bug in Rhino implementations of `trimesh` curvature functions.

### Removed

## [1.6.3] 2021-05-26

### Added

* Added `compas.topology.astar_lightest_path`.
* Added JSONSCHEMA definitions for primitives and transformations.
* Added schema implementation to primitives and transformations.
* Added JSONSCHEMA implementation to primitives and transformations.
* Added `compas.data.is_int3`, `compas.data.is_float3`, `compas_data.is_float4x4`.

### Changed

* Extended `compas.topology.astar_shortest_path` to work on `compas.datastructures.Mesh` and `compas.datastructures.Network`.
* Fixed `compas.data.Data.to_jsonstring`.
* Changed `compas.data.Data.data.setter` to raise `NotImplementedError`.
* Changed annotations of `compas_blender.artists.BaseArtist`.
* Fixed `__repr__` for primitives, shapes, transformations.

### Removed

* Removed duplicate cases from `compas.data.DataEncoder`.

## [1.6.2] 2021-05-12

### Added

### Changed

### Removed

## [1.6.1] 2021-05-12

### Added

### Changed

### Removed

## [1.6.0] 2021-05-12

### Added

* Added infrastructure for building Grasshopper components for compas packages.
* Added first Grasshopper component: COMPAS Info.
* Added Grasshopper components for JSON serialization.
* Added `compas_rhino.utilities.set_object_attributes`.
* Added `from_jsonstring` and `to_jsonstring`.
* Added Grasshopper component documentation.

### Changed

* Moved json dump and load to data package.
* Changed parameters and return value of `compas_rhino.utilities.get_object_attributes`.
* Removed `doctest` execution code from src.
* Removed `if __name__ == '__main__'` section from src.
* Optimized the conversion of Rhino Meshes to COMPAS meshes.
* Fix issue with GH User symlink created as directory symlink on some cases.

### Removed

## [1.5.0] 2021-04-20

### Added

* Added support for file-like objects, path strings and URLs to most of the methods previously accepting only file paths, eg. `compas.datastructures.Datastructure`, `compas.json_dump`, `compas.json_load`, etc.
* Added `pretty` parameter to `compas.json_dump` and `compas.json_dumps`.
* Added `compas.data.Data` as base object for all data objects (geometry, data structures, ...).

### Changed

* Moved `compas.utilities.DataEncoder` to `compas.data`.
* Moved `compas.utilities.DataDecoder` to `compas.data`.
* Changed base object of `compas.datastructures.Datastructure` to `compas.data.Data`.
* Changed base object of `compas.geometry.Primitive` to `compas.data.Data`.
* Renamed `Base` to `Data` for all data based classes.
* Fixed calculation of triangle normals.
* Fixed calculation of triangle areas.

### Removed

## [1.4.0] 2021-04-09

### Added

* Added Python 3.9 support.
* Added crease handling to catmull-clark subdivision scheme.
* Added `compas_ghpython.get_grasshopper_userobjects_path` to retrieve User Objects target folder.
* Added direction option for mesh thickening.
* Added check for closed meshes.
* Added 'loop' and 'frames' to schemes of `compas.datastructures.mesh.subdivision.mesh_subdivide`.

### Changed

* Fixed box scaling.
* Fixed a bug in `Polyline.divide_polyline_by_length` related to a floating point rounding error.
* Fixed bug in `RobotModel.zero_configuration`.
* Fixed bug in `compas.geometry.normals`.
* Fixed bug in `compas.datastructures.mesh.subdivision.mesh_subdivide_frames`.

### Removed

## [1.3.0] 2021-03-26

### Added

* Added a `invert` and `inverted` method `compas.geometry.Vector`.
* Added unetary `__neg__` operator for `compas.geometry.Vector`.
* Added `compas.robots.Configuration`, moved from `compas_fab`.

### Changed

* Fixed rhino packages installation to remove duplicates

### Removed

## [1.2.1] 2021-03-19

### Added

### Changed

### Removed

* Fixed API removals from 1.0.0 -> 1.2.0

## [1.2.0] 2021-03-18

### Added

* Added `divide_polyline`, `divide_polyline_by_length`, `Polyline.split_at_corners` and `Polyline.tangent_at_point_on_polyline`.
* Added the magic method `__str__` to `compas.geoemetry.Transformation`.
* Added `redraw` flag to the `compas_rhino` methods `delete_object`, `delete_objects` and `purge_objects`.
* Added the `__eq__` method for `compas.geometry.Circle` and `compas.geometry.Line`.
* Added support for Pylance through static API definitions.
* Added `halfedge_strip` method to `compas.datastructures.HalfEdge`.

### Changed

* Fixed bug where mimic joints were considered configurable.
* Fixed bug where `!=` gave incorrect results in Rhino for some compas objects.
* Fixed bug where `compas_rhino.BaseArtist.redraw` did not trigger a redraw.
* Fixed minor bugs in `compas.geometry.Polyline` and `compas.geometry.Polygon`.
* Fixed very minor bugs in `compas.geometry.Frame` and `compas.geometry.Quaternion`.
* Fixed bug in `compas_rhino.objects.MeshObject.modify`.
* Fixed bug in `compas_rhino.objects.MeshObject.modify_vertices`.
* Fixed bug in `compas_rhino.objects.MeshObject.modify_edges`.
* Fixed bug in `compas_rhino.objects.MeshObject.modify_faces`.
* Fixed bug in `compas_rhino.objects.VolMeshObject.modify`.
* Fixed bug in `compas_rhino.objects.VolMeshObject.modify_vertices`.
* Fixed bug in `compas_rhino.objects.VolMeshObject.modify_edges`.
* Fixed bug in `compas_rhino.objects.VolMeshObject.modify_faces`.
* Fixed bug in `compas_rhino.objects.NetworkObject.modify`.
* Fixed bug in `compas_rhino.objects.NetworkObject.modify_vertices`.
* Fixed bug in `compas_rhino.objects.NetworkObject.modify_edges`.
* Changed `compas_rhino.objects.inspect` to `compas_rhino.objects.inspectors`.
* Changed `compas_rhino.objects.select` to `compas_rhino.objects._select`.
* Changed `compas_rhino.objects.modify` to `compas_rhino.objects._modify`.

### Removed

## [1.1.0] 2021-02-12

### Added

* Added `RobotModel.remove_link`, `RobotModel.remove_joint`, `RobotModel.to_urdf_string`, and `RobotModel.ensure_geometry`.
* Added Blender Python-example to the documentation section: Tutorials -> Robots
* Added `compas_blender.unload_modules`.
* Added `after_rhino_install` and `after_rhino_uninstall` pluggable interfaces to extend the install/uninstall with arbitrary steps.

### Changed

* Fixed bug in parameter list of function `mesh_bounding_box` bound as method `Mesh.bounding_box`.
* Fixed bug in `RobotModel/RobotModelArtist.update` which raised an error when the geometry had not been loaded.
* Changed exception type when subdivide scheme argument is incorrect on `mesh_subdivide`.
* The `compas_rhino.artist.RobotModelArtist` functions `draw_visual` and `draw_collision` now return list of newly created Rhino object guids.
* Added ability of `RobotModel.add_link` to accept primitives in addition to meshes.
* Fixed bug regarding the computation of `Joint.current_origin`.
* Fixed bug regarding a repeated call to `RobotModel.add_joint`.
* Fixed bug in `compas_blender.RobotModelArtist.update`.
* Fixed bug in `compas.datastructures.mesh_slice_plane`.
* Fixed bug where initialising a `compas_blender.artists.Robotmodelartist` would create a new collection for each mesh and then also not put the mesh iton the created collection.
* Changed the initialisation of `compas_blender.artists.Robotmodelartist` to include a `collection`-parameter instead of a `layer`-parameter to be more consistent with Blender's nomenclature.
* Used a utility function from `compas_blender.utilities` to create the collection if none exists instead of using a new call to a bpy-method.

### Removed

## [1.0.0] 2021-01-18

### Added

* Added `compas.datastructures.mesh.trimesh_samplepoints_numpy`.

### Changed

* Fix Rhino7 Mac installation path
* Separate `compas.robots.Joint.origin` into the static parent-relative `origin` and the dynamic world-relative `current_origin`.
* Separate `compas.robots.Joint.axis` into the static parent-relative `axis` and the dynamic world-relative `current_axis`.
* Fixed support to convert back and forth between `compas.datastructures.Graph` and NetworkX `DiGraph`.

### Removed

## [0.19.3] 2020-12-17

### Added

### Changed

* Fix bug in `compas.datastructures.Network.neighborhood`.

### Removed

## [0.19.2] 2020-12-17

### Added

### Changed

* Changed `compas._os.prepare_environment` to prepend environment paths (fixes problem with RPC on windows).

### Removed

## [0.19.1] 2020-12-10

### Added

### Changed

* Fix bug in `compas.datastructures.AttributesView`.

### Removed

## [0.19.0] 2020-12-09

### Added

* Added `is_osx`.

### Changed

* Fix default namespace handling in URDF documents.
* Allow custom/unknown attributes in URDF `Dynamics` element.
* Moved os functions from `compas` to `compas._os`.
* Fixed bug in `is_linux`.
* Changed `is_windows` to work for CPython and IronPython.
* Changed `compas._os` functions to use `is_windows`, `is_mono`, `is_osx`.
* Changed IronPython checks to `compas.IPY` instead of `compas.is_ironpython`.
* Fixed data serialization in `compas.datastructures.HalfFace`.

### Removed

* Removed all implementations of `draw_collection`.

## [0.18.1] 2020-12-01

### Added

* Added URDF and XML writers.
* Added `compas.robots.RobotModel.to_urdf_file`.
* Added `compas.files.URDF.from_robot`.

### Changed

* Changed implementation of `Mesh.vertices_on_boundaries` to account for special cases.
* Changed `Mesh.edges_on_boundaries` corresponding to `Mesh.vertices_on_boundaries`.
* Changed `Mesh.faces_on_boundaries` corresponding to `Mesh.vertices_on_boundaries`.
* Changed `Mesh.vertices_on_boundary` to return vertices of longest boundary.
* Changed `Mesh.edges_on_boundary` to return edges of longest boundary.
* Changed `Mesh.faces_on_boundary` to return faces of longest boundary.
* Fixed default value for `compas.robots.Axis`.
* Changed surface to mesh conversion to include cleanup and filter functions, and use the outer loop of all brep faces.

### Removed

## [0.18.0] 2020-11-24

### Added

* Added `remap_values` to `compas_utilities`.
* Added `compas.datastructures.mesh_slice_plane`.
* Added `compas.json_dump`, `compas.json_dumps`, `compas.json_load`, `compas.json_loads`.

### Changed

* Fixed bug in `compas.datastructures.Network.delete_node`.
* Fixed bug in `compas.datastructures.Network.delete_edge`.
* Fixed bug in select functions for individual objects in `compas_rhino.utilities`.
* Fixed bug in `compas.datastructures.mesh_merge_faces`.
* changed base of `compas.geometry.Transformation` to `compas.base.Base`.

### Removed

* Removed `compas.datastructures.mesh_cut_by_plane`.

## [0.17.3] 2020-11-20

### Added

### Changed

* Fixed bug in `compas.geometry.is_coplanar`.
* Fixed bug in `compas.datastructures.mesh_merg_faces`.
* Fixed bug in `compas.robots.RobotModel.add_link`.
* Fixed bug in `compas.datastructures.Volmesh.cell_to_mesh`.

### Removed

## [0.17.2] 2020-11-04

### Added

### Changed

* Fixed bug in `__getstate__`, `__setstate__` of `compas.base.Base`.
* Fixed bug in `compas_rhino.artists.MeshArtist` and `compas_rhino.artists.NetworkArtist`.
* Changed length and force constraints of DR to optional parameters.
* Removed `ABCMeta` from the list of base classes of several objects in compas.

### Removed

## [0.17.1] 2020-10-28

### Added

* Added `compas_rhino.artists.BoxArtist.draw_collection`.
* Added option to show/hide vertices, edges, and faces in `compas_rhino.artists.CapsuleArtist.draw`.
* Added option to show/hide vertices, edges, and faces in `compas_rhino.artists.ConeArtist.draw`.
* Added option to show/hide vertices, edges, and faces in `compas_rhino.artists.CylinderArtist.draw`.
* Added option to show/hide vertices, edges, and faces in `compas_rhino.artists.PolyhedronArtist.draw`.
* Added option to show/hide vertices, edges, and faces in `compas_rhino.artists.SphereArtist.draw`.
* Added option to show/hide vertices, edges, and faces in `compas_rhino.artists.TorusArtist.draw`.
* Added option to show/hide vertices, edges, and faces in `compas_rhino.artists.PolygonArtist.draw`.
* Added option to show/hide vertices, edges, and faces in `compas_rhino.artists.PolylineArtist.draw`.
* Added option to show/hide vertices, edges, and faces in `compas_rhino.artists.VectorArtist.draw`.

### Changed

* Changed implementation of `compas_rhino.artists.BoxArtist.draw`.
* Fixed bug in `compas.geometry.Capsule`.
* Fixed bug in `compas.geometry.Cone`.
* Changed `compas_rhino.draw_mesh` to support Ngons if available.
* Fixed bug in polyhedron data.

### Removed

* Removed `compas_rhino.artists.PointArtist.draw_collection`.
* Removed `compas_rhino.artists.CircleArtist.draw_collection`.
* Removed `compas_rhino.artists.LineArtist.draw_collection`.

## [0.16.9] 2020-10-21

### Added

* Added binary STL writer.
* Added constructor `from_euler_angles` to `compas.geometry.Transformation`.
* Added method for adding objects from a list to `compas_plotters.GeometryPlotter`.
* Added `compas_rhino.artists.BoxArtist`.
* Added `compas_rhino.artists.CapsuleArtist`.
* Added `compas.geometry.Polyhedron.from_halfspaces` and `compas.geometry.Polyhedron.from_planes`.
* Added `compas.geometry.is_point_behind_plane` and `compas.geometry.is_point_in_polyhedron`.
* Added `centroid` and `bounding_box` properties to `compas.geometry.Pointcloud`.
* Added `edges` property to `compas.geometry.Box`.
* Added `edges` property to `compas.geometry.Polyhedron`.
* Added `compas.datastructures.network_smooth_centroid`.

### Changed

* Fixed bug in handling of keys in edge attribute functions of `compas.datastructures.Halfedge`.
* Fixed bug in `compas.geometry.Polygon.lines`.
* Fixed bug in `compas.geometry.Polyline.lines`.
* Changed `compas.geometry.Shape.to_vertices_and_faces` to `abstractmethod`.
* Fixed bug in magic methods of `compas.geometry.Box`.
* Fixed bug in `compas.geometry.Box.contains`.
* Fixed bug in `delete_vertex` and `delete_face` in `compas.datastructures.Halfedge`.
* Fixed bug in `delete_node` of `compas.datastructures.Graph`.
* Fixed bug in `summary` method of `compas.datastructures.Graph` and `compas.datastructures.Halfedge`.

### Removed

## [0.16.8] 2020-10-14

### Added

* Added `RobotModelArtist` to `compas_rhino`, `compas_ghpython` and `compas_blender`.
* Added `ToolModel`.
* Added `compas.geometry.Pointcloud`.
* Added `compas.utilities.grouper`.
* Added `PolygonArtist`, `PolylineArtist` to `GeometryPlotter`.

### Changed

* `Mesh` takes name of `Shape` in `Mesh.from_shape`.
* Fixed `zoom_extents` of `GeometryPlotter`.

### Removed

* Removed `SegmentArtist` from `compas_plotters`.

## [0.16.7] 2020-10-06

### Added

* Added functionality to the RPC service to automatically reload modules if a change is detected.

### Changed

### Removed

## [0.16.6] 2020-09-30

### Added

* Added `compas_plotters.geometryplotter.GeometryPlotter` for COMPAS geometry objects.

### Changed

* Changed `compas.base.Base.dtype` to property.
* Changed JSON schema to draft 7.
* Changed version processing to `distutils.version.LooseVersion`.

### Removed

## [0.16.5] 2020-09-26

### Added

* Added tests for halfedge data schemas.

### Changed

* Fixed RGB color processing in `compas.utilities.color_to_colordict`.
* Fixed Blender object and dat amanagement to avoid `malloc` problems.
* Updated Blender data structure artists.
* Changed Blender unused data clearing to also clear collections.
* Fixed JSON data validation of base COMPAS object.

### Removed

## [0.16.4] 2020-09-24

### Added

### Changed

* Fixed bug in `compas.geometry.Box.vertices`.
* `compas.scene.SceneObject` will now track a list of drawn Objects/GUIDs.

### Removed

## [0.16.3] 2020-09-23

### Added

* Added abstract `DATASCHEMA` to `compas.base.Base`.
* Added abstract `JSONSCHEMA` to `compas.base.Base`.
* Added `validate_data` to `compas.base.Base`.
* Added `validate_json` to `compas.base.Base`.
* Added implementation of `DATASCHEMA` to `compas.datastructures.Halfedge`.
* Added implementation of `JSONSCHEMA` to `compas.datastructures.Halfedge`.
* Added `NodeAttributeView`.
* Added implementation of `DATASCHEMA` to `compas.datastructures.Graph`.
* Added implementation of `JSONSCHEMA` to `compas.datastructures.Graph`.
* Added `compas.rpc.Proxy.restart_server`.
* Added `compas_rhino.objects.NetworkObject`.
* Added constructors `from_matrix` and `from_rotation` to `compas.geometry.Quaternion`.
* Added `draw_collection` methods to Grasshopper artists.

### Changed

* Updated naming conventions in `compas.datastructures.HalfFace` and `compas.datastructures.VolMesh`
* Moved `compas.datastructures.Datastructure` to `compas.datastructures.datastructure`.
* Changed base class of `compas.datastructures.Datastructure` to `compas.base.Base`.
* Changed `from_json` to `to_json` of meshes to use encoders and decoders.
* Moved `MutableMapping` to `compas.datastructures._mutablemapping`.
* Moved attribute views to `compas.datastructure.attributes`.

### Removed

* Removed `from_json`, `to_json`, `to_data`, `copy`, `transformed` from primitives, defaulting to the base implementation in `compas.geometry.Primitive`.
* Removed `from_json`, `to_json`, `to_data`, `copy`, `__str__`, from datastructures, defaulting to the base implementation in `compas.datastructure.Datastructure`.

## [0.16.2] 2020-08-06

### Added

* Added plugin system based on decorators: `compas.plugins.pluggable` & `compas.plugins.plugin`.
* Added `compas_rhino` implementation of the boolean operation pluggable interfaces (union/difference/intersection).
* Added `compas.datastructures.Mesh.transform_numpy`.
* Added `PluginNotInstalledError`.
* Added `compas.geometry.booleans`.
* Added tolerance parameter to angle functions.
* Added support for Rhino 7 in install/uninstall routines.
* Added install/uninstall for Rhino plugins (with support for Rhino 7).
* Added base class for all COMPAS objects `compas.base.Base`.
* Added base class for all Rhino objects representing COMPAS objects `compas_rhino.objects.Object`.
* Added mesh object representing COMPAS meshes in Rhino `compas_rhino.objects.MeshObject`.
* Added the methods `to_data` and `from_data` to `compas.robots.RobotModel`.

### Changed

* Restructure and reorganize volmesh datastructure
* Fixed scaling bug in `compas.geometry.Sphere`
* Fixed bug in `compas.datastructures.Mesh.add_vertex`.
* Fixed performance issue affecting IronPython when iterating over vertices and their attributes.
* Changed return value of drawing functions of `compas_rhino.artists.MeshArtist` to list of GUID.
* Changed return value of drawing functions of `compas_rhino.artists.NetworkArtist` to list of GUID.
* Moved "inspectors" to `compas_rhino.objects`.
* Moved "modifiers" to `compas_rhino.objects`.
* Connection attempts can now be set for `compas.Proxy.start_server` using the
  attribute `Proxy.max_conn_attempts`.
* `Scale.from_factors` can now be created from anchor frame.
* Changed vertex reading of PLY files to include all property information.

### Removed

* Removed CGAL based boolean implementations.
* Removed artist mixins from `compas_rhino`.
* Removed `clear_` functions from `compas_rhino.artists.MeshArtist`.
* Removed `clear_` functions from `compas_rhino.artists.NetworkArtist`.
* Removed `to_data`, `from_data` from `compas_rhino.artists`.
* Removed `compas_rhino.artists.BoxArtist` stub.
* Removed references to "edge" dict from `compas.datastructures.VolMesh`.

## [0.16.1] 2020-06-08

### Added

### Changed

* Fixed scaling bug in `compas.geometry.Sphere`

### Removed

## [0.16.0] 2020-06-05

### Added

* Added `compas_rhino.geometry.RhinoVector`.
* Added basic mesh cutting (`compas.datastructures.Mesh.cut()`).
* Added `compas.datastructures.Mesh.join(other)`.
* Added `compas.geometry.argmin` and `compas.geometry.argmax`.
* Added STL witer.
* Added `compas.datastructures.Mesh.to_stl`.
* Added `unweld` option to obj writing.

### Changed

* Fixed bug in `FaceAttributeView.__get_item__`: access to default was tried before attrs.
* Fixed bug in `EdgeAttributeView.__get_item__`: access to default was tried before attrs.
* Changed `VertexAttributeView.__get_item__` to follow access logic of `FaceAttributeView`.
* Fixed bug in `draw_edges` in `compas_rhino`'s `EdgeArtist`.
* Fixed bug in `draw_edges` in `compas_ghpython`'s `EdgeArtist`.
* Fixed bug in ``compas_rhino.geometry.RhinoSurface.brep_to_compas``.
* Fixed bug in ``compas.geometry.Box.from_bounding_box``
* Fixed bug in ``compas.geometry.Box.from_width_height_depth``
* Fixed inconsistencies in ``compas.geometry._transformations``.
* Renamed ``compas.geometry.Frame.to_local_coords`` to ``compas.geometry.Frame.to_local_coordinates``
* Renamed ``compas.geometry.Frame.to_world_coords`` to ``compas.geometry.Frame.to_world_coordinates``
* Renamed ``compas.geometry.Transformation.change_basis`` to ``compas.geometry.Transformation.from_change_of_basis``
* Renamed ``compas.geometry.matrix_change_basis`` to ``compas.geometry.matrix_from_change_of_basis``
* Renamed ``compas.geometry.Projection.orthogonal`` to ``compas.geometry.Projection.from_plane`` and changed input params
* Renamed ``compas.geometry.Projection.parallel`` to ``compas.geometry.Projection.from_plane_and_direction`` and changed input params
* Renamed ``compas.geometry.Projection.perspective`` to ``compas.geometry.Projection.from_plane_and_point`` and changed input params
* Changed constructor of all ``compas.geometry.Transformation`` and derivatives. Preferred way of creating any ``compas.geometry.Transformation`` is with the classmethods ``from_*``
* Changed params (point, normal) into plane for ``compas.geometry.matrix_from_parallel_projection``, ``compas.geometry.matrix_from_orthogonal_projection`` and ``compas.geometry.matrix_from_perspective_projection``

### Removed

## [0.15.6] 2020-04-27

### Added

* Extended glTF support.
* Added classmethod `from_geometry` to `RhinoMesh`
* Added `intersection_sphere_line`
* Added `intersection_plane_circle`
* Added `tangent_points_to_circle_xy`
* Added basic OBJ file writing.
* Added `Mesh.to_obj`.

### Changed

* Fixed bug in `Box.from_bounding_box`.
* Updated Blender installation docs for latest release.
* Fixed `robot.forward_kinematics()` when requested for base link.
* Fixed bug in `to_compas` conversion of Rhino meshes.
* Fixed bug where `compas.geometry.Primitive` derived classes cannot be serialized by jsonpickle.

### Removed

## [0.15.5] 2020-03-29

### Added

* Added classmethod `from_geometry` to `RhinoMesh`.
* Added conversion to polygons to `BaseMesh`.
* Re-added length, divide, space methods of `RhinoCurve`.
* Added basic OFF file writing.
* Added basic PLY file writing.
* Added `Mesh.to_ply`.
* Added `Mesh.to_off`.

### Changed

* Fixed object naming in artists of `compas_ghpython`.
* Resizing of Rhino property form.
* Fixed orientation of `RhinoSurface` discretisation.
* Check for existence of object in Rhino purge functions.
* Fixed bug in mesh boundary functions.

### Removed

## [0.15.4] 2020-03-05

### Added

* Added algorithm for pulling points onto mesh.
* Added base ellipse class to geometry primitives.
* Added circle artist to plotters.
* Added mesh artist to plotters.
* Added ellipse artist to plotters.
* Added support for robot mimicking joints.

### Changed

* Fixed bugs in `compas_rhino.artists.NetworkArtist`.
* Add conda executable path to `compas_bootstrapper.py`.

### Removed

## [0.15.3] 2020-02-26

### Added

* Added optional class parameter to `RhinoMesh.to_compas`.
* Added max int key to serialization of graph.

### Changed

* Changed name of base mesh implementation to `BaseMesh`.
* Changed name of base network implementation to `BaseNetwork`.
* Fixed bug in face finding function.

### Removed

* Removed optional requirements from setup file.
* Removed parameters from default polyhedron constructor.

## [0.15.2] 2020-02-20

### Added

### Changed

### Removed

## [0.15.1] 2020-02-16

### Added

* Added glTF support.
* Added graph and halfedge data structures.
* Added Rhino line geometry.
* Added Rhino plane geometry.

### Changed

* Fixed `compas_hpc` import problem.
* Split up topology part from geometry part for network and mesh.
* Split up network and mesh naming conventions.
* Reworked network face cycle finding.
* Updated mesh from lines.
* Updated network plotter in correspondence with network.
* Integrated mixin functionality and removed mixins.
* Meshes are now initially hidden in `compas_blender.artists.RobotModelArtist`.
* `compas_blender.artists.RobotModelArtist.draw_visual` and `compas_blender.artists.RobotModelArtist.draw_collision` now show those meshes.
* Renamed the method `draw_geometry` of `compas.robots.base_artist.RobotModelBaseArtist` to `create_geometry`.

### Removed

* Removed parallelization from network algorithms.
* Removed numba based dr implementations.

## [0.15.0] 2020-01-24

### Added

* Added `to_compas` to `compas_rhino.geometry.RhinoPoint`.
* Added `to_compas` to `compas_rhino.geometry.RhinoLine`.
* Added `to_compas` to `compas_rhino.geometry.RhinoCurve`.
* Added `to_compas` to `compas_rhino.geometry.RhinoMesh`.
* Added `brep_to_compas` to `compas_rhino.geometry.RhinoSurface`.
* Added `uv_to_compas` to `compas_rhino.geometry.RhinoSurface`.
* Added `heightfield_to_compas` to `compas_rhino.geometry.RhinoSurface`.
* Added `compas.datastructures.mesh_pull_points_numpy`.

### Changed

* Moved `compas_rhino.conduits` into `compas_rhino.artists`.
* Fixed bug in `compas.datastructures.Mesh.edges_where`.
* Fixed bug in `compas.datastructures.Mesh.faces_where`.
* Fixed bug in `compas.datastructures.Mesh.edge_attributes`.
* Fixed bug in `compas.datastructures.Mesh.face_attributes`.
* Fixed bug in `compas.datastructures.Mesh.edges`.
* Fixed bug in `compas.datastructures.Mesh.faces`.
* Fixed bug in `compas.datastructures.Mesh.offset`.

### Removed

* Removed deprecated `compas.geometry.xforms`.
* Removed deprecated `compas_rhino.helpers`.
* Removed `compas_rhino.constructors`.

## [0.14.0] 2020-01-21

### Added

* Added `compas.datastructures.mesh.Mesh.any_vertex`.
* Added `compas.datastructures.mesh.Mesh.any_face`.
* Added `compas.datastructures.mesh.Mesh.any_edge`.
* Added `compas.datastructures.mesh.Mesh.vertex_attribute`.
* Added `compas.datastructures.mesh.Mesh.vertex_attributes`.
* Added `compas.datastructures.mesh.Mesh.vertices_attribute`.
* Added `compas.datastructures.mesh.Mesh.vertices_attributes`.
* Added `compas.datastructures.mesh.Mesh.edge_attribute`.
* Added `compas.datastructures.mesh.Mesh.edge_attributes`.
* Added `compas.datastructures.mesh.Mesh.edges_attribute`.
* Added `compas.datastructures.mesh.Mesh.edges_attributes`.
* Added `compas.datastructures.mesh.Mesh.face_attribute`.
* Added `compas.datastructures.mesh.Mesh.face_attributes`.
* Added `compas.datastructures.mesh.Mesh.faces_attribute`.
* Added `compas.datastructures.mesh.Mesh.faces_attributes`.
* Added mutable attribute view for mesh vertex/face/edge attributes.

### Changed

* Default Mesh vertex, face, edge attributes are no longer copied and stored explicitly per vertex, face, edge, repesctively.
* Updating default attributes now only changes the corresponding default attribute dict.
* Updated `mesh_quads_to_triangles` to copy only customised face attributes onto newly created faces.
* Fixed bug in `compas.geometry.is_point_in_circle`.
* Fixed bug in `compas.geometry.is_polygon_convex`.
* Fixed bug in `compas.geometry.Polygon.is_convex`.
* Renamed `compas.datastructures.Mesh.has_vertex` to `compas.datastructures.Mesh.is_vertex`.
* Renamed `compas.datastructures.Mesh.has_face` to `compas.datastructures.Mesh.is_face`.
* Split `compas.datastructures.Mesh.has_edge` into `compas.datastructures.Mesh.is_edge` and `compas.datastructures.Mesh.is_halfedge`.

### Removed

* Removed `compas.datastructures.mesh.Mesh.get_any_vertex`.
* Removed `compas.datastructures.mesh.Mesh.get_any_face`.
* Removed `compas.datastructures.mesh.Mesh.get_any_edge`.
* Removed `compas.datastructures.mesh.Mesh.get_vertex_attribute`.
* Removed `compas.datastructures.mesh.Mesh.get_vertex_attributes`.
* Removed `compas.datastructures.mesh.Mesh.get_vertices_attribute`.
* Removed `compas.datastructures.mesh.Mesh.get_vertices_attributes`.
* Removed `compas.datastructures.mesh.Mesh.get_edge_attribute`.
* Removed `compas.datastructures.mesh.Mesh.get_edge_attributes`.
* Removed `compas.datastructures.mesh.Mesh.get_edges_attribute`.
* Removed `compas.datastructures.mesh.Mesh.get_edges_attributes`.
* Removed `compas.datastructures.mesh.Mesh.get_face_attribute`.
* Removed `compas.datastructures.mesh.Mesh.get_face_attributes`.
* Removed `compas.datastructures.mesh.Mesh.get_faces_attribute`.
* Removed `compas.datastructures.mesh.Mesh.get_faces_attributes`.
* Removed `compas.datastructures.mesh.Mesh.set_vertex_attribute`.
* Removed `compas.datastructures.mesh.Mesh.set_vertex_attributes`.
* Removed `compas.datastructures.mesh.Mesh.set_vertices_attribute`.
* Removed `compas.datastructures.mesh.Mesh.set_vertices_attributes`.
* Removed `compas.datastructures.mesh.Mesh.set_edge_attribute`.
* Removed `compas.datastructures.mesh.Mesh.set_edge_attributes`.
* Removed `compas.datastructures.mesh.Mesh.set_edges_attribute`.
* Removed `compas.datastructures.mesh.Mesh.set_edges_attributes`.
* Removed `compas.datastructures.mesh.Mesh.set_face_attribute`.
* Removed `compas.datastructures.mesh.Mesh.set_face_attributes`.
* Removed `compas.datastructures.mesh.Mesh.set_faces_attribute`.
* Removed `compas.datastructures.mesh.Mesh.set_faces_attributes`.
* Removed `print` statement from curvature module.

## [0.13.3] 2020-01-10

### Added

* `compas_rhino.artists.ShapeArtist` as base artist for all shape artists.
* Added `layer`, `name`, `color` attributes to `compas_rhino.artists.PrimitiveArtist`.
* Added `layer`, `name` attributes to `compas_rhino.artists.ShapeArtist`.
* Added `layer`, `name` attributes to `compas_rhino.artists.MeshArtist`.
* Added `clear_layer` method to `compas_rhino.artists.PrimitiveArtist`.
* Added `clear_layer` method to `compas_rhino.artists.ShapeArtist`.
* Added `clear_layer` method to `compas_rhino.artists.MeshArtist`.

### Changed

* Renamed `compas.utilities.maps.geometric_key2` to `geometric_key_xy`.
* Fixed bug in mirror functions.
* Fixed mirroring tests.
* Moved `BaseMesh`, `matrices`, `operations` to `compas.datastructures.mesh.core`.
* Added `transform` and `transformed` (and others) to `Mesh`.

### Removed

* `compas_rhino.artists.BoxArtist`
* Removed `layer` attribute from `compas_rhino.artists.Artist`.
* Removed `clear_layer` method from `compas_rhino.artists.Artist`.

## [0.13.2] 2020-01-06

### Added

* File reading functions for ascii files in `compas.files` has moved from the individual reader classes to a new parent class, `BaseReader`.

### Changed

* Rebased `compas_rhino.artists.MeshArtist` on new-style artist `compas_rhino.artists.Artist`.
* Renamed `compas_rhino.artists.MeshArtist.defaults` to `compas_rhino.artists.MeshArtist.settings`.
* Changed usage of (nonexisting) `compas_rhino.get_object` to `compas_rhino.get_objects`.
* Integrated vertex, face, edge mixins into `compas_rhino.artists.MeshArtist`.
* Integrated vertex, edge mixins into `compas_rhino.artists.NetworkArtist`.
* Rebased `compas_rhino.artists.VolMeshArtist` on `compas_rhino.artists.MeshArtist`.

### Removed

## [0.13.0] 2019-12-16

### Added

* Added DOI to bibtex entry.
* Added conversion for old mesh JSON data.

### Changed

* Indirectly changed mesh serialization to JSON (by changing key conversion and moving conversion into JSON methods).
* Moved conversion of int keys of mesh data to strings for json serialization to from/to json.
* Moved from/to methods for mesh into mesh definition.
* Subdivision algorithms use fast mesh copy.

### Removed

* Support for non-integer vertex and face identifiers in mesh.

## [0.12.4] 2019-12-11

### Added

### Changed

### Removed

## [0.12.3] 2019-12-11

### Added

* Added `mesh_subdivide_frames` to `compas.datastructures.subdivision`

### Changed

### Removed

## [0.12.2] 2019-12-11

### Added

* Added `intersection_segment_polyline` to `compas.geometry.intersections`
* Added `intersection_segment_polyline_xy` to `compas.geometry.intersections`
* Added `from_sides_and_radius` to `compas.geometry.Polygon`

### Changed

* Reworked docstrings of methods in `compas.geometry.queries`
* Set default `tol` to `1e-6` in `compas.geometry.queries`

### Removed

## [[0.12.1] 2019-12-10] 2019-12-10

### Added

* Added inherited methods to class docs.
* Added data structure mixins to the docs.
* Added `data` and `from_data` to `compas.geometry.Polyhedron`
* Added explicit support for collections to `compas_blender`

### Changed

* Bottom face of cylinder shape should be flipped.
* Face reading mechanism of OFF reader.
* `compas.geometry.Box` is now centred at origin by default.

### Removed

* Removed `compas.remote` because it does not provide an advatage over `compas.rpc`.

## [[0.11.4] 2019-11-26] 2019-11-26

### Added

* Added `compas_rhino.etoforms.ImageForm`.
* Added `doc8` as dev requirement.

### Changed

* Changed `compas_rhino.install_plugin` to use only the plugin name, w/o the GUID.
* Changed `iterable_like` to prevent exhausting generators passed as targets.

### Removed

* Removed `compas_rhino.ui.Controller`.
* Removed `compas_rhino.ui.Button`.

## [[0.11.2] 2019-11-19] 2019-11-19

### Added

* Added factory methods for `compas_rhino.artists._Artist`

### Changed

* Set `compas_rhino.artists.FrameArtist` layer clear to false by default.
* Wrapped internals of RPC dispatch method in try-except to catch any import problems and report back on the client side.
* Stopping of HTTP server (`compas.remote`) is now handled properly through separate thread.
* Fixed mutable init parameters of `RobotModel`
* Fixed bug in `mesh_quads_to_triangles` that caused face data to be deleted even when not necessary.
* Switched to `compas.geometry.KDTree` as fallback for `scipy.spatial.cKDTree` instead of Rhino `RTree` because it currently fails.

### Removed

## [0.11.0] 2019-11-09

### Added

* Added `iterable_like` to `compas.utilities.itertools_`
* Added `compas.geometry.icp_numpy` for pointcloud alignment using ICP.
* Added RPC command-line utility: `$ compas_rpc {start|stop} [--port PORT]`
* Added `__version__` to `compas_plotters`.
* Added `compas_plotters` to `.bumpversion.cfg`.
* Added `Colormap` to `compas.utilities`.
* Added `is_line_line_colinear()` to `compas.geometry`
* Added link to Github wiki for devguide.
* Added pointcloud alignment example to docs.
* Show git hash on `compas.__version__` if installed from git.
* Added `autopep8` to dev requirements.
* Added methods `add_joint` and `add_link` to `RobotModel`
* Added support for geometric primitives to JSON data encoder and decoder.
* Added support for `data` to all geometric primitives.

### Changed

* Docs are only deployed to github pages for tagged commits.
* Fixing printing issue with `compas.geometry.Quarternion` in ironPython.
* Fixed a missing import in `compas.geometry.Polygon`.
* Removed unused imports in `compas.geometry.Polyline`.
* Adjusted `compas.geometry.Quarternion.conjugate()` to in-place change, added `compas.geometry.Quarternion.conjugated()` instead which returns a new quarternion object.
* Fixed `rotation` property of `Transformation`.
* Simplified plugin installation (use plugin name only, without GUID).
* Bind RPC server to `0.0.0.0` instead of `localhost`.
* Fixed different argument naming between Rhino5 and Rhino6 of `rs.LayerVisible()` in `compas_rhino.utilities.objects`.

### Removed

## [0.10.0] 2019-10-28

### Added

* Added method for computing the determinant of the matrix of a transformation `compas.geometry.Transformation.determinant`.
* Added method for transposing (the matrix of) a transformation in-place `compas.geometry.Transformation.transpose`.
* Added method creating a transposed copy of a transformation `compas.geometry.Transformation.transposed`.
* Added method for invertig (the matrix of) a transformation in-place `compas.geometry.Transformation.invert`.
* Added `compas.geometry.Transformation.inverted` as an alias for `compas.geometry.Transformation.inverse`.
* Added method creating a copy of a transformation instance with a given transformation concatenated `compas.geometry.Transformation.concatenated`.
* Added method `to_vertices_and_faces` to all the classes inheriting from `compas.geometry.Shape` to create a `Mesh` representation of them.

### Changed

* Changed `compas.geometry.Transformation.inverse` to return an inverted copy of the transformation.
* Changed `compas.geometry.Transformation.decompose` to `compas.geometry.Transformation.decomposed`.
* Changed `compas.geometry.Transformation.concatenate` to add another transformation to the transformation instance.

### Removed

## [0.9.1] 2019-10-28

### Added

* Added `compas.geometry.Point.transform_collection` and `compas.geometry.Point.transformed_collection`.
* Added `compas.geometry.Vector.transform_collection` and `compas.geometry.Vector.transformed_collection`.
* Added `compas.geometry.Line.transform_collection` and `compas.geometry.Line.transformed_collection`.
* Added support for new Python plugin location for Rhino 6.0 on Mac.
* Added `compas.geometry.bestfit_frame_numpy`

### Changed

* Fixed transformation of start and end point of `compas.geometry.Line` to update the point objects in place.
* Fixed return value of `compas.numerical.pca_numpy` to return mean not as nested list.

### Removed

## [0.9.0] 2019-10-21

### Added

* Added `matrix_change_basis`, `Transformation.change_basis`
* Added `matrix_from_frame_to_frame`
* Added non-numpy versions of `global_coords`, `local_coords`
* Added static method `Frame.local_to_local_coords`
* Added `__getitem__`, `__setitem__` and `__eq__` to `Quaternion`
* Added `Vector.scaled` and `Vector.unitized`
* Added `transform_frames` and respective helper functions `dehomogenize_and_unflatten_frames`, `homogenize_and_flatten_frames`
* Added `transform_frames_numpy` and respective helper functions `dehomogenize_and_unflatten_frames_numpy`, `homogenize_and_flatten_frames_numpy`

### Changed

* Renamed `global_coords_numpy` and `local_coords_numpy` to `local_to_world_coords_numpy` and `world_to_local_coords_numpy`.
* Changed parameters `origin` `uvw` of `local_to_world_coords_numpy` and `world_to_local_coords_numpy` to `frame`.
* Fixed some returns of `Frame` and `Rotation` to use `Vector` or `Quaternion`
* Renamed methods `Frame.represent_point/vector/frame_in_global_coordinates` and `Frame.represent_point/vector/frame_in_local_coordinates` to `Frame.to_local_coords` and `Frame.to_world_coords`.

### Removed

## [0.8.1] 2019-10-01

### Added

### Changed

* Fixed unguarded import of `numpy` based transformations in mesh package.

### Removed

## [0.8.0] 2019-10-01

### Added

* Added test section for `compas.geometry.transformations`
* Added `tol` parameter to `queries.is_colinear`
* Added compas rhino installer for Rhino Mac 6.0 `compas_rhino.__init__`.
* Added oriented bounding box for meshes `compas.datastructures.mesh_oriented_bounding_box_numpy`.
* Added full testing functions for `compas.datastructures.mesh`
* Added `draw_mesh` to `compas_ghpython.artists.MeshArtist`

### Changed

* Generate sphinx documentation from markdown files in repo root for top level sections.
* Merged `compas.geometry.xforms` into `compas.geometry.transformations`
* Fixed `AttributeError: 'Mesh' object has no attribute 'neighbors'`
* Fixed Key error with `Mesh.boundary()`
* Extended `offset_polygon` and `offset_polyline` to handle colinear segments
* Fixed unsorted mesh vertex coordinates `xyz` in `compas_viewers.viewer.MeshView`
* Changed stderr parameter from STDOUT to PIPE in `compas.rpc.Proxy` for Rhino Mac 6.0.
* Fixed import of `delaunay_from_points` in `Mesh.from_points`.
* More control over drawing of text labels in Rhino.
* Extension of `face_vertex_descendant` and `face_vertex_ancestor` in `Mesh`.
* Changed the name and meaning of the parameter `oriented` in the function `Mesh.edges_on_boundary`.
* Add `axis` and `origin` defaults to `compas.robots.Joint`
* Unified vertices and face import order for .obj files with python2 and 3
* Changed python interpreter selection (e.g. RPC calls) to fallback to `python` if `pythonw` is not present on the system
* Fixed `compas_ghpython.artists.MeshArtist` to support ngons.
* Deprecate the method `draw` of `compas_ghpython.artists.MeshArtist` in favor of `draw_mesh`.
* Fix icosahedron generation
* Examples in docs/rhino updated to work with current codebase
* Callbacks tutorial updated to work with current codebase
* Base geometric primitives on `compas.geometry.Primitive` and `compas.geometry.Shape`
* Separated `numpy` based tranformations into separate module.

### Removed

* Removed `compas_viewers` to separate repo.
* Removed `compas_hpc` to separate repo.

## [0.7.2] 2019-08-09

### Added

* Added `compas_rhino.geometry.RhinoGeometry` to the docs.
* Added `compas.remote.services`.
* Added `compas.remote.services.network.py` service for handling requests for a browser-based network viewer.
* Possibility to call forward_kinematics on `compas.robots.RobotModel`
* Added `compas.set_precision` function for the setting the global precision used by COMPAS as a floating point number.

### Changed

* Fix mesh genus in `compas.datastructures`.
* Fixed missing import in `compas_rhino.geometry`.
* Removed circular imports from `compas_rhino.geometry`.
* Fix duplicate hfkeys in `compas.datastructures.volmesh.halffaces_on_boundary`.
* Moved `compas.remote.service.py` to `compas.remote.services.default.py`.
* Removed processing of face keys from data getter and setter in `compas.datastructures.Network`.
* Using `SimpleHTTPRequestHandler` instead of `BaseHTTPRequestHandler` to provide basic support for serving files via `GET`.
* Mesh mapping on surface without creating new mesh to keep attributes in `compas_rhino.geometry.surface.py`.
* Moving functionality from `compas_fab.artists.BaseRobotArtist` to `compas.robots.RobotModel`
* Fix exception of null-area polygon of centroid polygon in `compas.geometry.average.py`.
* Fix loss of precision during mesh welding in `compas.datastructures.mesh_weld`.

### Removed

## [0.7.1] 2019-06-29

### Added

### Changed

* Include `compas_plotters` and `compas_viewers` in the build instructions.
* Moved import of `subprocess` to Windows-specific situations.
* Fixed document functions failing when document name is `None`.
* Downgraded `numpy` requirements.
* Loosened `scipy` requirements.
* Default Python to `pythonw`.

### Removed

## [0.7.0] 2019-06-27

### Added

* Added filter shorthand for selecting OBJ, JSON files in Rhino.
* Added `compas_plotters`
* Added `compas_viewers`
* Added `compas_rhino.draw_circles` and the equivalent Artist method
* Add class functions to `compas.datastructures.VolMesh`.
* Added `face_neighborhood` class function to `compas.datastructures.Mesh`.
* Added `get_face_attributes_all` to `compas.datastructures._mixins.attributes`.
* Added `get_faces_attributes_all` to `compas.datastructures._mixins.attributes`.
* Added `compas.remote` package for making HTTP based Remote Procedure Calls.

### Changed

* Restructure halffaces as lists in `compas.datastructures.VolMesh`.
* Correctly handle `python-net` module presence during IronPython imports.
* Switched to `compas.IPY` check instead of `try-except` for preventing non IronPython friendly imports.
* Changed installation of compas packages to Rhino to support non-admin user accounts on Windows.
* Copy facedata in `mesh_quads_to_triangles`
* Added non-imported service for `compas.remote` for starting the subprocess that runs the server.

### Removed

* Removed `compas.plotters`
* Removed `compas.viewers`

## [0.6.2] 2019-04-30

### Added

### Changed

* Based mesh drawing for Rhino on RhinoCommon rather than Rhinoscriptsyntax.
* Fixed mesh drawing for Rhino 6

### Removed

## [0.6.1] 2019-04-29

### Added

### Changed

* Fixed bug in RPC. The services cannot have a `pass` statement as class body.

### Removed

## [0.6.0] 2019-04-29

### Added

* Added `center` property getter to `compas.geometry.Cirle` primitive
* Add `astar_shortest_path` to `compas.topology.traversal`.

### Changed

* Updated configuration instructions for Blender.
* Changed naming convention for drawing functions from `xdraw_` to `draw_`.
* Changed mesh drawing in Rhino to use separate mesh vertices per face. This makes the mesh look more "as expected" in *Shaded* view.

### Removed

* Removed support for Python 3.5.x by setting the minimum requirements for Numpy and Scipy to `1.16` and `1.2`, respectively.

## [0.5.2] 2019-04-12

### Added

* Added `draw_polylines` to `compas_rhino.artists.Artist`.
* Added `color` argument to `compas_rhino.artists.MeshArtist.draw_mesh`.
* Added named colors to `compas.utilities.colors.py`.

### Changed

* Fix `mesh_uv_to_xyz` in `RhinoSurface`.
* Fix 'mesh_weld' and 'meshes_join_and_weld' against consecutive duplicates in face vertices.
* Fix setting of environment variables in `System.Diagnostics.Process`-based subprocess for `XFunc` and `RPC`.
* Fix `XFunc` on RhinoMac.
* Fix `trimesh_subdivide_loop` from `compas.datastructures`.
* Changed Numpy and Scipy version requirements to allow for Python 3.5.x.

### Removed

* Removed `mixing.py` from `compas.utilities`.
* Removed `singleton.py` from `compas.utilities`.
* Removed `xscript.py` from `compas.utilities`.
* Removed `sorting.py` from `compas.utilities`.
* Removed `names.py` from `compas.utilities`.
* Removed `xfunc.py` from `compas_rhino.utilities`, use `compas.utilities.XFunc` instead.

## [0.5.1] 2019-03-25

### Added

### Changed

* Fix `XFunc` and `RPC` environment activation.
* Fix exception on Rhino Mac.
* Fix missing import on `compas_rhino.geometry`.
* Fix `compas.geometry.offset_polygon`.
* Fix installation for Rhino, related to implicit import of `matplotlib`.

### Removed

## [0.5.0] 2019-03-15

### Added

* Add `Circle` and `Sphere` primitives to `compas.geometry`.
* Add functions to `Plane` and `Box` primitives.
* Add functions to `compas_rhino` curve: `length` and `is_closed`.
* Add functions to `compas_rhino` surface: `kinks`, `closest_point`, `closest_point_on_boundaries`, and functions for mapping/remapping between XYZ and UV(0) spaces based on surface's parametrization (`point_xyz_to_uv`, `point_uv_to_xyz`, `line_uv_to_xyz`, `polyline_uv_to_xyz`, `mesh_uv_to_xyz`)
* Add `is_scalable` to `compas.robots.Joint`.

### Changed

* Fix exception in `Plane.transform`.
* Fix installer to remove old symlinks.
* Fix RPC proxy server.

## [0.4.22] 2019-03-05

### Added

* Add pretty print option to JSON formatter.
* Add remeshing based on `triangle`.
* Add compatibility with ETO forms to `compas_rhino` edge modifiers.

## [0.4.21] 2019-03-04

### Changed

* Fix import in `compas_rhino` vertex modifiers.

## [0.4.20] 2019-03-04

### Removed

* Remove `download_image_from_remote` utility function.

## [0.4.12] 2019-03-04

### Changed

* Small fixes on Rhino forms support.

## [0.4.11] 2019-03-03

### Added

* New function to join network edges into polylines: `network_polylines`.
* New mesh functions: `mesh_offset`, `mesh_thicken`, `mesh_weld` and `meshes_join_and_weld`.
* New mesh functions: `face_skewness`, `face_aspect_ratio`, `face_curvature` and `vertex_curvature`.
* New functions to get disconnected elements of  `Mesh`: `mesh_disconnected_vertices`, `mesh_disconnected_faces`, `mesh_explode`.
* New functions to get disconnected elements of  `Network`: `network_disconnected_vertices`, `network_disconnected_edges`, `network_explode`.
* Add statistics utility functions: `average`, `variance`, `standard_deviation`.
* Add `binomial_coefficient` function.
* Add option to create `Network` and `Mesh` from dictionaries of vertices and faces.
* Add `face_adjacency_vertices` to `Mesh`
* Add optional prefix to the rhino name attribute processor
* Add `mesh_move_vertices` to `compas_rhino`.
* Add support for relative mesh references in URDF.

### Changed

* Fix mesh centroid and mesh normal calculation.
* Refactor of drawing functions in `compas_blender`.
* Fix material creation in `compas_blender`.
* New default for subdivision: `catmullclark`.

## [0.4.9] 2019-02-10

### Added

* New class methods for `Polyhedron`: `from_platonicsolid` and `from_vertices_and_faces`.
* Constrained and conforming Delaunay triangulations based on Triangle.
* Predicate-based filtering of vertices and edges.
* `mesh.geometry`for geometry-specific functions.
* `trimesh_face_circle` in `mesh.geometry`.

### Changed

* Fix exception in `angle_vectors_signed` if vectors aligned
* Fix exception in `Polyline.point`
* Update Rhino installation merging Win32 and Mac implementations and defaulting the bootstrapper to the active python even if no CONDA environment is active during install.

### Removed

* Bound mesh operations.

## [0.4.8] 2019-01-28

### Added

* Curve tangent at parameter.
* Box shape.
* Numpy-based mesh transformations.
* Option to share axes among plotters.<|MERGE_RESOLUTION|>--- conflicted
+++ resolved
@@ -10,15 +10,11 @@
 ### Added
 
 ### Changed
-<<<<<<< HEAD
 * Changed and update the `compas_view2` examples into `compas_viewer`.
-* `RhinoBrep.trimmed` returns single result or raises `BrepTrimmingError` instead of returning a list.
-=======
-
 * Changed and updated the `compas_view2` examples into `compas_viewer`.
 * Changed `compas.scene.Scene` to inherent from `compas.datastructrues.Tree`.
 * Changed `compas.scene.SceneObject` to inherent from `compas.datastructrues.TreeNode`.
->>>>>>> 4f83c092
+* `RhinoBrep.trimmed` returns single result or raises `BrepTrimmingError` instead of returning a list.
 
 ### Removed
 
