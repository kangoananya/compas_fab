--- conflicted
+++ resolved
@@ -24,12 +24,9 @@
 * Changed deepcopy of `RhinoBrep` to use the native `Rhino.Geometry` mechanism.
 * The normal of the cutting plane is no longer flipped in `compas_rhino.geometry.RhinoBrep`.
 * Planar holes caused by `RhinoBrep.trim` are now automatically capped.
-<<<<<<< HEAD
+* Fixed `Polygon` constructor to not modify the input list of points.
 * Fixed serialization of sphere and cylinder Breps in `RhinoBrep`.
 * Fixed serialization of some trimmed shapes in `RhinoBrep`.
-=======
-* Fixed `Polygon` constructor to not modify the input list of points.
->>>>>>> e5ef490a
 
 ### Removed
 
